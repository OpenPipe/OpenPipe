--- conflicted
+++ resolved
@@ -85,14 +85,6 @@
   createdAt: Generated<Timestamp>;
 }
 
-<<<<<<< HEAD
-export interface DataChannel {
-  id: string;
-  originId: string | null;
-  destinationId: string;
-  createdAt: Generated<Timestamp>;
-  updatedAt: Timestamp;
-=======
 export interface CreditAdjustment {
   id: string;
   amount: Numeric;
@@ -101,7 +93,6 @@
   invoiceId: string | null;
   createdAt: Generated<Timestamp>;
   type: "BONUS" | "INVOICE" | "REFUND";
->>>>>>> 561311c4
 }
 
 export interface Dataset {
@@ -521,11 +512,7 @@
   ApiKey: ApiKey;
   CachedProcessedNodeData: CachedProcessedNodeData;
   CachedResponse: CachedResponse;
-<<<<<<< HEAD
-  DataChannel: DataChannel;
-=======
   CreditAdjustment: CreditAdjustment;
->>>>>>> 561311c4
   Dataset: Dataset;
   DatasetEntry: DatasetEntry;
   DatasetEntryInput: DatasetEntryInput;
