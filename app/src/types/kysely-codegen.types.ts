--- conflicted
+++ resolved
@@ -372,7 +372,6 @@
   projectId: string;
 }
 
-<<<<<<< HEAD
 export interface NewDatasetEvalResult {
   id: string;
   score: number | null;
@@ -458,12 +457,6 @@
   nodeId: string;
   createdAt: Generated<Timestamp>;
   updatedAt: Timestamp;
-=======
-export interface OngoingRequest {
-  id: string;
-  projectId: string;
-  createdAt: Generated<Timestamp>;
->>>>>>> 1d04a2ca
 }
 
 export interface Project {
@@ -611,7 +604,6 @@
   Invoice: Invoice;
   LoggedCall: LoggedCall;
   LoggedCallTag: LoggedCallTag;
-<<<<<<< HEAD
   NewDatasetEvalResult: NewDatasetEvalResult;
   NewFineTuneTestingEntry: NewFineTuneTestingEntry;
   NewFineTuneTrainingEntry: NewFineTuneTrainingEntry;
@@ -619,9 +611,6 @@
   Node: Node;
   NodeEntry: NodeEntry;
   NodeOutput: NodeOutput;
-=======
-  OngoingRequest: OngoingRequest;
->>>>>>> 1d04a2ca
   Project: Project;
   ProjectUser: ProjectUser;
   PruningRule: PruningRule;
