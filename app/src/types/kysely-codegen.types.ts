--- conflicted
+++ resolved
@@ -242,7 +242,6 @@
   createdAt: Generated<Timestamp>;
   updatedAt: Timestamp;
   model: string | null;
-<<<<<<< HEAD
   completionId: string | null;
   cost: number | null;
   durationMs: number | null;
@@ -255,9 +254,6 @@
   reqPayload: Json | null;
   respPayload: Json | null;
   statusCode: number | null;
-=======
-  cacheHit: boolean;
->>>>>>> e66189fe
 }
 
 export interface LoggedCallModelResponse {
