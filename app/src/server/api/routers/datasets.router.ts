import { z } from "zod";
import { sql } from "kysely";
import type { ComparisonModel } from "@prisma/client";
import { v4 as uuidv4 } from "uuid";
import { TRPCError } from "@trpc/server";

import { createTRPCRouter, protectedProcedure } from "~/server/api/trpc";
import { kysely, prisma } from "~/server/db";
import { requireCanModifyProject, requireCanViewProject } from "~/utils/accessControl";
import { error, success } from "~/utils/errorHandling/standardResponses";
import { generateBlobUploadUrl } from "~/utils/azure/server";
import { env } from "~/env.mjs";
import { comparisonModels } from "~/utils/comparisonModels";
import { filtersSchema } from "~/types/shared.types";
<<<<<<< HEAD
import { constructNodeDataFiltersQuery } from "~/server/utils/constructNodeDataFiltersQuery";
import {
  ArchiveOutputs,
  DEFAULT_MAX_OUTPUT_SIZE,
  typedNode,
} from "~/server/utils/nodes/node.types";
import { processNode } from "~/server/tasks/nodes/processNode.task";
import { checkNodeInput } from "~/server/utils/nodes/checkNodeInput";
import { prepareIntegratedDatasetCreation } from "~/server/utils/nodes/nodeCreation/prepareIntegratedNodesCreation";
import { startDatasetTestJobs } from "~/server/utils/nodes/processNodes/startTestJobs";
import { prepareArchiveCreation } from "~/server/utils/nodes/nodeCreation/prepareNodeCreation";
import { getUpstreamSources } from "~/server/utils/nodes/relationalQueries";
=======
import { constructDatasetEntryFiltersQuery } from "~/server/utils/constructDatasetEntryFiltersQuery";
import { baseModel } from "~/server/fineTuningProviders/types";
import { calculateCost } from "~/server/fineTuningProviders/supportedModels";
import { calculateNumEpochs } from "~/server/fineTuningProviders/openpipe/trainingConfig";
>>>>>>> f6ec30de

export const datasetsRouter = createTRPCRouter({
  get: protectedProcedure.input(z.object({ id: z.string() })).query(async ({ input, ctx }) => {
    const dataset = await prisma.dataset.findUniqueOrThrow({
      where: { id: input.id },
      include: {
        project: true,
        fineTunes: {
          where: {
            status: "DEPLOYED",
          },
          orderBy: {
            createdAt: "desc",
          },
        },
        datasetEvals: {
          orderBy: {
            createdAt: "desc",
          },
        },
      },
    });

    if (!dataset.nodeId) return error("Dataset node not found");

    const numTestEntries = await prisma.nodeData.count({
      where: {
        nodeId: dataset.nodeId,
        status: "PROCESSED",
        split: "TEST",
      },
    });

    await requireCanViewProject(dataset.projectId, ctx);

    const { fineTunes, ...rest } = dataset;
    return { deployedFineTunes: fineTunes, numTestEntries, ...rest };
  }),
  getTrainingCosts: protectedProcedure
    .input(
      z.object({
        datasetId: z.string(),
        baseModel: baseModel,
        filters: filtersSchema,
        pruningRuleIds: z.array(z.string()),
        selectedNumberOfEpochs: z.number().min(1).max(20).optional(),
      }),
    )
    .query(async ({ input, ctx }) => {
<<<<<<< HEAD
      const { id, filters, selectedPruningRuleIds } = input;

      const { projectId, nodeId } = await prisma.dataset.findUniqueOrThrow({
        where: { id },
=======
      const { datasetId, filters, baseModel, pruningRuleIds, selectedNumberOfEpochs } = input;
      const { projectId } = await prisma.dataset.findUniqueOrThrow({
        where: { id: datasetId },
>>>>>>> f6ec30de
      });

      await requireCanViewProject(projectId, ctx);

<<<<<<< HEAD
      if (!nodeId) throw new TRPCError({ message: "Dataset node not found", code: "NOT_FOUND" });

      const trainingEntryStats = await constructNodeDataFiltersQuery({
        filters,
        datasetNodeId: nodeId,
      })
        .where("nd.split", "=", "TRAIN")
        .select((eb) => [
          sql<number>`count(*)::int`.as("numEntries"),
          sql<number>`sum(dei."inputTokens")::int`.as("totalInputTokens"),
          sql<number>`sum(deo."outputTokens")::int`.as("totalOutputTokens"),
          eb
            .selectFrom("PruningRuleMatch as prm")
            .whereRef("prm.inputHash", "=", "nd.inputHash")
            .where("prm.pruningRuleId", "in", selectedPruningRuleIds)
            .leftJoin("PruningRule as pr", "prm.pruningRuleId", "pr.id")
            .select(() => [sql<number>`sum(pr."tokensInText")::int`.as("totalMatchTokens")])
            .as("totalMatchTokens"),
=======
      const baseQuery = constructDatasetEntryFiltersQuery({ filters, datasetId })
        .where("de.split", "=", "TRAIN")
        .where("de.output", "is not", null);

      const datasetEntryStats = await baseQuery
        .select([
          sql<number>`count(de.id)::int`.as("numEntries"),
          sql<number>`sum(de."inputTokens")::int`.as("totalInputTokens"),
          sql<number>`sum(de."outputTokens")::int`.as("totalOutputTokens"),
>>>>>>> f6ec30de
        ])
        .executeTakeFirst();

      if (!datasetEntryStats) return;

      let totalMatchTokens = 0;

<<<<<<< HEAD
      const totalTestingCount = await prisma.nodeData.count({
        where: {
          nodeId,
          split: "TEST",
          status: "PROCESSED",
        },
      });
=======
      if (pruningRuleIds.length > 0) {
        totalMatchTokens = await baseQuery
          .innerJoin("PruningRuleMatch", (join) =>
            join
              .onRef("PruningRuleMatch.datasetEntryId", "=", "de.id")
              .on("PruningRuleMatch.pruningRuleId", "in", pruningRuleIds),
          )
          .leftJoin("PruningRule as pr", "PruningRuleMatch.pruningRuleId", "pr.id")
          .select(sql<number>`sum(pr."tokensInText")::int`.as("totalMatchTokens"))
          .executeTakeFirst()
          .then((stats) => stats?.totalMatchTokens || 0);
      }

      const { cost } = calculateCost(
        baseModel,
        0,
        datasetEntryStats.totalInputTokens - totalMatchTokens,
        datasetEntryStats.totalOutputTokens,
      );

      const numEpochs = selectedNumberOfEpochs || calculateNumEpochs(datasetEntryStats.numEntries);
>>>>>>> f6ec30de

      return {
        cost: cost * numEpochs,
      };
    }),
  list: protectedProcedure
    .input(z.object({ projectId: z.string() }))
    .query(async ({ input, ctx }) => {
      const { projectId } = input;
      await requireCanViewProject(projectId, ctx);

      const datasets = await kysely
        .selectFrom("Dataset as d")
        .where("projectId", "=", projectId)
        .where("nodeId", "is not", null)
        .selectAll()
        .select(() => [
          sql<number>`(select count(*) from "NodeData" where "nodeId" = d."nodeId" and status = "PROCESSED")::int`.as(
            "datasetEntryCount",
          ),
          sql<number>`(select count(*) from "FineTune" where "datasetId" = d.id)::int`.as(
            "fineTuneCount",
          ),
        ])
        .orderBy("d.createdAt", "desc")
        .execute();

      return datasets;
    }),

  create: protectedProcedure
    .input(
      z.object({
        projectId: z.string(),
        name: z.string(),
      }),
    )
    .mutation(async ({ input, ctx }) => {
      await requireCanModifyProject(input.projectId, ctx);

      const { prismaCreations, datasetId } = prepareIntegratedDatasetCreation({
        projectId: input.projectId,
        datasetName: input.name,
      });

      await prisma.$transaction(prismaCreations);

      return success(datasetId);
    }),

  update: protectedProcedure
    .input(
      z.object({
        id: z.string(),
        updates: z.object({
          name: z.string().optional(),
          enabledComparisonModels: z
            .array(z.enum(comparisonModels as [ComparisonModel, ...ComparisonModel[]]))
            .optional(),
        }),
      }),
    )
    .mutation(async ({ input, ctx }) => {
      const { projectId } = await prisma.dataset.findUniqueOrThrow({
        where: { id: input.id },
      });
      await requireCanModifyProject(projectId, ctx);

      await prisma.dataset.update({
        where: { id: input.id },
        data: {
          name: input.updates.name,
          enabledComparisonModels: input.updates.enabledComparisonModels,
        },
      });

      if (input.updates.enabledComparisonModels) {
        await startDatasetTestJobs({
          datasetId: input.id,
          nodeDataBaseQuery: kysely
            .selectFrom("NodeData as nd")
            .where("nd.nodeId", "=", input.id)
            .where("nd.split", "=", "TEST")
            .where("nd.status", "=", "PROCESSED"),
        });
      }

      return success("Dataset updated");
    }),

  delete: protectedProcedure
    .input(z.object({ id: z.string() }))
    .mutation(async ({ input, ctx }) => {
      const { projectId } = await prisma.dataset.findUniqueOrThrow({
        where: { id: input.id },
      });
      await requireCanModifyProject(projectId, ctx);

      const datasetNode = await kysely
        .selectFrom("Dataset as d")
        .where("d.id", "=", input.id)
        .innerJoin("Node as n", "n.id", "d.nodeId")
        .selectAll("n")
        .executeTakeFirst();

      if (!datasetNode) return error("Dataset not found");

      const tNode = typedNode(datasetNode);

      if (tNode.type !== "Dataset") return error("Node incorrect type");

      await prisma.$transaction([
        prisma.dataset.delete({
          where: { id: input.id },
        }),
        prisma.node.delete({
          where: { id: tNode.id },
        }),
        prisma.node.delete({
          where: { id: tNode.config.llmRelabelNodeId },
        }),
        prisma.node.delete({
          where: { id: tNode.config.manualRelabelNodeId },
        }),
      ]);

      return success("Dataset deleted");
    }),
  getServiceClientUrl: protectedProcedure
    .input(z.object({ projectId: z.string() }))
    .query(async ({ input, ctx }) => {
      await requireCanModifyProject(input.projectId, ctx);
      const serviceClientUrl = generateBlobUploadUrl();
      return {
        serviceClientUrl,
        containerName: env.AZURE_STORAGE_CONTAINER_NAME,
      };
    }),
  triggerFileDownload: protectedProcedure
    .input(
      z.object({
        datasetId: z.string(),
        blobName: z.string(),
        fileName: z.string(),
        fileSize: z.number(),
      }),
    )
    .mutation(async ({ input, ctx }) => {
      const { projectId } = await prisma.dataset.findUniqueOrThrow({
        where: { id: input.datasetId },
      });
      await requireCanModifyProject(projectId, ctx);

      const numArchives = await prisma.node.count({
        where: {
          projectId,
          type: "Archive",
        },
      });

      const datasetNode = await kysely
        .selectFrom("Dataset as d")
        .where("d.id", "=", input.datasetId)
        .innerJoin("Node as n", "n.id", "d.nodeId")
        .selectAll("n")
        .executeTakeFirst();

      if (!datasetNode) return error("Dataset not found");

      const { prismaCreations, archiveNodeId, entriesOutputId } = prepareArchiveCreation({
        nodeParams: {
          projectId,
          name: `Archive ${numArchives + 1}`,
          config: {
            maxOutputSize: DEFAULT_MAX_OUTPUT_SIZE,
          },
        },
      });

      await prisma.$transaction([
        ...prismaCreations,
        prisma.dataChannel.create({
          data: {
            originId: entriesOutputId,
            destinationId: datasetNode.id,
          },
        }),
        prisma.datasetFileUpload.create({
          data: {
            nodeId: archiveNodeId,
            blobName: input.blobName,
            status: "PENDING",
            fileName: input.fileName,
            fileSize: input.fileSize,
            uploadedAt: new Date(),
          },
        }),
      ]);

      await processNode.enqueue({ nodeId: archiveNodeId, nodeType: "Archive" });
    }),
  listFileUploads: protectedProcedure
    .input(z.object({ datasetId: z.string() }))
    .query(async ({ input, ctx }) => {
      // const { projectId, nodeId } = await prisma.dataset.findUniqueOrThrow({
      //   where: { id: input.datasetId },
      // });
      // await requireCanViewProject(projectId, ctx);

      // if (!nodeId) return error("Dataset node not found");

      const datasetNode = await kysely
        .selectFrom("Dataset as d")
        .where("d.id", "=", input.datasetId)
        .innerJoin("Node as n", "n.id", "d.nodeId")
        .select(["n.projectId", "n.type", "n.config"])
        .executeTakeFirst();

      if (!datasetNode) {
        throw new Error("Node not found");
      }

      await requireCanViewProject(datasetNode.projectId, ctx);

      const tNode = typedNode(datasetNode);
      if (tNode.type !== "Dataset") {
        throw new Error("Node is not a Dataset");
      }

      const { llmRelabelNodeId } = tNode.config;

      const archives = await getUpstreamSources({ llmRelabelNodeId })
        .where("sourceNode.type", "=", "Archive")
        .select(["sourceNode.id as sourceNodeId"])
        .execute();

      return await prisma.datasetFileUpload.findMany({
        where: {
          nodeId: {
            in: archives.map((a) => a.sourceNodeId),
          },
          visible: true,
        },
        orderBy: { createdAt: "desc" },
      });
    }),
  hideFileUploads: protectedProcedure
    .input(z.object({ fileUploadIds: z.string().array() }))
    .mutation(async ({ input, ctx }) => {
      if (!input.fileUploadIds.length) return error("No file upload ids provided");

      const { dataset } = await prisma.datasetFileUpload.findUniqueOrThrow({
        where: { id: input.fileUploadIds[0] },
        select: {
          dataset: {
            select: {
              id: true,
              projectId: true,
            },
          },
        },
      });

      if (!dataset) return error("Dataset not found");

      await requireCanModifyProject(dataset.projectId, ctx);

      await prisma.datasetFileUpload.updateMany({
        where: {
          id: {
            in: input.fileUploadIds,
          },
          datasetId: dataset.id,
        },
        data: {
          visible: false,
        },
      });
    }),
});<|MERGE_RESOLUTION|>--- conflicted
+++ resolved
@@ -12,7 +12,6 @@
 import { env } from "~/env.mjs";
 import { comparisonModels } from "~/utils/comparisonModels";
 import { filtersSchema } from "~/types/shared.types";
-<<<<<<< HEAD
 import { constructNodeDataFiltersQuery } from "~/server/utils/constructNodeDataFiltersQuery";
 import {
   ArchiveOutputs,
@@ -25,12 +24,10 @@
 import { startDatasetTestJobs } from "~/server/utils/nodes/processNodes/startTestJobs";
 import { prepareArchiveCreation } from "~/server/utils/nodes/nodeCreation/prepareNodeCreation";
 import { getUpstreamSources } from "~/server/utils/nodes/relationalQueries";
-=======
 import { constructDatasetEntryFiltersQuery } from "~/server/utils/constructDatasetEntryFiltersQuery";
 import { baseModel } from "~/server/fineTuningProviders/types";
 import { calculateCost } from "~/server/fineTuningProviders/supportedModels";
 import { calculateNumEpochs } from "~/server/fineTuningProviders/openpipe/trainingConfig";
->>>>>>> f6ec30de
 
 export const datasetsRouter = createTRPCRouter({
   get: protectedProcedure.input(z.object({ id: z.string() })).query(async ({ input, ctx }) => {
@@ -80,40 +77,13 @@
       }),
     )
     .query(async ({ input, ctx }) => {
-<<<<<<< HEAD
-      const { id, filters, selectedPruningRuleIds } = input;
-
-      const { projectId, nodeId } = await prisma.dataset.findUniqueOrThrow({
-        where: { id },
-=======
       const { datasetId, filters, baseModel, pruningRuleIds, selectedNumberOfEpochs } = input;
       const { projectId } = await prisma.dataset.findUniqueOrThrow({
         where: { id: datasetId },
->>>>>>> f6ec30de
       });
 
       await requireCanViewProject(projectId, ctx);
 
-<<<<<<< HEAD
-      if (!nodeId) throw new TRPCError({ message: "Dataset node not found", code: "NOT_FOUND" });
-
-      const trainingEntryStats = await constructNodeDataFiltersQuery({
-        filters,
-        datasetNodeId: nodeId,
-      })
-        .where("nd.split", "=", "TRAIN")
-        .select((eb) => [
-          sql<number>`count(*)::int`.as("numEntries"),
-          sql<number>`sum(dei."inputTokens")::int`.as("totalInputTokens"),
-          sql<number>`sum(deo."outputTokens")::int`.as("totalOutputTokens"),
-          eb
-            .selectFrom("PruningRuleMatch as prm")
-            .whereRef("prm.inputHash", "=", "nd.inputHash")
-            .where("prm.pruningRuleId", "in", selectedPruningRuleIds)
-            .leftJoin("PruningRule as pr", "prm.pruningRuleId", "pr.id")
-            .select(() => [sql<number>`sum(pr."tokensInText")::int`.as("totalMatchTokens")])
-            .as("totalMatchTokens"),
-=======
       const baseQuery = constructDatasetEntryFiltersQuery({ filters, datasetId })
         .where("de.split", "=", "TRAIN")
         .where("de.output", "is not", null);
@@ -123,7 +93,6 @@
           sql<number>`count(de.id)::int`.as("numEntries"),
           sql<number>`sum(de."inputTokens")::int`.as("totalInputTokens"),
           sql<number>`sum(de."outputTokens")::int`.as("totalOutputTokens"),
->>>>>>> f6ec30de
         ])
         .executeTakeFirst();
 
@@ -131,15 +100,6 @@
 
       let totalMatchTokens = 0;
 
-<<<<<<< HEAD
-      const totalTestingCount = await prisma.nodeData.count({
-        where: {
-          nodeId,
-          split: "TEST",
-          status: "PROCESSED",
-        },
-      });
-=======
       if (pruningRuleIds.length > 0) {
         totalMatchTokens = await baseQuery
           .innerJoin("PruningRuleMatch", (join) =>
@@ -161,7 +121,6 @@
       );
 
       const numEpochs = selectedNumberOfEpochs || calculateNumEpochs(datasetEntryStats.numEntries);
->>>>>>> f6ec30de
 
       return {
         cost: cost * numEpochs,
