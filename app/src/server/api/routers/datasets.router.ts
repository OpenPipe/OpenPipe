--- conflicted
+++ resolved
@@ -126,7 +126,9 @@
       );
 
       const datasetCalculationInProgress = await baseQuery
-        .where((eb) => eb.or([eb("de.inputTokens", "is", null), eb("de.outputTokens", "is", null)]))
+        .where((eb) =>
+          eb.or([eb("dei.inputTokens", "is", null), eb("deo.outputTokens", "is", null)]),
+        )
         .select("id")
         .executeTakeFirst();
 
@@ -159,20 +161,9 @@
           .then((stats) => stats?.totalMatchTokens || 0);
       }
 
-<<<<<<< HEAD
-      if (datasetEntryStats.numEntries === 0) return;
-
-      const { cost } = calculateCost(
-        baseModel,
-        0,
-        datasetEntryStats.totalInputTokens - totalMatchTokens,
-        datasetEntryStats.totalOutputTokens,
-      );
-=======
       const trainingTokens =
         datasetEntryStats.totalInputTokens - totalMatchTokens + datasetEntryStats.totalOutputTokens;
       const { cost } = calculateCost(baseModel, trainingTokens, 0, 0);
->>>>>>> c57aa979
 
       const numEpochs = selectedNumberOfEpochs || calculateNumEpochs(datasetEntryStats.numEntries);
 
