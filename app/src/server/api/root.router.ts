import { createTRPCCaller, createTRPCRouter } from "~/server/api/trpc";
import { projectsRouter } from "./routers/projects.router";
import { usageRouter } from "./routers/usage.router";
import { loggedCallsRouter } from "./routers/loggedCalls.router";
import { datasetsRouter } from "./routers/datasets.router";
import { datasetEvalsRouter } from "./routers/datasetEvals.router";
import { pruningRulesRouter } from "./routers/pruningRules.router";
import { usersRouter } from "./routers/users.router";
import { adminJobsRouter } from "./routers/adminJobs.router";
import { adminUsersRouter } from "./routers/adminUsers.router";
import { fineTunesRouter } from "./routers/fineTunes/fineTunes.router";
import { invoicesRouter } from "./routers/invoices.router";
import { paymentsRouter } from "./routers/payments.router";
<<<<<<< HEAD
import { monitorsRouter } from "./routers/monitors.router";
import { nodeEntriesRouter } from "./routers/nodeEntries.router";
=======
import { adminProjectsRouter } from "./routers/adminProjects.router";
import { creditAdjustmentsRouter } from "./routers/creditAdjustments.router";
>>>>>>> ab1b3312

/**
 * This is the primary router for your server.
 *
 * All routers added in /api/routers should be manually added here.
 */
export const appRouter = createTRPCRouter({
  projects: projectsRouter,
  usage: usageRouter,
  loggedCalls: loggedCallsRouter,
  datasets: datasetsRouter,
  datasetEvals: datasetEvalsRouter,
  pruningRules: pruningRulesRouter,
  fineTunes: fineTunesRouter,
  users: usersRouter,
  adminJobs: adminJobsRouter,
  adminUsers: adminUsersRouter,
  adminProjects: adminProjectsRouter,
  invoices: invoicesRouter,
  payments: paymentsRouter,
<<<<<<< HEAD
  monitors: monitorsRouter,
  nodeEntries: nodeEntriesRouter,
=======
  creditAdjustments: creditAdjustmentsRouter,
>>>>>>> ab1b3312
});

// export type definition of API
export type AppRouter = typeof appRouter;

export const createAppRouterCaller = createTRPCCaller(appRouter);<|MERGE_RESOLUTION|>--- conflicted
+++ resolved
@@ -11,13 +11,10 @@
 import { fineTunesRouter } from "./routers/fineTunes/fineTunes.router";
 import { invoicesRouter } from "./routers/invoices.router";
 import { paymentsRouter } from "./routers/payments.router";
-<<<<<<< HEAD
 import { monitorsRouter } from "./routers/monitors.router";
 import { nodeEntriesRouter } from "./routers/nodeEntries.router";
-=======
 import { adminProjectsRouter } from "./routers/adminProjects.router";
 import { creditAdjustmentsRouter } from "./routers/creditAdjustments.router";
->>>>>>> ab1b3312
 
 /**
  * This is the primary router for your server.
@@ -38,12 +35,9 @@
   adminProjects: adminProjectsRouter,
   invoices: invoicesRouter,
   payments: paymentsRouter,
-<<<<<<< HEAD
   monitors: monitorsRouter,
   nodeEntries: nodeEntriesRouter,
-=======
   creditAdjustments: creditAdjustmentsRouter,
->>>>>>> ab1b3312
 });
 
 // export type definition of API
