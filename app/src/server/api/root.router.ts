import { createTRPCCaller, createTRPCRouter } from "~/server/api/trpc";
import { projectsRouter } from "./routers/projects.router";
import { usageRouter } from "./routers/usage.router";
import { loggedCallsRouter } from "./routers/loggedCalls.router";
import { datasetsRouter } from "./routers/datasets.router";
import { datasetEntriesRouter } from "./routers/datasetEntries.router";
import { datasetEvalsRouter } from "./routers/datasetEvals.router";
import { pruningRulesRouter } from "./routers/pruningRules.router";
import { usersRouter } from "./routers/users.router";
import { adminJobsRouter } from "./routers/adminJobs.router";
import { adminUsersRouter } from "./routers/adminUsers.router";
<<<<<<< HEAD
import { invoicesRouter } from "./routers/invoices.router";
=======
import { fineTunesRouter } from "./routers/fineTunes/fineTunes.router";
>>>>>>> 0491e1b9

/**
 * This is the primary router for your server.
 *
 * All routers added in /api/routers should be manually added here.
 */
export const appRouter = createTRPCRouter({
  projects: projectsRouter,
  usage: usageRouter,
  loggedCalls: loggedCallsRouter,
  datasets: datasetsRouter,
  datasetEntries: datasetEntriesRouter,
  datasetEvals: datasetEvalsRouter,
  pruningRules: pruningRulesRouter,
  fineTunes: fineTunesRouter,
  users: usersRouter,
  adminJobs: adminJobsRouter,
  adminUsers: adminUsersRouter,
  invoices: invoicesRouter,
});

// export type definition of API
export type AppRouter = typeof appRouter;

export const createAppRouterCaller = createTRPCCaller(appRouter);<|MERGE_RESOLUTION|>--- conflicted
+++ resolved
@@ -9,11 +9,8 @@
 import { usersRouter } from "./routers/users.router";
 import { adminJobsRouter } from "./routers/adminJobs.router";
 import { adminUsersRouter } from "./routers/adminUsers.router";
-<<<<<<< HEAD
+import { fineTunesRouter } from "./routers/fineTunes/fineTunes.router";
 import { invoicesRouter } from "./routers/invoices.router";
-=======
-import { fineTunesRouter } from "./routers/fineTunes/fineTunes.router";
->>>>>>> 0491e1b9
 
 /**
  * This is the primary router for your server.
