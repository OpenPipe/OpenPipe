import { type z } from "zod";
import { type Expression, type SqlBool, sql, type ExpressionBuilder } from "kysely";

import { kysely } from "~/server/db";
import { LoggedCallsFiltersDefaultFields, type filtersSchema } from "~/types/shared.types";
import {
  textComparatorToSqlExpression,
  dateComparatorToSqlExpression,
} from "./comparatorToSqlExpression";
import { type DB } from "~/types/kysely-codegen.types";

export const constructLoggedCallFiltersQuery = ({
  filters,
  projectId,
  selectionParams,
  lctEB,
}: {
  filters: z.infer<typeof filtersSchema>;
  projectId: string;
  selectionParams?: {
    defaultToSelected: boolean;
    selectedLogIds: string[];
    deselectedLogIds: string[];
<<<<<<< HEAD
  },
) => {
  const baseQuery = kysely.selectFrom("LoggedCall as lc").where((eb) => {
    const wheres: Expression<SqlBool>[] = [eb("lc.projectId", "=", projectId)];

=======
    removeUnsuccessful: boolean;
  };
  lctEB?: ExpressionBuilder<DB, "LoggedCallTag">;
}) => {
  const queryBuilder = (lctEB ?? kysely) as typeof kysely;

  const baseQuery = queryBuilder.selectFrom("LoggedCall as lc").where((eb) => {
    const wheres: Expression<SqlBool>[] = [eb("lc.projectId", "=", projectId)];

>>>>>>> e98856c2
    const dateFilters = filters.filter(
      (filter) => filter.field === LoggedCallsFiltersDefaultFields.SentAt,
    );

    // Add date-related filters first
    for (const filter of dateFilters) {
      const filterExpression = dateComparatorToSqlExpression(
        filter.comparator,
        filter.value as [number, number],
      );

      if (filter.field === LoggedCallsFiltersDefaultFields.SentAt) {
        wheres.push(filterExpression(sql.raw(`lc."requestedAt"`)));
      }
    }

    for (const filter of filters) {
      if (!filter.value) continue;
      const filterExpression = textComparatorToSqlExpression(
        filter.comparator,
        filter.value as string,
      );

      if (filter.field === LoggedCallsFiltersDefaultFields.Request) {
        wheres.push(filterExpression(sql.raw(`lc."reqPayload"::text`)));
      }
      if (filter.field === LoggedCallsFiltersDefaultFields.Response) {
        wheres.push(filterExpression(sql.raw(`lc."respPayload"::text`)));
      }
      if (filter.field === LoggedCallsFiltersDefaultFields.Model) {
        wheres.push(filterExpression(sql.raw(`lc."model"`)));
      }
      if (filter.field === LoggedCallsFiltersDefaultFields.StatusCode) {
        wheres.push(filterExpression(sql.raw(`lc."statusCode"::text`)));
      }
<<<<<<< HEAD
=======
      if (filter.field === LoggedCallsFiltersDefaultFields.CompletionId) {
        wheres.push(filterExpression(sql.raw(`lc."completionId"`)));
      }
>>>>>>> e98856c2
    }

    return eb.and(wheres);
  });

  const tagFilters = filters.filter((filter) => filter.field.includes("tags."));

  let updatedBaseQuery = baseQuery;

  for (let i = 0; i < tagFilters.length; i++) {
    const filter = tagFilters[i];
    if (!filter?.value) continue;
    const tableAlias = `lct${i}`;
    const filterExpression = textComparatorToSqlExpression(
      filter.comparator,
      filter.value as string,
    );

    updatedBaseQuery = updatedBaseQuery
      .leftJoin(`LoggedCallTag as ${tableAlias}`, (join) =>
        join
          .onRef("lc.id", "=", `${tableAlias}.loggedCallId`)
          .on(`${tableAlias}.name`, "=", filter.field.replace("tags.", "")),
      )
      .where(filterExpression(sql.raw(`${tableAlias}.value`))) as unknown as typeof baseQuery;
  }

  if (selectionParams) {
    if (selectionParams.defaultToSelected && selectionParams.deselectedLogIds.length) {
      updatedBaseQuery = updatedBaseQuery.where(({ eb, not }) =>
        not(eb("lc.id", "in", selectionParams.deselectedLogIds)),
      );
    } else if (!selectionParams.defaultToSelected && selectionParams.selectedLogIds.length) {
      updatedBaseQuery = updatedBaseQuery.where((eb) =>
        eb("lc.id", "in", selectionParams.selectedLogIds),
      );
    }
<<<<<<< HEAD
    updatedBaseQuery = updatedBaseQuery.where((eb) => eb("lc.statusCode", "=", 200));
=======
    if (selectionParams.removeUnsuccessful)
      updatedBaseQuery = updatedBaseQuery.where((eb) => eb("lc.statusCode", "=", 200));
>>>>>>> e98856c2
  }

  return updatedBaseQuery;
};<|MERGE_RESOLUTION|>--- conflicted
+++ resolved
@@ -21,13 +21,6 @@
     defaultToSelected: boolean;
     selectedLogIds: string[];
     deselectedLogIds: string[];
-<<<<<<< HEAD
-  },
-) => {
-  const baseQuery = kysely.selectFrom("LoggedCall as lc").where((eb) => {
-    const wheres: Expression<SqlBool>[] = [eb("lc.projectId", "=", projectId)];
-
-=======
     removeUnsuccessful: boolean;
   };
   lctEB?: ExpressionBuilder<DB, "LoggedCallTag">;
@@ -37,7 +30,6 @@
   const baseQuery = queryBuilder.selectFrom("LoggedCall as lc").where((eb) => {
     const wheres: Expression<SqlBool>[] = [eb("lc.projectId", "=", projectId)];
 
->>>>>>> e98856c2
     const dateFilters = filters.filter(
       (filter) => filter.field === LoggedCallsFiltersDefaultFields.SentAt,
     );
@@ -73,12 +65,9 @@
       if (filter.field === LoggedCallsFiltersDefaultFields.StatusCode) {
         wheres.push(filterExpression(sql.raw(`lc."statusCode"::text`)));
       }
-<<<<<<< HEAD
-=======
       if (filter.field === LoggedCallsFiltersDefaultFields.CompletionId) {
         wheres.push(filterExpression(sql.raw(`lc."completionId"`)));
       }
->>>>>>> e98856c2
     }
 
     return eb.and(wheres);
@@ -116,12 +105,8 @@
         eb("lc.id", "in", selectionParams.selectedLogIds),
       );
     }
-<<<<<<< HEAD
-    updatedBaseQuery = updatedBaseQuery.where((eb) => eb("lc.statusCode", "=", 200));
-=======
     if (selectionParams.removeUnsuccessful)
       updatedBaseQuery = updatedBaseQuery.where((eb) => eb("lc.statusCode", "=", 200));
->>>>>>> e98856c2
   }
 
   return updatedBaseQuery;
