import { env } from "~/env.mjs";
import { kysely, prisma } from "~/server/db";
import { callbackBaseUrl, trainerv1 } from "~/server/modal-rpc/clients";
import { uploadJsonl } from "~/utils/azure/server";
import defineTask from "../defineTask";
import { trainOpenaiFineTune } from "./trainOpenaiFineTune";
import { CURRENT_PIPELINE_VERSION } from "~/types/shared.types";
import { serializeChatInput, serializeChatOutput } from "~/modelProviders/fine-tuned/serializers";
import { typedDatasetEntry, typedFineTune } from "~/types/dbColumns.types";
import { truthyFilter } from "~/utils/utils";
import { getStringsToPrune, pruneInputMessages } from "~/utils/pruningRules";
import { from } from "ix/asynciterable";
import { filter, map } from "ix/asynciterable/operators";
import { toNodeStream } from "ix/asynciterable/tonodestream";
import { insertTrainingDataPruningRuleMatches } from "~/server/utils/nodes/processNodes/updatePruningRuleMatches";
import { trainingConfig } from "~/server/fineTuningProviders/openpipe/trainingConfig";
import { countLlamaInputTokens } from "~/utils/countTokens";

export type TrainFineTuneJob = {
  fineTuneId: string;
};

export const trainFineTune = defineTask<TrainFineTuneJob>({
  id: "trainFineTune",
  handler: async (task) => {
    const fineTune = await prisma.fineTune
      .findUnique({
        where: { id: task.fineTuneId },
      })
      .then((ft) => (ft ? typedFineTune(ft) : null));

    if (!fineTune) return;

    await insertTrainingDataPruningRuleMatches(fineTune.id);

    if (fineTune.provider === "openai") {
      await trainOpenaiFineTune(fineTune.id);
    } else {
      await trainModalFineTune(fineTune.id);
    }
  },
});

export async function* iterateTrainingRows(fineTuneId: string) {
  let offset = 0;
  while (true) {
<<<<<<< HEAD
    const rows = await kysely
      .selectFrom("FineTuneTrainingEntry as ftte")
      .where("ftte.fineTuneId", "=", fineTuneId)
      .innerJoin("DatasetEntryInput as dei", "dei.hash", "ftte.inputHash")
      .innerJoin("DatasetEntryOutput as deo", "deo.hash", "ftte.outputHash")
      .select([
        "ftte.id",
        "dei.messages",
        "dei.tool_choice",
        "dei.tools",
        "deo.output",
        "deo.outputTokens",
      ])
      .orderBy("ftte.id", "asc")
      .limit(1000)
      .offset(offset)
      .execute();
=======
    const rows = await prisma.fineTuneTrainingEntry.findMany({
      where: { fineTuneId },
      include: {
        datasetEntry: {
          select: {
            messages: true,
            tool_choice: true,
            tools: true,
            output: true,
            outputTokens: true,
            inputTokens: true,
          },
        },
      },
      take: 1000,
      orderBy: { id: "asc" },
      skip: offset,
    });
>>>>>>> f6ec30de
    if (rows.length === 0) break;

    offset += rows.length;
    yield* rows;
  }
}

const trainModalFineTune = async (fineTuneId: string) => {
  const fineTune = typedFineTune(
    await prisma.fineTune.findUniqueOrThrow({
      where: { id: fineTuneId },
      include: {
        dataset: {
          include: {
            pruningRules: {
              select: {
                id: true,
                textToMatch: true,
                tokensInText: true,
                matches: true,
              },
            },
          },
        },
      },
    }),
  );

  await prisma.fineTune.update({
    where: { id: fineTuneId },
    data: { status: "STARTED" },
  });

  const stringsToPrune = await getStringsToPrune(fineTune.id);

  const formattedRows = from(iterateTrainingRows(fineTune.id)).pipe(
    map(async (row) => {
      const tEntry = typedDatasetEntry(row);
      if (!tEntry.output) return null;
      const prunedInputMessages = pruneInputMessages(tEntry.messages, stringsToPrune);
      const input = {
        messages: prunedInputMessages,
        tool_choice: tEntry.tool_choice ?? undefined,
        tools: tEntry.tools ?? undefined,
      };
      const prunedInputTokens = stringsToPrune?.length
        ? countLlamaInputTokens(input)
<<<<<<< HEAD
        : tEntry.outputTokens;
=======
        : dsEntry.inputTokens;
>>>>>>> f6ec30de
      await prisma.fineTuneTrainingEntry.update({
        where: { id: row.id },
        data: { prunedInputTokens, outputTokens: tEntry.outputTokens },
      });
      return {
        instruction: serializeChatInput(input, { pipelineVersion: CURRENT_PIPELINE_VERSION }),
        output: serializeChatOutput(tEntry.output),
      };
    }),
    filter(truthyFilter),
    map((row) => Buffer.from(JSON.stringify(row) + "\n")),
  );

  await prisma.fineTune.update({
    where: { id: fineTuneId },
    data: {
      status: "TRANSFERRING_TRAINING_DATA",
    },
  });

  const blobName = await uploadJsonl(toNodeStream(formattedRows));

  const huggingFaceModelId = `OpenPipe/ft-${env.NODE_ENV}-${fineTuneId}-${fineTune.slug}`;

  await prisma.fineTune.update({
    where: { id: fineTuneId },
    data: {
      status: "TRAINING",
      trainingBlobName: blobName,
      trainingStartedAt: new Date(),
      huggingFaceModelId,
      trainingConfig: await trainingConfig(fineTune),
    },
  });

  try {
    const resp = await trainerv1.default.startTraining(fineTuneId, callbackBaseUrl);
    await prisma.fineTune.update({
      where: { id: fineTuneId },
      data: {
        status: "TRAINING",
        trainingStartedAt: new Date(),
        modalTrainingJobId: resp.call_id,
      },
    });
  } catch (e) {
    console.error("Failed to start training", e);
    await prisma.fineTune.update({
      where: { id: fineTuneId },
      data: {
        status: "ERROR",
      },
    });
  }
};<|MERGE_RESOLUTION|>--- conflicted
+++ resolved
@@ -44,7 +44,6 @@
 export async function* iterateTrainingRows(fineTuneId: string) {
   let offset = 0;
   while (true) {
-<<<<<<< HEAD
     const rows = await kysely
       .selectFrom("FineTuneTrainingEntry as ftte")
       .where("ftte.fineTuneId", "=", fineTuneId)
@@ -55,6 +54,7 @@
         "dei.messages",
         "dei.tool_choice",
         "dei.tools",
+        "dei.inputTokens",
         "deo.output",
         "deo.outputTokens",
       ])
@@ -62,26 +62,6 @@
       .limit(1000)
       .offset(offset)
       .execute();
-=======
-    const rows = await prisma.fineTuneTrainingEntry.findMany({
-      where: { fineTuneId },
-      include: {
-        datasetEntry: {
-          select: {
-            messages: true,
-            tool_choice: true,
-            tools: true,
-            output: true,
-            outputTokens: true,
-            inputTokens: true,
-          },
-        },
-      },
-      take: 1000,
-      orderBy: { id: "asc" },
-      skip: offset,
-    });
->>>>>>> f6ec30de
     if (rows.length === 0) break;
 
     offset += rows.length;
@@ -129,11 +109,7 @@
       };
       const prunedInputTokens = stringsToPrune?.length
         ? countLlamaInputTokens(input)
-<<<<<<< HEAD
-        : tEntry.outputTokens;
-=======
-        : dsEntry.inputTokens;
->>>>>>> f6ec30de
+        : tEntry.inputTokens;
       await prisma.fineTuneTrainingEntry.update({
         where: { id: row.id },
         data: { prunedInputTokens, outputTokens: tEntry.outputTokens },
