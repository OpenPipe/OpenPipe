--- conflicted
+++ resolved
@@ -54,84 +54,8 @@
 
     if (!nodeEntry) return;
 
-<<<<<<< HEAD
     try {
       await generateEntry(task);
-=======
-      let completion: ChatCompletion;
-      const input: ChatCompletionCreateParamsNonStreaming = {
-        model: fineTune
-          ? `openpipe:${fineTune.slug}`
-          : COMPARISON_MODEL_NAMES[modelId as ComparisonModel],
-        messages: datasetEntry.messages,
-        tool_choice: datasetEntry.tool_choice ?? undefined,
-        tools: datasetEntry.tools ?? undefined,
-        response_format: datasetEntry.response_format ?? undefined,
-        stream: false,
-      };
-
-      try {
-        if (isComparisonModel(modelId)) {
-          completion = await getOpenaiCompletion(rawDatasetEntry.dataset.projectId, input);
-        } else if (fineTune) {
-          completion = await getCompletion(fineTune, input);
-        } else {
-          await prisma.fineTuneTestingEntry.update({
-            where: { modelId_datasetEntryId: { modelId, datasetEntryId } },
-            data: {
-              errorMessage: "The model is not set up for inference",
-            },
-          });
-          return;
-        }
-
-        const choice = completion.choices[0];
-        if (!choice) throw new Error("No completion returned");
-        const completionMessage = choice.message;
-
-        if (fineTune) {
-          const inputTokens = completion.usage?.prompt_tokens ?? 0;
-          const outputTokens = completion.usage?.completion_tokens ?? 0;
-
-          await prisma.usageLog.create({
-            data: {
-              fineTuneId: fineTune.id,
-              projectId: fineTune.projectId,
-              baseModel: fineTune.baseModel,
-              type: UsageType.TESTING,
-              inputTokens,
-              outputTokens,
-              ...calculateCost(fineTune, 0, inputTokens, outputTokens),
-              billable: fineTune.provider === "openpipe",
-            },
-          });
-        }
-
-        const updatedFineTuneTestingEntry = await prisma.fineTuneTestingEntry.update({
-          where: { modelId_datasetEntryId: { modelId, datasetEntryId } },
-          data: {
-            cacheKey,
-            output: completionMessage as unknown as Prisma.InputJsonValue,
-            finishReason: choice.finish_reason,
-            prunedInputTokens: completion.usage?.prompt_tokens,
-            outputTokens: completion.usage?.completion_tokens,
-            errorMessage: null,
-          },
-        });
-
-        await triggerEvals(datasetEntry, updatedFineTuneTestingEntry);
-      } catch (e: unknown) {
-        const typedError = e as { message?: string; error?: { message: string } };
-        await prisma.fineTuneTestingEntry.update({
-          where: { modelId_datasetEntryId: { modelId, datasetEntryId } },
-          data: {
-            errorMessage:
-              typedError.message ?? typedError.error?.message ?? "Error retrieving completion",
-          },
-        });
-        throw e;
-      }
->>>>>>> 26319439
     } catch (e) {
       console.error("error in generateTestSetEntry", e);
       if (task.numPreviousTries < MAX_TRIES) {
@@ -270,13 +194,9 @@
       return;
     }
 
-    console.log("completion", completion);
-
     const choice = completion.choices[0];
     if (!choice) throw new Error("No completion returned");
     const completionMessage = choice.message;
-
-    console.log("completionMessage.tool_calls", completionMessage.tool_calls);
 
     if (fineTune) {
       const inputTokens = completion.usage?.prompt_tokens ?? 0;
@@ -291,6 +211,7 @@
           inputTokens,
           outputTokens,
           ...calculateCost(fineTune, 0, inputTokens, outputTokens),
+          billable: fineTune.provider === "openpipe",
         },
       });
     }
