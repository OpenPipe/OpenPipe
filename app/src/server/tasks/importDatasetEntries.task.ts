--- conflicted
+++ resolved
@@ -80,32 +80,15 @@
       },
     });
 
-<<<<<<< HEAD
-    const updateCallback = async (progress: number) => {
-      await prisma.datasetFileUpload.update({
-        where: { id: datasetFileUploadId },
-        data: {
-          progress: 30 + Math.floor((progress / rowsToImport.length) * 69),
-        },
-      });
-    };
-
     const importId = Date.now().toString();
-=======
->>>>>>> 7cd81dbc
     let datasetEntriesToCreate;
     try {
       datasetEntriesToCreate = await prepareDatasetEntriesForImport(
         datasetFileUpload.datasetId,
         goodRows,
-<<<<<<< HEAD
         "UPLOAD",
         importId,
         authoringUserId,
-        updateCallback,
-        500,
-=======
->>>>>>> 7cd81dbc
       );
       // eslint-disable-next-line @typescript-eslint/no-explicit-any
     } catch (e: any) {
