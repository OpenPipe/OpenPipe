import { type TaskList, run, parseCronItems } from "graphile-worker";
import "dotenv/config";
import "../../../sentry.server.config";

import { env } from "~/env.mjs";
import { queryModel } from "./queryModel.task";
import { runNewEval } from "./runNewEval.task";
import { importDatasetEntries } from "./importDatasetEntries.task";
<<<<<<< HEAD
import { uploadTrainingData } from "./uploadTrainingData.task";
import { getTestResult } from "./getTestResult.task";

console.log("Starting worker");

const registeredTasks = [
  queryModel,
  runNewEval,
  importDatasetEntries,
  uploadTrainingData,
  getTestResult,
=======
import { trainFineTune } from "./fineTuning/trainFineTune.task";
import type defineTask from "./defineTask";
import { checkFineTuneStatus } from "./fineTuning/checkFineTuneStatus.task";

console.log("Starting worker");

const registeredTasks: ReturnType<typeof defineTask<any>>[] = [
  queryModel,
  runNewEval,
  importDatasetEntries,
  trainFineTune,
  checkFineTuneStatus,
>>>>>>> 9d88d902
];

const taskList = registeredTasks.reduce((acc, task) => {
  acc[task.task.identifier] = task.task.handler;
  return acc;
}, {} as TaskList);

// Run a worker to execute jobs:
const runner = await run({
  connectionString: env.DATABASE_URL,
  concurrency: env.WORKER_CONCURRENCY,
  maxPoolSize: env.WORKER_MAX_POOL_SIZE,
  // Install signal handlers for graceful shutdown on SIGINT, SIGTERM, etc
  noHandleSignals: false,
  pollInterval: 1000,
  taskList,
  parsedCronItems: parseCronItems([
    {
      task: checkFineTuneStatus.task.identifier,
      // run once a minute for now
      pattern: "* * * * *",
      identifier: checkFineTuneStatus.task.identifier,
      options: {
        backfillPeriod: 1000 * 60,
      },
    },
  ]),
});

console.log("Worker successfully started");

await runner.promise;<|MERGE_RESOLUTION|>--- conflicted
+++ resolved
@@ -6,22 +6,10 @@
 import { queryModel } from "./queryModel.task";
 import { runNewEval } from "./runNewEval.task";
 import { importDatasetEntries } from "./importDatasetEntries.task";
-<<<<<<< HEAD
-import { uploadTrainingData } from "./uploadTrainingData.task";
+import { trainFineTune } from "./fineTuning/trainFineTune.task";
+import { checkFineTuneStatus } from "./fineTuning/checkFineTuneStatus.task";
 import { getTestResult } from "./getTestResult.task";
-
-console.log("Starting worker");
-
-const registeredTasks = [
-  queryModel,
-  runNewEval,
-  importDatasetEntries,
-  uploadTrainingData,
-  getTestResult,
-=======
-import { trainFineTune } from "./fineTuning/trainFineTune.task";
 import type defineTask from "./defineTask";
-import { checkFineTuneStatus } from "./fineTuning/checkFineTuneStatus.task";
 
 console.log("Starting worker");
 
@@ -31,7 +19,7 @@
   importDatasetEntries,
   trainFineTune,
   checkFineTuneStatus,
->>>>>>> 9d88d902
+  getTestResult,
 ];
 
 const taskList = registeredTasks.reduce((acc, task) => {
