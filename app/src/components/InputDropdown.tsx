--- conflicted
+++ resolved
@@ -43,11 +43,7 @@
   maxPopoverContentHeight,
   minItemHeight,
   placeholder,
-<<<<<<< HEAD
-  placement = "auto",
-=======
   placement = "bottom-start",
->>>>>>> 7c061f99
 }: InputDropdownProps<T>) => {
   const { onOpen, ...popover } = useDisclosure();
 
