--- conflicted
+++ resolved
@@ -1,10 +1,6 @@
 import { Box, Td, Tr, Thead, Th, Tooltip, HStack, Text, Checkbox } from "@chakra-ui/react";
 import Link from "next/link";
-<<<<<<< HEAD
-import { DatasetEntryType, RelabelRequestStatus } from "@prisma/client";
-=======
-import { DatasetEntrySplit } from "@prisma/client";
->>>>>>> 7cd81dbc
+import { DatasetEntrySplit, RelabelRequestStatus } from "@prisma/client";
 
 import dayjs from "~/utils/dayjs";
 import { type RouterOutputs } from "~/utils/api";
