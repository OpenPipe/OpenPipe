--- conflicted
+++ resolved
@@ -9,74 +9,21 @@
 import { SortableHeader } from "~/components/sorting";
 import { ProjectLink } from "~/components/ProjectLink";
 
-<<<<<<< HEAD
 type DatasetEntry = RouterOutputs["nodeEntries"]["list"]["entries"][0];
-
 type SortableField = NonNullable<RouterInputs["nodeEntries"]["list"]["sortOrder"]>["field"];
 
-const SortableHeader = (props: { title: string; field: SortableField; isNumeric?: boolean }) => {
-  const sortOrder = useSortOrder<SortableField>();
-
-  return (
-    <Th onClick={() => sortOrder.toggle(props.field)} cursor="pointer">
-      <HStack justify={props.isNumeric ? "end" : undefined}>
-        <Text>{props.title}</Text> <SortArrows<SortableField> field={props.field} />
-      </HStack>
-    </Th>
-  );
-};
-
-export const TableHeader = () => {
-=======
-type DatasetEntry = RouterOutputs["datasetEntries"]["list"]["entries"][0];
-type SortableField = NonNullable<RouterInputs["datasetEntries"]["list"]["sortOrder"]>["field"];
-
 export const TableHeader = ({ showRelabelStatusColumn }: { showRelabelStatusColumn: boolean }) => {
-  const matchingDatasetEntryIds = useDatasetEntries().data?.matchingEntryIds;
-  const selectedDatasetEntryIds = useAppStore((s) => s.selectedDatasetEntries.selectedIds);
-  const addSelectedIds = useAppStore((s) => s.selectedDatasetEntries.addSelectedIds);
-  const clearSelectedIds = useAppStore((s) => s.selectedDatasetEntries.clearSelectedIds);
-  const allSelected = useMemo(() => {
-    if (!matchingDatasetEntryIds || !matchingDatasetEntryIds.length) return false;
-    return matchingDatasetEntryIds.every((id) => selectedDatasetEntryIds.has(id));
-  }, [matchingDatasetEntryIds, selectedDatasetEntryIds]);
->>>>>>> ab1b3312
   const isClientInitialized = useIsClientInitialized();
   if (!isClientInitialized) return null;
 
   return (
     <Thead>
       <Tr>
-<<<<<<< HEAD
-        <SortableHeader title="Created At" field="createdAt" />
-        <SortableHeader isNumeric title="Input Tokens" field="inputTokens" />
-        <SortableHeader isNumeric title="Output Tokens" field="outputTokens" />
-        <SortableHeader isNumeric title="Split" field="split" />
-=======
-        <Th pr={0}>
-          <HStack minW={16}>
-            <Checkbox
-              isChecked={allSelected}
-              onChange={() => {
-                allSelected ? clearSelectedIds() : addSelectedIds(matchingDatasetEntryIds || []);
-              }}
-              _hover={{ borderColor: "gray.300" }}
-            />
-            <Text>
-              (
-              {selectedDatasetEntryIds.size
-                ? `${selectedDatasetEntryIds.size.toLocaleString()}/`
-                : ""}
-              {(matchingDatasetEntryIds?.length || 0).toLocaleString()})
-            </Text>
-          </HStack>
-        </Th>
         <SortableHeader<SortableField> title="Updated At" field="createdAt" />
         {showRelabelStatusColumn && <Th>Relabeling Status</Th>}
         <SortableHeader<SortableField> isNumeric title="Input Tokens" field="inputTokens" />
         <SortableHeader<SortableField> isNumeric title="Output Tokens" field="outputTokens" />
         <SortableHeader<SortableField> isNumeric title="Split" field="split" />
->>>>>>> ab1b3312
       </Tr>
     </Thead>
   );
