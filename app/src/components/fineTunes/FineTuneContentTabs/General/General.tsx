--- conflicted
+++ resolved
@@ -78,23 +78,13 @@
                 <Text fontWeight="bold" color={getStatusColor(fineTune.status)}>
                   {fineTune.status}
                 </Text>
-<<<<<<< HEAD
-                {fineTune.errorMessage && (
-                  <>
-                    <Text color="gray.500">{fineTune.errorMessage}</Text>
-                    <ConditionallyEnable accessRequired="requireCanModifyProject">
-                      <Button variant="outline" size="xs" onClick={handleRestartTraining}>
-                        Restart Training
-                      </Button>
-                    </ConditionallyEnable>
-                  </>
-=======
                 {fineTune.errorMessage && <Text color="gray.500">{fineTune.errorMessage}</Text>}
                 {fineTune.status === "ERROR" && (
-                  <Button variant="outline" size="xs" onClick={handleRestartTraining}>
-                    Restart Training
-                  </Button>
->>>>>>> aec53508
+                  <ConditionallyEnable accessRequired="requireCanModifyProject">
+                    <Button variant="outline" size="xs" onClick={handleRestartTraining}>
+                      Restart Training
+                    </Button>
+                  </ConditionallyEnable>
                 )}
               </HStack>
             </HStack>
