--- conflicted
+++ resolved
@@ -162,11 +162,6 @@
         {visibleTagNames.map((tagName) => (
           <Td key={tagName}>{loggedCall.tags[tagName]}</Td>
         ))}
-<<<<<<< HEAD
-        {visibleColumns.has(StaticColumnKeys.DURATION) && (
-          <Td isNumeric>{((loggedCall.durationMs ?? 0) / 1000).toFixed(2)}s</Td>
-        )}
-=======
         {visibleColumns.has(StaticColumnKeys.DURATION) &&
           (loggedCall.cacheHit ? (
             <Td isNumeric>
@@ -187,7 +182,6 @@
           ) : (
             <Td isNumeric>{((loggedCall.durationMs ?? 0) / 1000).toFixed(2)}s</Td>
           ))}
->>>>>>> e98856c2
         {visibleColumns.has(StaticColumnKeys.INPUT_TOKENS) && (
           <Td isNumeric>{loggedCall.inputTokens}</Td>
         )}
