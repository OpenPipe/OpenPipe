import { type BaseModel } from "@prisma/client";
import { type ChatCompletion, type ChatCompletionCreateParams } from "openai/resources/chat";

import { countLlamaInputTokens, countLlamaOutputTokens } from "~/utils/countTokens";
<<<<<<< HEAD
import inputSchema from "../openai-ChatCompletion/codegen/input.schema.json";
import { type ModelProvider } from "../types";
import frontendModelProvider from "./frontend";
import getCompletionForExperiments from "./getCompletionForExperiments";
import { BASE_MODEL_PRICES } from "~/utils/baseModels";

export type FineTunedModelProvider = ModelProvider<
  string,
  ChatCompletionCreateParams,
  ChatCompletion
>;

const modelProvider: FineTunedModelProvider = {
  getModel: (input) => {
    return input.model;
  },
  inputSchema: inputSchema as JSONSchema4,
  canStream: false,
  getCompletion: getCompletionForExperiments,
  getUsage: (input, output, opts) => {
    const model = modelProvider.getModel(input);
=======

const baseModelPrices: Record<
  BaseModel,
  { promptTokenPrice: number; completionTokenPrice: number } | undefined
> = {
  MISTRAL_7b: {
    promptTokenPrice: 0.0000012,
    completionTokenPrice: 0.0000016,
  },
  LLAMA2_7b: {
    promptTokenPrice: 0.0000012,
    completionTokenPrice: 0.0000016,
  },
  LLAMA2_13b: {
    promptTokenPrice: 0.0000024,
    completionTokenPrice: 0.0000032,
  },
  GPT_3_5_TURBO: {
    promptTokenPrice: 0.000008,
    completionTokenPrice: 0.000012,
  },
};

const modelProvider = {
  getUsage: (input: ChatCompletionCreateParams, output?: ChatCompletion, baseModel?: BaseModel) => {
    const model = input.model;
>>>>>>> 92e2070f
    if (!model) return null;

    let inputTokens: number;
    let outputTokens: number;

    if (output?.usage) {
      inputTokens = output.usage.prompt_tokens;
      outputTokens = output.usage.completion_tokens;
    } else {
      inputTokens = countLlamaInputTokens(input);
      outputTokens = output
        ? output.choices.map((c) => countLlamaOutputTokens(c.message)).reduce((a, b) => a + b)
        : 0;
    }

    let cost = undefined;
<<<<<<< HEAD
    const baseModel = opts?.baseModel as BaseModel | undefined;
    const baseModelPrice = baseModel ? BASE_MODEL_PRICES[baseModel] : undefined;
=======
    const baseModelPrice = baseModel ? baseModelPrices[baseModel] : undefined;
>>>>>>> 92e2070f
    if (baseModelPrice) {
      cost = inputTokens * baseModelPrice.input + outputTokens * baseModelPrice.output;
    }

    return { inputTokens, outputTokens, cost };
  },
};

export default modelProvider;<|MERGE_RESOLUTION|>--- conflicted
+++ resolved
@@ -2,56 +2,12 @@
 import { type ChatCompletion, type ChatCompletionCreateParams } from "openai/resources/chat";
 
 import { countLlamaInputTokens, countLlamaOutputTokens } from "~/utils/countTokens";
-<<<<<<< HEAD
-import inputSchema from "../openai-ChatCompletion/codegen/input.schema.json";
-import { type ModelProvider } from "../types";
-import frontendModelProvider from "./frontend";
-import getCompletionForExperiments from "./getCompletionForExperiments";
 import { BASE_MODEL_PRICES } from "~/utils/baseModels";
-
-export type FineTunedModelProvider = ModelProvider<
-  string,
-  ChatCompletionCreateParams,
-  ChatCompletion
->;
-
-const modelProvider: FineTunedModelProvider = {
-  getModel: (input) => {
-    return input.model;
-  },
-  inputSchema: inputSchema as JSONSchema4,
-  canStream: false,
-  getCompletion: getCompletionForExperiments,
-  getUsage: (input, output, opts) => {
-    const model = modelProvider.getModel(input);
-=======
-
-const baseModelPrices: Record<
-  BaseModel,
-  { promptTokenPrice: number; completionTokenPrice: number } | undefined
-> = {
-  MISTRAL_7b: {
-    promptTokenPrice: 0.0000012,
-    completionTokenPrice: 0.0000016,
-  },
-  LLAMA2_7b: {
-    promptTokenPrice: 0.0000012,
-    completionTokenPrice: 0.0000016,
-  },
-  LLAMA2_13b: {
-    promptTokenPrice: 0.0000024,
-    completionTokenPrice: 0.0000032,
-  },
-  GPT_3_5_TURBO: {
-    promptTokenPrice: 0.000008,
-    completionTokenPrice: 0.000012,
-  },
-};
 
 const modelProvider = {
   getUsage: (input: ChatCompletionCreateParams, output?: ChatCompletion, baseModel?: BaseModel) => {
     const model = input.model;
->>>>>>> 92e2070f
+
     if (!model) return null;
 
     let inputTokens: number;
@@ -68,12 +24,8 @@
     }
 
     let cost = undefined;
-<<<<<<< HEAD
-    const baseModel = opts?.baseModel as BaseModel | undefined;
+
     const baseModelPrice = baseModel ? BASE_MODEL_PRICES[baseModel] : undefined;
-=======
-    const baseModelPrice = baseModel ? baseModelPrices[baseModel] : undefined;
->>>>>>> 92e2070f
     if (baseModelPrice) {
       cost = inputTokens * baseModelPrice.input + outputTokens * baseModelPrice.output;
     }
