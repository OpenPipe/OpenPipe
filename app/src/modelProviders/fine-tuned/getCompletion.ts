<<<<<<< HEAD
import { isArray, isString } from "lodash-es";
import OpenAI, { APIError } from "openai";
=======
/* eslint-disable @typescript-eslint/no-unsafe-call */
import { type ChatCompletion, type CompletionCreateParams } from "openai/resources/chat";
>>>>>>> 4d0da30e
import { v4 as uuidv4 } from "uuid";

import { countLlamaChatTokensInMessages } from "~/utils/countTokens";

export async function getCompletion(
  input: CompletionCreateParams,
  inferenceURL: string,
<<<<<<< HEAD
  stringsToPrune: string[],
): Promise<CompletionResponse<ChatCompletion>> {
=======
): Promise<ChatCompletion> {
>>>>>>> 4d0da30e
  const { messages, ...rest } = input;
  const id = uuidv4();

  const templatedPrompt = templatePrompt(input, stringsToPrune);

  if (!templatedPrompt) {
    throw new Error("Failed to generate prompt");
  }

  const completionParams = {
    prompt: templatedPrompt,
    max_tokens: rest.max_tokens ?? 4096,
    temperature: rest.temperature ?? 0,
  };

  if (rest.n && rest.n > 1) {
    throw new Error("Multiple completions are not yet supported");
  }

  if (input.stream) {
    throw new Error("Streaming is not yet supported");
  }

  let resp;
  try {
    resp = await fetch(inferenceURL, {
      body: JSON.stringify(completionParams),
      method: "POST",
    });
  } catch (e) {
    throw new Error("Failed to query the model");
  }
  const respText = (await resp.json()) as { text: [string, ...string[]] };

  const finalCompletion = respText.text[0].split("### Response:")[1]?.trim();

  if (!finalCompletion) {
    throw new Error(`Unexpected response format from model: ${JSON.stringify(respText)}`);
  }

  let parsedCompletion;
  try {
    parsedCompletion = JSON.parse(finalCompletion);
  } catch (error: unknown) {
<<<<<<< HEAD
    if (error instanceof APIError) {
      // The types from the sdk are wrong
      const rawMessage = error.message as string | string[];
      // If the message is not a string, stringify it
      const message = isString(rawMessage)
        ? rawMessage
        : isArray(rawMessage)
        ? rawMessage.map((m) => m.toString()).join("\n")
        : // eslint-disable-next-line @typescript-eslint/no-unsafe-call, @typescript-eslint/no-explicit-any
          (rawMessage as any).toString();
      return {
        type: "error",
        message,
        autoRetry: error.status === 429 || error.status === 503,
        statusCode: error.status,
      };
    } else {
      console.error(error);
      return {
        type: "error",
        message: (error as Error).message,
        autoRetry: true,
      };
    }
=======
    throw new Error(`Failed to parse completion: ${finalCompletion}\n${(error as Error).message}`);
>>>>>>> 4d0da30e
  }

  const promptTokens = countLlamaChatTokensInMessages(messages);
  const completionTokens = countLlamaChatTokensInMessages([
    parsedCompletion as ChatCompletion.Choice.Message,
  ]);

  return {
    id,
    object: "chat.completion",
    created: Date.now(),
    model: input.model,
    choices: [
      {
        index: 0,
        message: parsedCompletion,
        finish_reason: "stop",
      },
    ],
    usage: {
      prompt_tokens: promptTokens,
      completion_tokens: completionTokens,
      total_tokens: promptTokens + completionTokens,
    },
  };
}

const templatePrompt = (input: CompletionCreateParams, stringsToPrune: string[]) => {
  const { messages } = input;

  let stringifedMessages = JSON.stringify(messages);
  for (const stringToPrune of stringsToPrune) {
    stringifedMessages = stringifedMessages.replaceAll(stringToPrune, "");
  }

  return `### Instruction:\n${stringifedMessages}\n### Response:`;
};

// const STARTING_TEXT = '{"role":"assistant","content":"';

// const deriveChoice = (finalCompletion: string, part: OpenAI.Completions.Completion) => {
//   const choice: OpenAI.Chat.Completions.ChatCompletionChunk.Choice = {
//     index: 0,
//     delta: {},
//     finish_reason: null,
//   };
//   const newText = part.choices[0]?.text;
//   const combinedOutput = finalCompletion + (newText ?? "");
//   const alreadyContainedStartingText = finalCompletion.includes(STARTING_TEXT);
//   const containsStartingText = combinedOutput.includes(STARTING_TEXT);

//   if (!alreadyContainedStartingText && containsStartingText) {
//     choice["delta"]["role"] = "assistant";
//   }

//   if (containsStartingText && newText) {
//     choice["delta"]["content"] = newText;
//   }

//   return choice;
// };<|MERGE_RESOLUTION|>--- conflicted
+++ resolved
@@ -1,10 +1,5 @@
-<<<<<<< HEAD
-import { isArray, isString } from "lodash-es";
-import OpenAI, { APIError } from "openai";
-=======
 /* eslint-disable @typescript-eslint/no-unsafe-call */
 import { type ChatCompletion, type CompletionCreateParams } from "openai/resources/chat";
->>>>>>> 4d0da30e
 import { v4 as uuidv4 } from "uuid";
 
 import { countLlamaChatTokensInMessages } from "~/utils/countTokens";
@@ -12,12 +7,8 @@
 export async function getCompletion(
   input: CompletionCreateParams,
   inferenceURL: string,
-<<<<<<< HEAD
   stringsToPrune: string[],
-): Promise<CompletionResponse<ChatCompletion>> {
-=======
 ): Promise<ChatCompletion> {
->>>>>>> 4d0da30e
   const { messages, ...rest } = input;
   const id = uuidv4();
 
@@ -62,34 +53,7 @@
   try {
     parsedCompletion = JSON.parse(finalCompletion);
   } catch (error: unknown) {
-<<<<<<< HEAD
-    if (error instanceof APIError) {
-      // The types from the sdk are wrong
-      const rawMessage = error.message as string | string[];
-      // If the message is not a string, stringify it
-      const message = isString(rawMessage)
-        ? rawMessage
-        : isArray(rawMessage)
-        ? rawMessage.map((m) => m.toString()).join("\n")
-        : // eslint-disable-next-line @typescript-eslint/no-unsafe-call, @typescript-eslint/no-explicit-any
-          (rawMessage as any).toString();
-      return {
-        type: "error",
-        message,
-        autoRetry: error.status === 429 || error.status === 503,
-        statusCode: error.status,
-      };
-    } else {
-      console.error(error);
-      return {
-        type: "error",
-        message: (error as Error).message,
-        autoRetry: true,
-      };
-    }
-=======
     throw new Error(`Failed to parse completion: ${finalCompletion}\n${(error as Error).message}`);
->>>>>>> 4d0da30e
   }
 
   const promptTokens = countLlamaChatTokensInMessages(messages);
