/* eslint-disable @typescript-eslint/no-unsafe-call */
import OpenAI from "openai";
import {
  type ChatCompletion,
  type ChatCompletionMessage,
  type ChatCompletionCreateParams,
} from "openai/resources/chat";
import { v4 as uuidv4 } from "uuid";
import { type FineTune } from "@prisma/client";

import { pruneInputMessages, pruneInputMessagesStringified } from "./getCompletion";
import { prisma } from "~/server/db";
<<<<<<< HEAD
import { env } from "~/env.mjs";
=======
import { runInference } from "~/server/modal-rpc/clients";
>>>>>>> 4f6f3db1

export async function getCompletion2(
  fineTune: FineTune,
  input: ChatCompletionCreateParams,
  stringsToPrune: string[],
): Promise<ChatCompletion> {
  if (fineTune.baseModel === "GPT_3_5_TURBO" || true) {
    return getOpenaiCompletion(fineTune, input, stringsToPrune);
  } else {
    return getLlamaCompletion(fineTune, input, stringsToPrune);
  }
}

async function getOpenaiCompletion(
  fineTune: FineTune,
  input: ChatCompletionCreateParams,
  stringsToPrune: string[],
): Promise<ChatCompletion> {
  const { messages, ...rest } = input;

  if (!fineTune.openaiModelId) throw new Error("No OpenAI model ID found");

  const isOpenai = fineTune.baseModel === "GPT_3_5_TURBO";

  const apiKey = !isOpenai
    ? env.ANYSCALE_API_KEY
    : (
        await prisma.apiKey.findMany({
          where: { projectId: fineTune.projectId },
        })
      ).find((key) => key.provider === "OPENAI")?.apiKey;

  if (!apiKey) {
    throw new Error("No API key found");
  }

  const openai = new OpenAI({ apiKey, baseURL: isOpenai ? undefined : env.ANYSCALE_API_BASE });

  const prunedInput = pruneInputMessages(messages, stringsToPrune);

  const resp = await openai.chat.completions.create({
    ...rest,
    model: fineTune.openaiModelId,
    messages: prunedInput,
    stream: false,
  });

  return {
    ...resp,
    model: input.model,
  };
}

async function getLlamaCompletion(
  fineTune: FineTune,
  input: ChatCompletionCreateParams,
  stringsToPrune: string[],
): Promise<ChatCompletion> {
  const { messages, ...rest } = input;
  const id = uuidv4();

  const prunedInput = pruneInputMessagesStringified(messages, stringsToPrune);
  const templatedPrompt = `### Instruction:\n${prunedInput}\n### Response:\n`;

  if (!templatedPrompt) {
    throw new Error("Failed to generate prompt");
  }

  if (input.stream) {
    throw new Error("Streaming is not yet supported");
  }

  if (!fineTune.huggingFaceModelId) {
    throw new Error("Model is not set up for inference");
  }

  const resp = await runInference({
    model: fineTune.huggingFaceModelId,
    prompt: templatedPrompt,
    max_tokens: rest.max_tokens,
    temperature: rest.temperature ?? 0,
    n: rest.n ?? 1,
  });

  return {
    id,
    object: "chat.completion",
    created: Date.now(),
    model: input.model,
    choices: resp.choices.map((choice, i) => ({
      index: i,
      message: formatAssistantMessage(choice.text.trim()),
      finish_reason: choice.finish_reason,
    })),
    usage: {
      prompt_tokens: resp.usage.prompt_tokens,
      completion_tokens: resp.usage.completion_tokens,
      total_tokens: resp.usage.prompt_tokens + resp.usage.completion_tokens,
    },
  };
}

const FUNCTION_CALL_TAG = "<function>";
const FUNCTION_ARGS_TAG = "<arguments>";

const formatAssistantMessage = (finalCompletion: string): ChatCompletionMessage => {
  const message: ChatCompletionMessage = {
    role: "assistant",
    content: null,
  };

  if (finalCompletion.trim().startsWith(FUNCTION_CALL_TAG)) {
    const functionName = finalCompletion.split(FUNCTION_CALL_TAG)[1]?.split(FUNCTION_ARGS_TAG)[0];
    const functionArgs = finalCompletion.split(FUNCTION_ARGS_TAG)[1];
    message.function_call = { name: functionName as string, arguments: functionArgs ?? "" };
  } else {
    message.content = finalCompletion;
  }
  return message;
};<|MERGE_RESOLUTION|>--- conflicted
+++ resolved
@@ -10,11 +10,8 @@
 
 import { pruneInputMessages, pruneInputMessagesStringified } from "./getCompletion";
 import { prisma } from "~/server/db";
-<<<<<<< HEAD
 import { env } from "~/env.mjs";
-=======
 import { runInference } from "~/server/modal-rpc/clients";
->>>>>>> 4f6f3db1
 
 export async function getCompletion2(
   fineTune: FineTune,
