import { type RefObject, useCallback, useEffect, useRef, useState } from "react";
import { useRouter } from "next/router";
import { type Query } from "nextjs-routes";
<<<<<<< HEAD
import type { UseQueryResult } from "@tanstack/react-query";
=======
import { useCallback, useEffect, useRef, useState, type RefObject } from "react";
>>>>>>> 27f730aa

import { useFilters } from "~/components/Filters/useFilters";
import { useMappedModelIdFilters } from "~/components/datasets/DatasetContentTabs/Evaluation/useMappedModelIdFilters";
import { useTestEntrySortOrder } from "~/components/datasets/DatasetContentTabs/Evaluation/useTestEntrySortOrder";
import { useVisibleModelIds } from "~/components/datasets/DatasetContentTabs/Evaluation/useVisibleModelIds";
import { useSortOrder } from "~/components/sorting";
import { useAppStore } from "~/state/store";
import { type RouterInputs, api } from "~/utils/api";

export const useExperiments = () => {
  const selectedProjectId = useAppStore((state) => state.selectedProjectId);
  return api.experiments.list.useQuery(
    { projectId: selectedProjectId ?? "" },
    { enabled: !!selectedProjectId },
  );
};

export const useExperiment = () => {
  const router = useRouter();
  const experiment = api.experiments.get.useQuery(
    { slug: router.query.experimentSlug as string },
    { enabled: !!router.query.experimentSlug },
  );

  return experiment;
};

export const useExperimentAccess = () => {
  return useExperiment().data?.access ?? { canView: false, canModify: false };
};

type AsyncFunction<T extends unknown[], U> = (...args: T) => Promise<U>;

export function useHandledAsyncCallback<T extends unknown[], U>(
  callback: AsyncFunction<T, U>,
  deps: React.DependencyList,
) {
  const [loading, setLoading] = useState(0);
  const [error, setError] = useState<Error | null>(null);

  const wrappedCallback = useCallback((...args: T) => {
    setLoading((loading) => loading + 1);
    setError(null);

    callback(...args)
      .catch((error) => {
        setError(error as Error);
        console.error(error);
      })
      .finally(() => {
        setLoading((loading) => loading - 1);
      });

    // eslint-disable-next-line react-hooks/exhaustive-deps
  }, deps);

  return [wrappedCallback, loading > 0, error] as const;
}

// Have to do this ugly thing to convince Next not to try to access `navigator`
// on the server side at build time, when it isn't defined.
export const useModifierKeyLabel = () => {
  const [label, setLabel] = useState("");
  useEffect(() => {
    setLabel(navigator?.platform?.startsWith("Mac") ? "⌘" : "Ctrl");
  }, []);
  return label;
};

interface Dimensions {
  left: number;
  top: number;
  right: number;
  bottom: number;
  width: number;
  height: number;
  x: number;
  y: number;
}

// get dimensions of an element
export const useElementDimensions = (): [RefObject<HTMLElement>, Dimensions | undefined] => {
  const ref = useRef<HTMLElement>(null);
  const [dimensions, setDimensions] = useState<Dimensions | undefined>();

  useEffect(() => {
    if (ref.current) {
      const observer = new ResizeObserver((entries) => {
        entries.forEach((entry) => {
          setDimensions(entry.contentRect);
        });
      });

      const observedRef = ref.current;

      observer.observe(observedRef);

      // Cleanup the observer on component unmount
      return () => {
        if (observedRef) {
          observer.unobserve(observedRef);
        }
      };
    }
  }, []);

  return [ref, dimensions];
};

export const useIsMissingBetaAccess = () => {
  const flags = useAppStore((s) => s.featureFlags.featureFlags);
  const flagsLoaded = useAppStore((s) => s.featureFlags.flagsLoaded);

  // If the flags haven't loaded yet, we can't say for sure that the user doesn't have beta access
  return flagsLoaded && !flags?.betaAccess;
};

export const usePageParams = () => {
  const router = useRouter();

  const page = parseInt(router.query.page as string, 10) || 1;
  const pageSize = parseInt(router.query.pageSize as string, 10) || 10;

  const setPageParams = (newPageParams: { page?: number; pageSize?: number }) => {
    const updatedQuery = {
      ...router.query,
      ...newPageParams,
    };

    void router.push(
      {
        pathname: router.pathname,
        query: updatedQuery as Query,
      },
      undefined,
      { shallow: true },
    );
  };

  return { page, pageSize, setPageParams };
};

export const useScenarios = () => {
  const experiment = useExperiment();
  const { page, pageSize } = usePageParams();

  return api.scenarios.list.useQuery(
    { experimentId: experiment.data?.id ?? "", page, pageSize },
    { enabled: experiment.data?.id != null },
  );
};

export const useScenario = (scenarioId: string) => {
  return api.scenarios.get.useQuery({ id: scenarioId });
};

export const useVisibleScenarioIds = () => useScenarios().data?.scenarios.map((s) => s.id) ?? [];

export const useSelectedProject = () => {
  const selectedProjectId = useAppStore((state) => state.selectedProjectId);
  return api.projects.get.useQuery(
    { id: selectedProjectId ?? "" },
    { enabled: !!selectedProjectId },
  );
};

export const useScenarioVars = () => {
  const experiment = useExperiment();

  return api.scenarioVars.list.useQuery(
    { experimentId: experiment.data?.id ?? "" },
    { enabled: experiment.data?.id != null },
  );
};

export const useDatasets = () => {
  const selectedProjectId = useAppStore((state) => state.selectedProjectId);
  return api.datasets.list.useQuery(
    { projectId: selectedProjectId ?? "" },
    { enabled: !!selectedProjectId },
  );
};

export const useDataset = (datasetId?: string) => {
  const router = useRouter();

  if (!datasetId) {
    datasetId = router.query.id as string;
  }
  const dataset = api.datasets.get.useQuery({ id: datasetId }, { enabled: !!datasetId });

  return dataset;
};

export const useDatasetEntries = (refetchInterval = 0) => {
  const dataset = useDataset().data;

  const filters = useFilters().filters;

  const { page, pageSize } = usePageParams();

<<<<<<< HEAD
  const result = api.datasetEntries.list.useQuery(
    { datasetId: dataset?.id ?? "", filters, page, pageSize },
=======
  const sort =
    useSortOrder<NonNullable<RouterInputs["datasetEntries"]["list"]["sortOrder"]>["field"]>()
      .params;

  const { data, isFetching, ...rest } = api.datasetEntries.list.useQuery(
    { datasetId: dataset?.id ?? "", filters, page, pageSize, sortOrder: sort },
>>>>>>> 27f730aa
    { enabled: !!dataset?.id, refetchInterval },
  );

  return useStableData(result);
};

// Prevent annoying flashes while loading from the server
const useStableData = <TData, TError>(result: UseQueryResult<TData, TError>) => {
  const { data, isFetching } = result;
  const [stableData, setStableData] = useState(result.data);

  useEffect(() => {
    if (!isFetching) {
      setStableData(data);
    }
  }, [data, isFetching]);

  return { ...result, data: stableData };
};

export const useDatasetEntry = (entryId: string | null) => {
  const result = api.datasetEntries.get.useQuery({ id: entryId as string }, { enabled: !!entryId });
  return useStableData(result);
};

export const useTrainingEntries = () => {
  const fineTune = useFineTune().data;
  const { page, pageSize } = usePageParams();

  const result = api.datasetEntries.listTrainingEntries.useQuery(
    { fineTuneId: fineTune?.id ?? "", page, pageSize },
    { enabled: !!fineTune?.id },
  );

  return useStableData(result);
};

export const useTestingEntries = (refetchInterval?: number) => {
  const dataset = useDataset().data;

  const filters = useMappedModelIdFilters();

  const visibleModelIds = useVisibleModelIds().visibleModelIds;

  const { page, pageSize } = usePageParams();

  const { testEntrySortOrder } = useTestEntrySortOrder();

  const result = api.datasetEntries.listTestingEntries.useQuery(
    {
      datasetId: dataset?.id || "",
      filters,
      visibleModelIds,
      page,
      pageSize,
      sortOrder: testEntrySortOrder ?? undefined,
    },
    { enabled: !!dataset?.id, refetchInterval },
  );

  return useStableData(result);
};

export const useModelTestingStats = (
  datasetId?: string,
  modelId?: string,
  refetchInterval?: number,
) => {
  const filters = useMappedModelIdFilters();
  const visibleModelIds = useVisibleModelIds().visibleModelIds;

  const result = api.datasetEntries.testingStats.useQuery(
    { datasetId: datasetId ?? "", filters, modelId: modelId ?? "", visibleModelIds },
    { enabled: !!datasetId && !!modelId, refetchInterval },
  );

  return useStableData(result);
};

export const useLoggedCalls = (applyFilters = true) => {
  const selectedProjectId = useAppStore((state) => state.selectedProjectId);
  const { page, pageSize } = usePageParams();
  const filters = useFilters().filters;
  const setMatchingLogsCount = useAppStore((state) => state.selectedLogs.setMatchingLogsCount);

  const result = api.loggedCalls.list.useQuery(
    { projectId: selectedProjectId ?? "", page, pageSize, filters: applyFilters ? filters : [] },
    { enabled: !!selectedProjectId, refetchOnWindowFocus: false },
  );

  useEffect(() => {
    if (!result.isFetching) setMatchingLogsCount(result.data?.count ?? 0);
  }, [result, setMatchingLogsCount]);

  return useStableData(result);
};

export const useTotalNumLogsSelected = () => {
  const matchingCount = useAppStore((state) => state.selectedLogs.matchingLogsCount);
  const defaultToSelected = useAppStore((state) => state.selectedLogs.defaultToSelected);
  const selectedLogIds = useAppStore((state) => state.selectedLogs.selectedLogIds);
  const deselectedLogIds = useAppStore((state) => state.selectedLogs.deselectedLogIds);

  if (!matchingCount) return 0;
  if (defaultToSelected) {
    return matchingCount - deselectedLogIds.size;
  }
  return selectedLogIds.size;
};

export const useTagNames = () => {
  const selectedProjectId = useAppStore((state) => state.selectedProjectId);
  return api.loggedCalls.getTagNames.useQuery(
    { projectId: selectedProjectId ?? "" },
    { enabled: !!selectedProjectId },
  );
};

export const useDatasetFineTunes = () => {
  const dataset = useDataset().data;

  return api.fineTunes.listForDataset.useQuery(
    { datasetId: dataset?.id ?? "" },
    { enabled: !!dataset?.id },
  );
};

export const useFineTunes = (refetchInterval?: number) => {
  const selectedProjectId = useAppStore((state) => state.selectedProjectId);

  return api.fineTunes.list.useQuery(
    { projectId: selectedProjectId ?? "" },
    { enabled: !!selectedProjectId, refetchInterval },
  );
};

export const useFineTune = () => {
  const router = useRouter();
  const fineTune = api.fineTunes.get.useQuery(
    { id: router.query.id as string },
    { enabled: !!router.query.id },
  );

  return fineTune;
};

export const useDatasetEval = () => {
  const router = useRouter();
  return api.datasetEvals.get.useQuery(
    { id: router.query.id as string },
    { enabled: !!router.query.id },
  );
};

export const useDatasetEvals = () => {
  const selectedProjectId = useAppStore((state) => state.selectedProjectId);

  return api.datasetEvals.list.useQuery(
    { projectId: selectedProjectId as string },
    { enabled: !!selectedProjectId },
  );
};

export const usePruningRules = () => {
  const selectedDataset = useDataset().data;

  return api.pruningRules.list.useQuery(
    { datasetId: selectedDataset?.id ?? "" },
    { enabled: !!selectedDataset?.id },
  );
};

export const useIsClientRehydrated = () => useAppStore((state) => state.isRehydrated);<|MERGE_RESOLUTION|>--- conflicted
+++ resolved
@@ -1,11 +1,7 @@
 import { type RefObject, useCallback, useEffect, useRef, useState } from "react";
 import { useRouter } from "next/router";
 import { type Query } from "nextjs-routes";
-<<<<<<< HEAD
 import type { UseQueryResult } from "@tanstack/react-query";
-=======
-import { useCallback, useEffect, useRef, useState, type RefObject } from "react";
->>>>>>> 27f730aa
 
 import { useFilters } from "~/components/Filters/useFilters";
 import { useMappedModelIdFilters } from "~/components/datasets/DatasetContentTabs/Evaluation/useMappedModelIdFilters";
@@ -207,17 +203,12 @@
 
   const { page, pageSize } = usePageParams();
 
-<<<<<<< HEAD
-  const result = api.datasetEntries.list.useQuery(
-    { datasetId: dataset?.id ?? "", filters, page, pageSize },
-=======
   const sort =
     useSortOrder<NonNullable<RouterInputs["datasetEntries"]["list"]["sortOrder"]>["field"]>()
       .params;
 
-  const { data, isFetching, ...rest } = api.datasetEntries.list.useQuery(
+  const result = api.datasetEntries.list.useQuery(
     { datasetId: dataset?.id ?? "", filters, page, pageSize, sortOrder: sort },
->>>>>>> 27f730aa
     { enabled: !!dataset?.id, refetchInterval },
   );
 
