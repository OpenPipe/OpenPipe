--- conflicted
+++ resolved
@@ -110,37 +110,6 @@
   }
 };
 
-<<<<<<< HEAD
-=======
-export const requireCanModifyPruningRule = async (pruningRuleId: string, ctx: TRPCContext) => {
-  ctx.markAccessControlRun();
-
-  const userId = requireUserId(ctx);
-
-  const pruningRule = await prisma.pruningRule.findFirst({
-    where: {
-      id: pruningRuleId,
-      dataset: {
-        project: {
-          projectUsers: {
-            some: {
-              role: { in: [ProjectUserRole.OWNER, ProjectUserRole.ADMIN, ProjectUserRole.MEMBER] },
-              userId,
-            },
-          },
-        },
-      },
-    },
-  });
-
-  if (!pruningRule)
-    throw new TRPCError({
-      code: "UNAUTHORIZED",
-      message: "You don't have access to modify this pruning rule.",
-    });
-};
-
->>>>>>> 0bf7c33b
 export const requireIsAdmin = async (ctx: TRPCContext) => {
   ctx.markAccessControlRun();
 
