--- conflicted
+++ resolved
@@ -22,10 +22,8 @@
 model DatasetFileUpload {
     id String @id @default(uuid()) @db.Uuid
 
-    datasetId    String?                 @db.Uuid
-    dataset      Dataset?                @relation(fields: [datasetId], references: [id], onDelete: Cascade)
-    nodeId       String?                 @db.Uuid
-    node         Node?                   @relation(fields: [nodeId], references: [id], onDelete: Cascade)
+    datasetId    String                  @db.Uuid
+    dataset      Dataset                 @relation(fields: [datasetId], references: [id], onDelete: Cascade)
     blobName     String
     fileName     String
     fileSize     Int
@@ -51,9 +49,6 @@
     enabledComparisonModels ComparisonModel[]   @default([])
 
     datasetEvals DatasetEval[]
-
-    nodeId String? @db.Uuid
-    node   Node?   @relation(fields: [nodeId], references: [id], onDelete: Cascade)
 
     projectId String  @db.Uuid
     project   Project @relation(fields: [projectId], references: [id], onDelete: Cascade)
@@ -161,14 +156,11 @@
 }
 
 model PruningRuleMatch {
-    id             String        @id @default(uuid()) @db.Uuid
-    pruningRuleId  String        @db.Uuid
-    pruningRule    PruningRule   @relation(fields: [pruningRuleId], references: [id], onDelete: Cascade)
-    datasetEntryId String?       @db.Uuid
-    datasetEntry   DatasetEntry? @relation(fields: [datasetEntryId], references: [id], onDelete: Cascade)
-
-    datasetEntryInputHash String?
-    datasetEntryInput     DatasetEntryInput? @relation(fields: [datasetEntryInputHash], references: [hash], onDelete: Cascade)
+    id             String       @id @default(uuid()) @db.Uuid
+    pruningRuleId  String       @db.Uuid
+    pruningRule    PruningRule  @relation(fields: [pruningRuleId], references: [id], onDelete: Cascade)
+    datasetEntryId String       @db.Uuid
+    datasetEntry   DatasetEntry @relation(fields: [datasetEntryId], references: [id], onDelete: Cascade)
 
     @@unique([pruningRuleId, datasetEntryId])
     @@index([datasetEntryId])
@@ -194,12 +186,8 @@
     apiKeys                ApiKey[]
     usageLogs              UsageLog[]
     cachedResponses        CachedResponse[]
-<<<<<<< HEAD
-    nodes                  Node[]
-=======
     invoices               Invoice[]
     credits                CreditAdjustment[]
->>>>>>> 561311c4
 }
 
 enum ProjectUserRole {
@@ -225,25 +213,18 @@
     @@unique([projectId, userId])
 }
 
-enum LoggedCallProcessingStatus {
-    PENDING
-    PROCESSING
-    PROCESSED
-}
-
 model LoggedCall {
     id String @id @default(uuid()) @db.Uuid
 
-    requestedAt      DateTime
-    receivedAt       DateTime?
-    cacheHit         Boolean                    @default(false)
-    processingStatus LoggedCallProcessingStatus @default(PENDING)
-    reqPayload       Json?
-    respPayload      Json?
+    requestedAt  DateTime
+    receivedAt   DateTime?
+    cacheHit     Boolean   @default(false)
+    reqPayload   Json?
+    respPayload  Json?
     // The HTTP status returned by the model provider
-    statusCode       Int?
+    statusCode   Int?
     // Should be null if the request was successful, and some string if the request failed.
-    errorMessage     String?
+    errorMessage String?
 
     // Derived fields
     durationMs   Int?
@@ -259,15 +240,12 @@
     model          String?
     tags           LoggedCallTag[]
     datasetEntries DatasetEntry[]
-    nodeData       NodeData[]
-    monitorMatches MonitorMatch[]
 
     createdAt DateTime @default(now())
     updatedAt DateTime @updatedAt
 
     @@index(projectId)
     @@index([projectId, requestedAt])
-    @@index([projectId, processingStatus])
     @@index([completionId])
 }
 
@@ -729,189 +707,4 @@
     status ExportWeightsStatus @default(PENDING)
 
     createdAt DateTime @default(now())
-}
-
-enum MonitorMatchStatus {
-    PENDING
-    IN_REVIEW
-    MATCH
-}
-
-model MonitorMatch {
-    id          String             @id @default(uuid()) @db.Uuid
-    checkPassed Boolean
-    status      MonitorMatchStatus @default(PENDING)
-
-    monitorId String @db.Uuid
-    monitor   Node   @relation(fields: [monitorId], references: [id], onDelete: Cascade)
-
-    loggedCallId String?     @db.Uuid
-    loggedCall   LoggedCall? @relation(fields: [loggedCallId], references: [id], onDelete: SetNull)
-
-    createdAt DateTime @default(now())
-    updatedAt DateTime @updatedAt
-
-    @@unique([monitorId, loggedCallId])
-    @@index([monitorId, status, createdAt])
-}
-
-enum NodeType {
-    Monitor
-    StaticDataset
-    Filter
-    LLMFilter
-    LLMRelabel
-    ManualRelabel
-    Dataset
-}
-
-model Node {
-    id                  String   @id @default(uuid()) @db.Uuid
-    type                NodeType
-    name                String
-    config              Json?
-    hash                String
-    maxEntriesPerMinute Int?
-    maxOutputSize       Int?
-
-    inputDataChannels  DataChannel[]
-    outputs            NodeOutput[]
-    datasetFileUploads DatasetFileUpload[]
-    datasets           Dataset[]
-    monitorMatches     MonitorMatch[]
-
-    projectId String  @db.Uuid
-    project   Project @relation(fields: [projectId], references: [id], onDelete: Cascade)
-
-    createdAt DateTime @default(now())
-    updatedAt DateTime @updatedAt
-}
-
-model NodeOutput {
-    id    String @id @default(uuid()) @db.Uuid
-    label String
-
-    dataChannel DataChannel[]
-
-    nodeId String @db.Uuid
-    node   Node   @relation(fields: [nodeId], references: [id], onDelete: Cascade)
-
-    createdAt DateTime @default(now())
-    updatedAt DateTime @updatedAt
-}
-
-model DataChannel {
-    id String @id @default(uuid()) @db.Uuid
-
-    originId String?     @db.Uuid
-    origin   NodeOutput? @relation(fields: [originId], references: [id], onDelete: SetNull)
-
-    destinationId String @db.Uuid
-    destination   Node   @relation(fields: [destinationId], references: [id], onDelete: Cascade)
-
-    nodeData NodeData[]
-
-    createdAt DateTime @default(now())
-    updatedAt DateTime @updatedAt
-}
-
-enum NodeDataStatus {
-    PENDING
-    PROCESSING
-    ERROR
-    PROCESSED
-}
-
-model NodeData {
-    id     String         @id @default(uuid()) @db.Uuid
-    status NodeDataStatus @default(PENDING)
-
-    loggedCallId String?     @db.Uuid
-    loggedCall   LoggedCall? @relation(fields: [loggedCallId], references: [id], onDelete: SetNull)
-
-    inputHash          String
-    input              DatasetEntryInput   @relation(fields: [inputHash], references: [hash])
-    outputHash         String
-    output             DatasetEntryOutput? @relation("output", fields: [outputHash], references: [hash])
-    rejectedOutputHash String?
-    rejectedOutput     DatasetEntryOutput? @relation("rejectedOutput", fields: [rejectedOutputHash], references: [hash])
-    split              DatasetEntrySplit
-
-    dataChannelId String      @db.Uuid
-    dataChannel   DataChannel @relation(fields: [dataChannelId], references: [id], onDelete: Cascade)
-
-    parentNodeDataId String?   @db.Uuid
-    parentNodeData   NodeData? @relation("ancestry", fields: [parentNodeDataId], references: [id], onDelete: Cascade)
-
-    childrenNodeData NodeData[] @relation("ancestry")
-
-    createdAt DateTime @default(now())
-    updatedAt DateTime @updatedAt
-}
-
-enum NewDatasetEntryProvenance {
-    RequestLog
-    StaticDataset
-    ManualRelabel
-    LLMRelabel
-}
-
-model DatasetEntryInput {
-    function_call   Json?
-    functions       Json?
-    tool_choice     Json?
-    tools           Json?
-    messages        Json  @default("[]")
-    response_format Json?
-    inputTokens     Int?
-
-    matchedRules PruningRuleMatch[]
-    hash         String
-
-    nodeData NodeData[]
-
-    incomingCachedEntries CachedProcessedNodeData[] @relation("incoming")
-    outgoingCachedEntries CachedProcessedNodeData[] @relation("outgoing")
-
-    createdAt DateTime @default(now())
-
-    @@unique([hash])
-}
-
-model DatasetEntryOutput {
-    output Json?
-    hash   String
-
-    nodeData          NodeData[] @relation("output")
-    rejectingNodeData NodeData[] @relation("rejectedOutput")
-
-    incomingCachedEntries CachedProcessedNodeData[] @relation("incoming")
-    outgoingCachedEntries CachedProcessedNodeData[] @relation("outgoing")
-
-    createdAt DateTime @default(now())
-
-    @@unique([hash])
-}
-
-model CachedProcessedNodeData {
-    id String @id @default(uuid()) @db.Uuid
-
-    nodeHash String
-
-    incomingDEIHash String
-    incomingDEI     DatasetEntryInput   @relation("incoming", fields: [incomingDEIHash], references: [hash], onDelete: Cascade)
-    incomingDEOHash String?
-    incomingDEO     DatasetEntryOutput? @relation("incoming", fields: [incomingDEOHash], references: [hash], onDelete: Cascade)
-    outgoingDEIHash String?
-    outgoingDEI     DatasetEntryInput?  @relation("outgoing", fields: [outgoingDEIHash], references: [hash], onDelete: Cascade)
-    outgoingDEOHash String?
-    outgoingDEO     DatasetEntryOutput? @relation("outgoing", fields: [outgoingDEOHash], references: [hash], onDelete: Cascade)
-
-    filterOutcome String?
-    explanation   String?
-
-    createdAt DateTime @default(now())
-    updatedAt DateTime @updatedAt
-
-    @@unique([nodeHash, incomingDEIHash, incomingDEOHash])
 }