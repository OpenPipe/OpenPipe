// This is your Prisma schema file,
// learn more about it in the docs: https://pris.ly/d/prisma-schema

generator client {
    provider = "prisma-client-js"
}

datasource db {
    provider = "postgresql"
    url      = env("DATABASE_URL")
}

model Experiment {
    id String @id @default(uuid()) @db.Uuid

    slug  String @unique @default(dbgenerated("short_nanoid()"))
    label String

    sortIndex Int @default(0)

    projectId String   @db.Uuid
    project   Project? @relation(fields: [projectId], references: [id], onDelete: Cascade)

    createdAt DateTime @default(now())
    updatedAt DateTime @updatedAt

    templateVariables TemplateVariable[]
    promptVariants    PromptVariant[]
    testScenarios     TestScenario[]
    evaluations       Evaluation[]
}

model PromptVariant {
    id String @id @default(uuid()) @db.Uuid

    label                    String
    promptConstructor        String
    promptConstructorVersion Int
    model                    String
    modelProvider            String

    uiId      String  @default(uuid()) @db.Uuid
    visible   Boolean @default(true)
    sortIndex Int     @default(0)

    experimentId String     @db.Uuid
    experiment   Experiment @relation(fields: [experimentId], references: [id], onDelete: Cascade)

    createdAt            DateTime              @default(now())
    updatedAt            DateTime              @updatedAt
    scenarioVariantCells ScenarioVariantCell[]

    @@index([uiId])
}

model TestScenario {
    id String @id @default(uuid()) @db.Uuid

    variableValues Json

    uiId      String  @default(uuid()) @db.Uuid
    visible   Boolean @default(true)
    sortIndex Int     @default(0)

    experimentId String     @db.Uuid
    experiment   Experiment @relation(fields: [experimentId], references: [id], onDelete: Cascade)

    createdAt            DateTime              @default(now())
    updatedAt            DateTime              @updatedAt
    scenarioVariantCells ScenarioVariantCell[]
}

model TemplateVariable {
    id String @id @default(uuid()) @db.Uuid

    label String

    experimentId String     @db.Uuid
    experiment   Experiment @relation(fields: [experimentId], references: [id], onDelete: Cascade)

    createdAt DateTime @default(now())
    updatedAt DateTime @updatedAt
}

enum CellRetrievalStatus {
    PENDING
    IN_PROGRESS
    COMPLETE
    ERROR
}

model ScenarioVariantCell {
    id String @id @default(uuid()) @db.Uuid

    retrievalStatus CellRetrievalStatus @default(COMPLETE)
    jobQueuedAt     DateTime?
    jobStartedAt    DateTime?
    modelResponses  ModelResponse[]
    errorMessage    String? // Contains errors that occurred independently of model responses

    promptVariantId String        @db.Uuid
    promptVariant   PromptVariant @relation(fields: [promptVariantId], references: [id], onDelete: Cascade)
    prompt          Json?

    testScenarioId String       @db.Uuid
    testScenario   TestScenario @relation(fields: [testScenarioId], references: [id], onDelete: Cascade)

    createdAt DateTime @default(now())
    updatedAt DateTime @updatedAt

    @@unique([promptVariantId, testScenarioId])
}

model ModelResponse {
    id String @id @default(uuid()) @db.Uuid

    cacheKey     String
    requestedAt  DateTime?
    receivedAt   DateTime?
    respPayload  Json?
    cost         Float?
    inputTokens  Int?
    outputTokens Int?
    statusCode   Int?
    errorMessage String?
    retryTime    DateTime?
    outdated     Boolean   @default(false)

    createdAt DateTime @default(now())
    updatedAt DateTime @updatedAt

    scenarioVariantCellId String              @db.Uuid
    scenarioVariantCell   ScenarioVariantCell @relation(fields: [scenarioVariantCellId], references: [id], onDelete: Cascade)
    outputEvaluations     OutputEvaluation[]

    @@index([cacheKey])
}

enum EvalType {
    CONTAINS
    DOES_NOT_CONTAIN
    GPT4_EVAL
}

model Evaluation {
    id String @id @default(uuid()) @db.Uuid

    label    String
    evalType EvalType
    value    String

    experimentId String     @db.Uuid
    experiment   Experiment @relation(fields: [experimentId], references: [id], onDelete: Cascade)

    createdAt         DateTime           @default(now())
    updatedAt         DateTime           @updatedAt
    outputEvaluations OutputEvaluation[]
}

model OutputEvaluation {
    id String @id @default(uuid()) @db.Uuid

    // Number between 0 (fail) and 1 (pass)
    result  Float
    details String?

    modelResponseId String        @db.Uuid
    modelResponse   ModelResponse @relation(fields: [modelResponseId], references: [id], onDelete: Cascade)

    evaluationId String     @db.Uuid
    evaluation   Evaluation @relation(fields: [evaluationId], references: [id], onDelete: Cascade)

    createdAt DateTime @default(now())
    updatedAt DateTime @updatedAt

    @@unique([modelResponseId, evaluationId])
}

enum DatasetFileUploadStatus {
    PENDING
    DOWNLOADING
    PROCESSING
    SAVING
    COMPLETE
    ERROR
}

model DatasetFileUpload {
    id String @id @default(uuid()) @db.Uuid

    datasetId    String                  @db.Uuid
    dataset      Dataset                 @relation(fields: [datasetId], references: [id], onDelete: Cascade)
    blobName     String
    fileName     String
    fileSize     Int
    progress     Int                     @default(0) // Percentage
    status       DatasetFileUploadStatus @default(PENDING)
    uploadedAt   DateTime
    visible      Boolean                 @default(true)
    errorMessage String?

    createdAt DateTime @default(now())
    updatedAt DateTime @updatedAt
}

model Dataset {
    id String @id @default(uuid()) @db.Uuid

    name               String
    datasetEntries     DatasetEntry[]
    fineTunes          FineTune[]
    datasetFileUploads DatasetFileUpload[]
    pruningRules       PruningRule[]
    trainingRatio      Float               @default(0.8)

    projectId String  @db.Uuid
    project   Project @relation(fields: [projectId], references: [id], onDelete: Cascade)

    createdAt DateTime @default(now())
    updatedAt DateTime @updatedAt
}

model FineTuneTrainingEntry {
    id String @id @default(uuid()) @db.Uuid

    datasetEntryId String       @db.Uuid
    datasetEntry   DatasetEntry @relation(fields: [datasetEntryId], references: [id], onDelete: Cascade)

    fineTuneId String   @db.Uuid
    fineTune   FineTune @relation(fields: [fineTuneId], references: [id], onDelete: Cascade)

    createdAt DateTime @default(now())
    updatedAt DateTime @updatedAt

    @@index([fineTuneId, createdAt, id])
}

enum DatasetEntryType {
    TRAIN
    TEST
}

model DatasetEntry {
    id String @id @default(uuid()) @db.Uuid

    loggedCallId String?     @db.Uuid
    loggedCall   LoggedCall? @relation(fields: [loggedCallId], references: [id], onDelete: Cascade)

    input        Json               @default("[]")
    output       Json?
    inputTokens  Int
    outputTokens Int
    matchedRules PruningRuleMatch[]
    type         DatasetEntryType
    outdated     Boolean            @default(false)
    sortKey      String // Used to sort entries in the UI
    persistentId String             @default(uuid()) @db.Uuid

    fineTuneTrainingEntries     FineTuneTrainingEntry[]
    fineTuneTestDatasetEntries  FineTuneTestingEntry[]

    authoringUserId String? @db.Uuid // The user who created this version of the entry (if any)
    authoringUser   User?   @relation(fields: [authoringUserId], references: [id])

    datasetId String   @db.Uuid
    dataset   Dataset? @relation(fields: [datasetId], references: [id], onDelete: Cascade)

    createdAt DateTime @default(now())
    updatedAt DateTime @updatedAt

    @@index([datasetId, outdated, sortKey])
    @@index([datasetId, outdated, type])
}

model PruningRule {
    id String @id @default(uuid()) @db.Uuid

    textToMatch  String
    tokensInText Int
    matches      PruningRuleMatch[]

    datasetId String?  @db.Uuid
    dataset   Dataset? @relation(fields: [datasetId], references: [id], onDelete: Cascade)

    fineTuneId String?   @db.Uuid
    fineTune   FineTune? @relation(fields: [fineTuneId], references: [id], onDelete: Cascade)

    createdAt DateTime @default(now())
    updatedAt DateTime @updatedAt

    @@index([datasetId, createdAt, id])
}

model PruningRuleMatch {
    id             String       @id @default(uuid()) @db.Uuid
    pruningRuleId  String       @db.Uuid
    pruningRule    PruningRule  @relation(fields: [pruningRuleId], references: [id], onDelete: Cascade)
    datasetEntryId String       @db.Uuid
    datasetEntry   DatasetEntry @relation(fields: [datasetEntryId], references: [id], onDelete: Cascade)

    @@unique([pruningRuleId, datasetEntryId])
}

model Project {
    id   String @id @default(uuid()) @db.Uuid
    name String @default("Project 1")

    personalProjectUserId String? @unique @db.Uuid
    personalProjectUser   User?   @relation(fields: [personalProjectUserId], references: [id], onDelete: Cascade)

    createdAt              DateTime         @default(now())
    updatedAt              DateTime         @updatedAt
    projectUsers           ProjectUser[]
    projectUserInvitations UserInvitation[]
    experiments            Experiment[]
    datasets               Dataset[]
    loggedCalls            LoggedCall[]
    fineTunes              FineTune[]
    apiKeys                ApiKey[]
}

enum ProjectUserRole {
    ADMIN
    MEMBER
    VIEWER
}

model ProjectUser {
    id String @id @default(uuid()) @db.Uuid

    role ProjectUserRole

    projectId String   @db.Uuid
    project   Project? @relation(fields: [projectId], references: [id], onDelete: Cascade)

    userId String @db.Uuid
    user   User   @relation(fields: [userId], references: [id], onDelete: Cascade)

    createdAt DateTime @default(now())
    updatedAt DateTime @updatedAt

    @@unique([projectId, userId])
}

model LoggedCall {
    id String @id @default(uuid()) @db.Uuid

    requestedAt DateTime

    // True if this call was served from the cache, false otherwise
    cacheHit Boolean

    // A LoggedCall is always associated with a LoggedCallModelResponse. If this
    // is a cache miss, we create a new LoggedCallModelResponse.
    // If it's a cache hit, it's a pre-existing LoggedCallModelResponse.    
    modelResponseId String?                  @db.Uuid
    modelResponse   LoggedCallModelResponse? @relation(fields: [modelResponseId], references: [id], onDelete: Cascade)

    // The responses created by this LoggedCall. Will be empty if this LoggedCall was a cache hit.
    createdResponses LoggedCallModelResponse[] @relation(name: "ModelResponseOriginalCall")

    projectId String   @db.Uuid
    project   Project? @relation(fields: [projectId], references: [id], onDelete: Cascade)

    model          String?
    tags           LoggedCallTag[]
    datasetEntries DatasetEntry[]

    createdAt DateTime @default(now())
    updatedAt DateTime @updatedAt

    @@index([requestedAt])
}

model LoggedCallModelResponse {
    id String @id @default(uuid()) @db.Uuid

    reqPayload Json

    // The HTTP status returned by the model provider
    statusCode  Int?
    respPayload Json?

    // Should be null if the request was successful, and some string if the request failed.
    errorMessage String?

    requestedAt DateTime
    receivedAt  DateTime

    // Note: the function to calculate the cacheKey should include the project
    // ID so we don't share cached responses between projects, which could be an
    // attack vector. Also, we should only set the cacheKey on the model if the
    // request was successful.
    cacheKey String?

    // Derived fields
    durationMs   Int?
    inputTokens  Int?
    outputTokens Int?
    finishReason String?
    completionId String?
    cost         Float?

    // The LoggedCall that created this LoggedCallModelResponse
    originalLoggedCallId String     @unique @db.Uuid
    originalLoggedCall   LoggedCall @relation(name: "ModelResponseOriginalCall", fields: [originalLoggedCallId], references: [id], onDelete: Cascade)

    createdAt   DateTime     @default(now())
    updatedAt   DateTime     @updatedAt
    loggedCalls LoggedCall[]

    @@index([cacheKey])
}

model LoggedCallTag {
    id        String  @id @default(uuid()) @db.Uuid
    name      String
    value     String?
    projectId String  @db.Uuid

    loggedCallId String     @db.Uuid
    loggedCall   LoggedCall @relation(fields: [loggedCallId], references: [id], onDelete: Cascade)

    @@unique([loggedCallId, name])
    @@index([projectId, name])
    @@index([projectId, name, value])
}

enum ApiKeyProvider {
    OPENPIPE
    OPENAI
}

model ApiKey {
    id String @id @default(uuid()) @db.Uuid

    name   String
    apiKey String @unique
    provider ApiKeyProvider @default(OPENPIPE)

    projectId String  @db.Uuid
    project   Project @relation(fields: [projectId], references: [id], onDelete: Cascade)

    createdAt DateTime @default(now())
    updatedAt DateTime @updatedAt
}

model Account {
    id                       String  @id @default(uuid()) @db.Uuid
    userId                   String  @db.Uuid
    type                     String
    provider                 String
    providerAccountId        String
    refresh_token            String? @db.Text
    refresh_token_expires_in Int?
    access_token             String? @db.Text
    expires_at               Int?
    token_type               String?
    scope                    String?
    id_token                 String? @db.Text
    session_state            String?
    user                     User    @relation(fields: [userId], references: [id], onDelete: Cascade)

    @@unique([provider, providerAccountId])
}

model Session {
    id           String   @id @default(uuid()) @db.Uuid
    sessionToken String   @unique
    userId       String   @db.Uuid
    expires      DateTime
    user         User     @relation(fields: [userId], references: [id], onDelete: Cascade)
}

enum UserRole {
    ADMIN
    USER
}

model User {
    id            String    @id @default(uuid()) @db.Uuid
    name          String?
    email         String?   @unique
    emailVerified DateTime?
    image         String?

    role UserRole @default(USER)

    accounts               Account[]
    sessions               Session[]
    projectUsers           ProjectUser[]
    projects               Project[]
    sentUserInvitations    UserInvitation[]
    authoredDatasetEntries DatasetEntry[]

    createdAt DateTime @default(now())
    updatedAt DateTime @default(now()) @updatedAt
}

model UserInvitation {
    id String @id @default(uuid()) @db.Uuid

    projectId       String          @db.Uuid
    project         Project         @relation(fields: [projectId], references: [id], onDelete: Cascade)
    email           String
    role            ProjectUserRole
    invitationToken String          @unique
    senderId        String          @db.Uuid
    sender          User            @relation(fields: [senderId], references: [id], onDelete: Cascade)
    createdAt       DateTime        @default(now())
    updatedAt       DateTime        @updatedAt

    @@unique([projectId, email])
}

model VerificationToken {
    identifier String
    token      String   @unique
    expires    DateTime

    @@unique([identifier, token])
}

enum FineTuneStatus {
    PENDING
    TRANSFERRING_TRAINING_DATA
    TRAINING
    DEPLOYED
    ERROR
}

enum BaseModel {
    LLAMA2_7b
    LLAMA2_13b
    LLAMA2_70b
    GPT_3_5_TURBO
}

model FineTune {
    id String @id @default(uuid()) @db.Uuid

    slug                 String         @unique
    baseModel            BaseModel      @default(LLAMA2_7b)
    status               FineTuneStatus @default(PENDING)
    errorMessage         String?
    trainingBlobName     String?
    trainingStartedAt    DateTime?
    trainingFinishedAt   DateTime?
    deploymentStartedAt  DateTime?
    deploymentFinishedAt DateTime?
    inferenceUrls        String[]       @default([])

    trainingEntries     FineTuneTrainingEntry[]
    testingEntries      FineTuneTestingEntry[]
    pruningRules        PruningRule[]

    datasetId String  @db.Uuid
    dataset   Dataset @relation(fields: [datasetId], references: [id], onDelete: Cascade)

    projectId String  @db.Uuid
    project   Project @relation(fields: [projectId], references: [id], onDelete: Cascade)

    createdAt DateTime @default(now())
    updatedAt DateTime @updatedAt
<<<<<<< HEAD
}

model FineTuneTestingEntry {
    id String @id @default(uuid()) @db.Uuid

    cacheKey            String?
    prunedInputTokens   Int
    prunedInput         String
    outputTokens        Int?
    output              Json?
    errorMessage        String?

    fineTuneId String     @db.Uuid
    fineTune   FineTune   @relation(fields: [fineTuneId], references: [id], onDelete: Cascade)

    datasetEntryId String     @db.Uuid
    datasetEntry   DatasetEntry @relation(fields: [datasetEntryId], references: [id], onDelete: Cascade)

    createdAt DateTime @default(now())
    updatedAt DateTime @updatedAt

    @@unique([fineTuneId, datasetEntryId])
    @@index([cacheKey])
=======

    // Keep a GPU instance running for this fine-tune at all times. Expensive.
    keepWarm Boolean @default(false)

    modalTrainingJobId String?
    huggingFaceModelId String?
    pipelineVersion    Int
>>>>>>> 9d88d902
}<|MERGE_RESOLUTION|>--- conflicted
+++ resolved
@@ -562,7 +562,13 @@
 
     createdAt DateTime @default(now())
     updatedAt DateTime @updatedAt
-<<<<<<< HEAD
+
+    // Keep a GPU instance running for this fine-tune at all times. Expensive.
+    keepWarm Boolean @default(false)
+
+    modalTrainingJobId String?
+    huggingFaceModelId String?
+    pipelineVersion    Int
 }
 
 model FineTuneTestingEntry {
@@ -586,13 +592,4 @@
 
     @@unique([fineTuneId, datasetEntryId])
     @@index([cacheKey])
-=======
-
-    // Keep a GPU instance running for this fine-tune at all times. Expensive.
-    keepWarm Boolean @default(false)
-
-    modalTrainingJobId String?
-    huggingFaceModelId String?
-    pipelineVersion    Int
->>>>>>> 9d88d902
 }