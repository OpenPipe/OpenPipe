// This is your Prisma schema file,
// learn more about it in the docs: https://pris.ly/d/prisma-schema

generator client {
    provider = "prisma-client-js"
}

datasource db {
    provider = "postgresql"
    url      = env("DATABASE_URL")
}

enum DatasetFileUploadStatus {
    PENDING
    DOWNLOADING
    PROCESSING
    SAVING
    COMPLETE
    ERROR
}

model DatasetFileUpload {
    id String @id @default(uuid()) @db.Uuid

    datasetId    String                  @db.Uuid
    dataset      Dataset                 @relation(fields: [datasetId], references: [id], onDelete: Cascade)
    blobName     String
    fileName     String
    fileSize     Int
    progress     Int                     @default(0) // Percentage
    status       DatasetFileUploadStatus @default(PENDING)
    uploadedAt   DateTime
    visible      Boolean                 @default(true)
    errorMessage String?

    createdAt DateTime @default(now())
    updatedAt DateTime @updatedAt
}

model Dataset {
    id String @id @default(uuid()) @db.Uuid

    name                    String
    datasetEntries          DatasetEntry[]
    fineTunes               FineTune[]
    datasetFileUploads      DatasetFileUpload[]
    pruningRules            PruningRule[]
    trainingRatio           Float               @default(0.8)
    enabledComparisonModels ComparisonModel[]   @default([])

    datasetEvals DatasetEval[]

    projectId String  @db.Uuid
    project   Project @relation(fields: [projectId], references: [id], onDelete: Cascade)

    createdAt DateTime @default(now())
    updatedAt DateTime @updatedAt
}

enum DatasetEntrySplit {
    TRAIN
    TEST
}

enum DatasetEntryProvenance {
    REQUEST_LOG
    UPLOAD
    RELABELED_BY_MODEL
    RELABELED_BY_HUMAN
}

model DatasetEntry {
    id String @id @default(uuid()) @db.Uuid

    loggedCallId String?     @db.Uuid
    loggedCall   LoggedCall? @relation(fields: [loggedCallId], references: [id], onDelete: SetNull)

    // Equivalent to the same fields in the OpenAI chat completion input
    function_call   Json?
    functions       Json?
    tool_choice     Json?
    tools           Json?
    messages        Json  @default("[]")
    response_format Json?

    output       Json?
    inputTokens  Int?
    outputTokens Int?
    matchedRules PruningRuleMatch[]
    split        DatasetEntrySplit
    outdated     Boolean                @default(false)
    sortKey      String // Used to sort entries in the UI
    persistentId String                 @default(uuid()) @db.Uuid
    importId     String
    provenance   DatasetEntryProvenance

    datasetEvalDatasetEntries DatasetEvalDatasetEntry[]

    fineTuneTrainingEntries    FineTuneTrainingEntry[]
    fineTuneTestDatasetEntries FineTuneTestingEntry[]

    authoringUserId String? @db.Uuid // The user who created this version of the entry (if any)
    authoringUser   User?   @relation(fields: [authoringUserId], references: [id])

    datasetId String  @db.Uuid
    dataset   Dataset @relation(fields: [datasetId], references: [id], onDelete: Cascade)

    createdAt DateTime @default(now())
    updatedAt DateTime @updatedAt

    @@index([datasetId, outdated, sortKey])
    @@index([datasetId, outdated, split])
    @@index([importId])
    @@index([persistentId, createdAt])
    @@index([loggedCallId])
}

enum RelabelRequestStatus {
    PENDING
    IN_PROGRESS
    COMPLETE
    ERROR
}

model RelabelRequest {
    id String @id @default(uuid()) @db.Uuid

    batchId                  String
    datasetEntryPersistentId String               @db.Uuid
    status                   RelabelRequestStatus @default(PENDING)
    errorMessage             String?

    createdAt DateTime @default(now())
    updatedAt DateTime @updatedAt

    @@unique([batchId, datasetEntryPersistentId])
}

model PruningRule {
    id String @id @default(uuid()) @db.Uuid

    textToMatch  String
    tokensInText Int
    matches      PruningRuleMatch[]

    datasetId String?  @db.Uuid
    dataset   Dataset? @relation(fields: [datasetId], references: [id], onDelete: Cascade)

    fineTuneId String?   @db.Uuid
    fineTune   FineTune? @relation(fields: [fineTuneId], references: [id], onDelete: Cascade)

    createdAt DateTime @default(now())
    updatedAt DateTime @updatedAt

    @@index([datasetId, createdAt, id])
}

model PruningRuleMatch {
    id             String       @id @default(uuid()) @db.Uuid
    pruningRuleId  String       @db.Uuid
    pruningRule    PruningRule  @relation(fields: [pruningRuleId], references: [id], onDelete: Cascade)
    datasetEntryId String       @db.Uuid
    datasetEntry   DatasetEntry @relation(fields: [datasetEntryId], references: [id], onDelete: Cascade)

    @@unique([pruningRuleId, datasetEntryId])
    @@index([datasetEntryId])
}

model Project {
    id               String  @id @default(uuid()) @db.Uuid
    slug             String  @unique() @default(dbgenerated("nanoid()")) @db.VarChar(10)
    name             String  @default("Project 1")
    isPublic         Boolean @default(false)
    isHidden         Boolean @default(false)
    stripeCustomerId String?
    billable         Boolean @default(true)

    personalProjectUserId String? @unique @db.Uuid
    personalProjectUser   User?   @relation(fields: [personalProjectUserId], references: [id], onDelete: Cascade)

    createdAt              DateTime           @default(now())
    updatedAt              DateTime           @updatedAt
    projectUsers           ProjectUser[]
    projectUserInvitations UserInvitation[]
    datasets               Dataset[]
    loggedCalls            LoggedCall[]
    fineTunes              FineTune[]
    apiKeys                ApiKey[]
    usageLogs              UsageLog[]
    cachedResponses        CachedResponse[]
    invoices               Invoice[]
    credits                CreditAdjustment[]
}

enum ProjectUserRole {
    ADMIN
    MEMBER
    VIEWER
}

model ProjectUser {
    id String @id @default(uuid()) @db.Uuid

    role ProjectUserRole

    projectId String   @db.Uuid
    project   Project? @relation(fields: [projectId], references: [id], onDelete: Cascade)

    userId String @db.Uuid
    user   User   @relation(fields: [userId], references: [id], onDelete: Cascade)

    createdAt DateTime @default(now())
    updatedAt DateTime @updatedAt

    @@unique([projectId, userId])
}

model LoggedCall {
    id String @id @default(uuid()) @db.Uuid

    requestedAt  DateTime
    receivedAt   DateTime?
    cacheHit     Boolean   @default(false)
    reqPayload   Json?
    respPayload  Json?
    // The HTTP status returned by the model provider
    statusCode   Int?
    // Should be null if the request was successful, and some string if the request failed.
    errorMessage String?

    // Derived fields
    durationMs   Int?
    inputTokens  Int?
    outputTokens Int?
    finishReason String?
    completionId String?
    cost         Float?

    projectId String   @db.Uuid
    project   Project? @relation(fields: [projectId], references: [id], onDelete: Cascade)

    model          String?
    tags           LoggedCallTag[]
    datasetEntries DatasetEntry[]

    createdAt DateTime @default(now())
    updatedAt DateTime @updatedAt

    @@index(projectId)
    @@index([projectId, requestedAt])
    @@index([completionId])
}

model CachedResponse {
    id String @id @default(uuid()) @db.Uuid

    // cacheKey is a hash of the modelId and request payload
    cacheKey     String
    modelId      String
    completionId String
    respPayload  Json
    inputTokens  Int
    outputTokens Int

    projectId String  @db.Uuid
    project   Project @relation(fields: [projectId], references: [id], onDelete: Cascade)

    createdAt DateTime @default(now())

    @@unique([projectId, cacheKey])
    @@index([completionId])
}

model LoggedCallTag {
    id        String  @id @default(uuid()) @db.Uuid
    name      String
    value     String?
    projectId String  @db.Uuid

    loggedCallId String     @db.Uuid
    loggedCall   LoggedCall @relation(fields: [loggedCallId], references: [id], onDelete: Cascade)

    @@unique([loggedCallId, name])
    @@index(loggedCallId)
    @@index([name, projectId])
    @@index([projectId, name])
    @@index([projectId, name, value])
}

enum ApiKeyProvider {
    OPENPIPE
    OPENAI
}

model ApiKey {
    id String @id @default(uuid()) @db.Uuid

    name     String
    apiKey   String
    provider ApiKeyProvider @default(OPENPIPE)
    readOnly Boolean        @default(false)

    projectId String  @db.Uuid
    project   Project @relation(fields: [projectId], references: [id], onDelete: Cascade)

    createdAt DateTime @default(now())
    updatedAt DateTime @updatedAt

    @@unique([projectId, apiKey])
    @@index([apiKey])
}

model Account {
    id                       String  @id @default(uuid()) @db.Uuid
    userId                   String  @db.Uuid
    type                     String
    provider                 String
    providerAccountId        String
    refresh_token            String? @db.Text
    refresh_token_expires_in Int?
    access_token             String? @db.Text
    expires_at               Int?
    token_type               String?
    scope                    String?
    id_token                 String? @db.Text
    session_state            String?
    user                     User    @relation(fields: [userId], references: [id], onDelete: Cascade)

    @@unique([provider, providerAccountId])
}

model Session {
    id           String   @id @default(uuid()) @db.Uuid
    sessionToken String   @unique
    userId       String   @db.Uuid
    expires      DateTime
    user         User     @relation(fields: [userId], references: [id], onDelete: Cascade)
}

enum UserRole {
    ADMIN
    USER
}

model User {
    id                  String    @id @default(uuid()) @db.Uuid
    name                String?
    gitHubUsername      String?
    email               String?   @unique
    emailVerified       DateTime?
    image               String?
    lastViewedProjectId String?   @db.Uuid

    role UserRole @default(USER)

    accounts               Account[]
    sessions               Session[]
    projectUsers           ProjectUser[]
    projects               Project[]
    sentUserInvitations    UserInvitation[]
    authoredDatasetEntries DatasetEntry[]

    createdAt             DateTime               @default(now())
    updatedAt             DateTime               @default(now()) @updatedAt
    exportWeightsRequests ExportWeightsRequest[]
}

model UserInvitation {
    id String @id @default(uuid()) @db.Uuid

    projectId       String          @db.Uuid
    project         Project         @relation(fields: [projectId], references: [id], onDelete: Cascade)
    email           String
    role            ProjectUserRole
    invitationToken String          @unique
    senderId        String          @db.Uuid
    sender          User            @relation(fields: [senderId], references: [id], onDelete: Cascade)
    isCanceled      Boolean         @default(false)
    createdAt       DateTime        @default(now())
    updatedAt       DateTime        @updatedAt

    @@index([projectId, email])
}

model VerificationToken {
    identifier String
    token      String   @unique
    expires    DateTime

    @@unique([identifier, token])
}

enum FineTuneStatus {
    PENDING
    STARTED
    TRANSFERRING_TRAINING_DATA
    TRAINING
    DEPLOYED
    ERROR
}

enum FineTuneProvider {
    openpipe
    openai
}

model FineTune {
    id String @id @default(uuid()) @db.Uuid

    slug                   String           @unique
    provider               FineTuneProvider
    baseModel              String
    status                 FineTuneStatus   @default(PENDING)
    errorMessage           String?
    trainingBlobName       String?
    trainingStartedAt      DateTime?
    trainingFinishedAt     DateTime?
    deploymentStartedAt    DateTime?
    deploymentFinishedAt   DateTime?
    numEpochs              Float?
    numTrainingAutoretries Int              @default(0)
    gpt4FallbackEnabled    Boolean          @default(false)
    forceA10               Boolean          @default(false)

    trainingEntries FineTuneTrainingEntry[]
    testingEntries  FineTuneTestingEntry[]
    pruningRules    PruningRule[]
    usageLogs       UsageLog[]

    datasetId String  @db.Uuid
    dataset   Dataset @relation(fields: [datasetId], references: [id], onDelete: Cascade)

    projectId String  @db.Uuid
    project   Project @relation(fields: [projectId], references: [id], onDelete: Cascade)

    createdAt DateTime @default(now())
    updatedAt DateTime @updatedAt

    trainingConfigOverrides Json?
    trainingConfig          Json?
    modalTrainingJobId      String?
    huggingFaceModelId      String?
    openaiTrainingJobId     String?
    openaiModelId           String?
    pipelineVersion         Int
    exportWeightsRequests   ExportWeightsRequest[]
}

model FineTuneTrainingEntry {
    id                String @id @default(uuid()) @db.Uuid
    prunedInputTokens Int?
    outputTokens      Int?

    datasetEntryId String       @db.Uuid
    datasetEntry   DatasetEntry @relation(fields: [datasetEntryId], references: [id], onDelete: Cascade)

    fineTuneId String   @db.Uuid
    fineTune   FineTune @relation(fields: [fineTuneId], references: [id], onDelete: Cascade)

    createdAt DateTime @default(now())
    updatedAt DateTime @updatedAt

    @@unique([datasetEntryId, fineTuneId])
    @@index([datasetEntryId, fineTuneId])
    @@index([fineTuneId, createdAt, id])
    @@index([fineTuneId])
}

enum ComparisonModel {
    GPT_3_5_TURBO
    GPT_4_0613
    GPT_4_1106_PREVIEW
}

model FineTuneTestingEntry {
    id String @id @default(uuid()) @db.Uuid

    cacheKey          String?
    prunedInputTokens Int?

    outputTokens Int?

    // type ChatCompletionMessage 
    output       Json?
    finishReason String?

    score        Float?
    errorMessage String?

    // Used for querying both fine-tuned and comparison models
    modelId    String
    // Duplicates the modelId field, but Prisma needs it to make the fineTune relation work
    fineTuneId String?   @db.Uuid
    fineTune   FineTune? @relation(fields: [fineTuneId], references: [id], onDelete: Cascade)

    datasetEntryId String       @db.Uuid
    datasetEntry   DatasetEntry @relation(fields: [datasetEntryId], references: [id], onDelete: Cascade)

    createdAt DateTime @default(now())
    updatedAt DateTime @updatedAt

    @@unique([modelId, datasetEntryId])
    @@index([datasetEntryId])
    @@index([cacheKey])
    @@index([fineTuneId])
}

enum DatasetEvalType {
    FIELD_COMPARISON
    HEAD_TO_HEAD
}

model DatasetEval {
    id String @id @default(uuid()) @db.Uuid

    name         String
    instructions String?
    type         DatasetEvalType @default(HEAD_TO_HEAD)

    datasetEvalDatasetEntries DatasetEvalDatasetEntry[]
    datasetEvalOutputSources  DatasetEvalOutputSource[]

    datasetId String  @db.Uuid
    dataset   Dataset @relation(fields: [datasetId], references: [id], onDelete: Cascade)

    createdAt DateTime @default(now())
    updatedAt DateTime @updatedAt

    @@unique([datasetId, name])
}

// Used to record which dataset entries should be evaluated for a given dataset eval
model DatasetEvalDatasetEntry {
    id String @id @default(uuid()) @db.Uuid

    results DatasetEvalResult[]

    datasetEvalId String      @db.Uuid
    datasetEval   DatasetEval @relation(fields: [datasetEvalId], references: [id], onDelete: Cascade)

    datasetEntryId String       @db.Uuid
    datasetEntry   DatasetEntry @relation(fields: [datasetEntryId], references: [id], onDelete: Cascade)

    createdAt DateTime @default(now())
    updatedAt DateTime @updatedAt

    @@unique([datasetEvalId, datasetEntryId])
    @@index([datasetEntryId])
}

// Used to record whether the dataset output and which comparison and
// fine-tuned models should be evaluated for a given dataset eval
model DatasetEvalOutputSource {
    id String @id @default(uuid()) @db.Uuid

    // The id of the model, or "original" for the dataset output
    modelId String

    results           DatasetEvalResult[]
    comparisonResults DatasetEvalResult[] @relation("comparison")

    datasetEvalId String      @db.Uuid
    datasetEval   DatasetEval @relation(fields: [datasetEvalId], references: [id], onDelete: Cascade)

    createdAt DateTime @default(now())
    updatedAt DateTime @updatedAt

    @@unique([datasetEvalId, modelId])
}

enum DatasetEvalResultStatus {
    PENDING
    IN_PROGRESS
    COMPLETE
    ERROR
}

model DatasetEvalResult {
    id String @id @default(uuid()) @db.Uuid

    score        Float?
    explanation  String?
    errorMessage String?
    status       DatasetEvalResultStatus @default(PENDING)
    judge        String?

    // For comparative evaluations, whether this was the first option presented
    // to the judge
    wasFirst Boolean?

    comparisonResultId String? @db.Uuid // The id of the DatasetEvalResult to compare against

    comparisonOutputSourceId String?                  @db.Uuid // The id of the DatasetEvalOutputSource to compare against
    comparisonOutputSource   DatasetEvalOutputSource? @relation("comparison", fields: [comparisonOutputSourceId], references: [id], onDelete: Cascade)

    datasetEvalDatasetEntryId String                  @db.Uuid
    datasetEvalDatasetEntry   DatasetEvalDatasetEntry @relation(fields: [datasetEvalDatasetEntryId], references: [id], onDelete: Cascade)

    datasetEvalOutputSourceId String                  @db.Uuid
    datasetEvalOutputSource   DatasetEvalOutputSource @relation(fields: [datasetEvalOutputSourceId], references: [id], onDelete: Cascade)

    createdAt DateTime @default(now())
    updatedAt DateTime @updatedAt

    @@unique([datasetEvalDatasetEntryId, datasetEvalOutputSourceId, comparisonOutputSourceId])
    @@index([comparisonResultId])
}

enum UsageType {
    TRAINING
    TESTING
    EXTERNAL
    CACHE_HIT
}

model UsageLog {
    id String @id @default(uuid()) @db.Uuid

    inputTokens  Int
    outputTokens Int
    inputCost    Decimal   @default(0)
    outputCost   Decimal   @default(0)
    cost         Float
    type         UsageType @default(EXTERNAL)
    billable     Boolean   @default(true)
    baseModel    String?

    fineTuneId String?   @db.Uuid
    fineTune   FineTune? @relation(fields: [fineTuneId], references: [id], onDelete: SetNull)
    projectId  String?   @db.Uuid
    project    Project?  @relation(fields: [projectId], references: [id], onDelete: Cascade)
    invoiceId  String?   @db.Uuid
    invoice    Invoice?  @relation(fields: [invoiceId], references: [id], onDelete: SetNull)

    createdAt DateTime @default(now())

    @@index([fineTuneId, createdAt, type])
    @@index([projectId, createdAt, type])
    @@index([invoiceId])
}

enum InvoiceStatus {
    PENDING
    PAID
    CANCELLED
    REFUNDED
}

model Invoice {
    id            String        @id @default(uuid()) @db.Uuid
    amount        Decimal       @default(0)
    status        InvoiceStatus @default(PENDING)
    slug          String
    billingPeriod String? // MM YYYY
    paidAt        DateTime?

    description Json? // Array of objects: { [key: string]: string }
    paymentId   String?

    usageLogs         UsageLog[]
    creditAdjustments CreditAdjustment[]

    projectId String  @db.Uuid
    project   Project @relation(fields: [projectId], references: [id], onDelete: Cascade)

    createdAt DateTime @default(now())

    @@index([projectId, createdAt])
}

enum CreditAdjustmentType {
    BONUS
    REFUND
    INVOICE
}

model CreditAdjustment {
    id          String  @id @default(uuid()) @db.Uuid
    amount      Decimal
    description String?

    projectId String  @db.Uuid
    project   Project @relation(fields: [projectId], references: [id], onDelete: Cascade)

<<<<<<< HEAD
    Invoice Invoice? @relation(fields: [invoiceId], references: [id], onDelete: Cascade)
=======
    Invoice   Invoice? @relation(fields: [invoiceId], references: [id], onDelete: Cascade)
>>>>>>> 1cd392e8
    invoiceId String?  @db.Uuid

    type CreditAdjustmentType

    createdAt DateTime @default(now())
}

enum ExportWeightsStatus {
    PENDING
    IN_PROGRESS
    COMPLETE
    ERROR
}

model ExportWeightsRequest {
    id String @id @default(uuid()) @db.Uuid

    s3Key     String
    publicUrl String @unique

    fineTuneId String   @db.Uuid
    fineTune   FineTune @relation(fields: [fineTuneId], references: [id], onDelete: Cascade)

    userId String @db.Uuid
    user   User   @relation(fields: [userId], references: [id], onDelete: Cascade)

    status ExportWeightsStatus @default(PENDING)

    createdAt DateTime @default(now())
}<|MERGE_RESOLUTION|>--- conflicted
+++ resolved
@@ -682,11 +682,7 @@
     projectId String  @db.Uuid
     project   Project @relation(fields: [projectId], references: [id], onDelete: Cascade)
 
-<<<<<<< HEAD
-    Invoice Invoice? @relation(fields: [invoiceId], references: [id], onDelete: Cascade)
-=======
     Invoice   Invoice? @relation(fields: [invoiceId], references: [id], onDelete: Cascade)
->>>>>>> 1cd392e8
     invoiceId String?  @db.Uuid
 
     type CreditAdjustmentType
