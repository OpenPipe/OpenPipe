// This is your Prisma schema file,
// learn more about it in the docs: https://pris.ly/d/prisma-schema

generator client {
    provider = "prisma-client-js"
}

datasource db {
    provider = "postgresql"
    url      = env("DATABASE_URL")
}

enum DatasetFileUploadStatus {
    PENDING
    DOWNLOADING
    PROCESSING
    SAVING
    COMPLETE
    ERROR
}

model DatasetFileUpload {
    id String @id @default(uuid()) @db.Uuid

    datasetId    String?                 @db.Uuid
    dataset      Dataset?                @relation(fields: [datasetId], references: [id], onDelete: Cascade)
    nodeId       String?                 @db.Uuid
    node         Node?                   @relation(fields: [nodeId], references: [id], onDelete: Cascade)
    blobName     String
    fileName     String
    fileSize     Int
    progress     Int                     @default(0) // Percentage
    status       DatasetFileUploadStatus @default(PENDING)
    uploadedAt   DateTime
    visible      Boolean                 @default(true)
    errorMessage String?

    createdAt DateTime @default(now())
    updatedAt DateTime @updatedAt
}

model Dataset {
    id String @id @default(uuid()) @db.Uuid

    name                    String
    datasetEntries          DatasetEntry[]
    fineTunes               FineTune[]
    datasetFileUploads      DatasetFileUpload[]
    pruningRules            PruningRule[]
    trainingRatio           Float               @default(0.8)
    // TODO: convert to type JSON for better kysely parsing
    enabledComparisonModels ComparisonModel[]   @default([])

    datasetEvals DatasetEval[]

    nodeId String? @db.Uuid
    node   Node?   @relation(fields: [nodeId], references: [id], onDelete: SetNull)

    projectId String  @db.Uuid
    project   Project @relation(fields: [projectId], references: [id], onDelete: Cascade)

    createdAt DateTime @default(now())
    updatedAt DateTime @updatedAt

    @@index([projectId])
}

enum DatasetEntrySplit {
    TRAIN
    TEST
}

enum DatasetEntryProvenance {
    REQUEST_LOG
    UPLOAD
    RELABELED_BY_MODEL
    RELABELED_BY_HUMAN
}

model DatasetEntry {
    id String @id @default(uuid()) @db.Uuid

    loggedCallId String?     @db.Uuid
    loggedCall   LoggedCall? @relation(fields: [loggedCallId], references: [id], onDelete: SetNull)

    // Equivalent to the same fields in the OpenAI chat completion input
    function_call   Json?
    functions       Json?
    tool_choice     Json?
    tools           Json?
    messages        Json  @default("[]")
    response_format Json?

    output       Json?
    inputTokens  Int?
    outputTokens Int?
    matchedRules PruningRuleMatch[]
    split        DatasetEntrySplit
    outdated     Boolean                @default(false)
    sortKey      String // Used to sort entries in the UI
    persistentId String                 @default(uuid()) @db.Uuid
    importId     String
    provenance   DatasetEntryProvenance

    datasetEvalDatasetEntries DatasetEvalDatasetEntry[]

    fineTuneTrainingEntries    FineTuneTrainingEntry[]
    fineTuneTestDatasetEntries FineTuneTestingEntry[]

    authoringUserId String? @db.Uuid // The user who created this version of the entry (if any)
    authoringUser   User?   @relation(fields: [authoringUserId], references: [id])

    datasetId String  @db.Uuid
    dataset   Dataset @relation(fields: [datasetId], references: [id], onDelete: Cascade)

    createdAt DateTime @default(now())
    updatedAt DateTime @updatedAt

    @@index([datasetId, outdated, sortKey])
    @@index([datasetId, outdated, split])
    @@index([importId])
    @@index([persistentId, createdAt])
    @@index([loggedCallId])
}

enum RelabelRequestStatus {
    PENDING
    IN_PROGRESS
    COMPLETE
    ERROR
}

model RelabelRequest {
    id String @id @default(uuid()) @db.Uuid

    batchId                  String
    datasetEntryPersistentId String               @db.Uuid
    status                   RelabelRequestStatus @default(PENDING)
    errorMessage             String?

    createdAt DateTime @default(now())
    updatedAt DateTime @updatedAt

    @@unique([batchId, datasetEntryPersistentId])
}

model PruningRule {
    id String @id @default(uuid()) @db.Uuid

    textToMatch  String
    tokensInText Int
    oldMatches   PruningRuleMatch[]
    matches      NewPruningRuleMatch[]

    datasetId String?  @db.Uuid
    dataset   Dataset? @relation(fields: [datasetId], references: [id], onDelete: Cascade)

    fineTuneId String?   @db.Uuid
    fineTune   FineTune? @relation(fields: [fineTuneId], references: [id], onDelete: Cascade)

    createdAt DateTime @default(now())
    updatedAt DateTime @updatedAt

    @@index([datasetId, createdAt, id])
}

model PruningRuleMatch {
    id             String       @id @default(uuid()) @db.Uuid
    pruningRuleId  String       @db.Uuid
    pruningRule    PruningRule  @relation(fields: [pruningRuleId], references: [id], onDelete: Cascade)
    datasetEntryId String       @db.Uuid
    datasetEntry   DatasetEntry @relation(fields: [datasetEntryId], references: [id], onDelete: Cascade)

    @@unique([pruningRuleId, datasetEntryId])
    @@index([datasetEntryId])
}

model NewPruningRuleMatch {
    id            String      @id @default(uuid()) @db.Uuid
    pruningRuleId String      @db.Uuid
    pruningRule   PruningRule @relation(fields: [pruningRuleId], references: [id], onDelete: Cascade)

    inputHash String
    input     DatasetEntryInput @relation(fields: [inputHash], references: [hash], onDelete: Cascade)

    @@unique([inputHash, pruningRuleId])
    @@index([pruningRuleId])
}

model PruningRulesChecked {
    nodeHash          String
    incomingInputHash String

    @@unique([nodeHash, incomingInputHash])
    @@index([incomingInputHash, nodeHash])
}

model Project {
    id               String   @id @default(uuid()) @db.Uuid
    slug             String   @unique() @default(dbgenerated("nanoid()")) @db.VarChar(10)
    name             String   @default("Project 1")
    isPublic         Boolean  @default(false)
    isHidden         Boolean  @default(false)
    stripeCustomerId String?
    billable         Boolean  @default(true)
    tagNames         String[] @default([]) // cached list of tag names for the project
    rateLimit        Int      @default(3)
    personalProjectUserId String? @unique @db.Uuid
    personalProjectUser   User?   @relation(fields: [personalProjectUserId], references: [id], onDelete: Cascade)

    createdAt              DateTime           @default(now())
    updatedAt              DateTime           @updatedAt
    projectUsers           ProjectUser[]
    projectUserInvitations UserInvitation[]
    datasets               Dataset[]
    loggedCalls            LoggedCall[]
    fineTunes              FineTune[]
    apiKeys                ApiKey[]
    usageLogs              UsageLog[]
    cachedResponses        CachedResponse[]
    invoices               Invoice[]
    credits                CreditAdjustment[]
    nodes                  Node[]
}

enum ProjectUserRole {
    ADMIN
    MEMBER
    VIEWER
    OWNER
}

model ProjectUser {
    id String @id @default(uuid()) @db.Uuid

    role ProjectUserRole

    projectId String   @db.Uuid
    project   Project? @relation(fields: [projectId], references: [id], onDelete: Cascade)

    userId String @db.Uuid
    user   User   @relation(fields: [userId], references: [id], onDelete: Cascade)

    createdAt DateTime @default(now())
    updatedAt DateTime @updatedAt

    @@unique([projectId, userId])
}

model LoggedCall {
    id String @id @default(uuid()) @db.Uuid

    requestedAt  DateTime
    receivedAt   DateTime?
    cacheHit     Boolean   @default(false)
    reqPayload   Json?
    respPayload  Json?
    // The HTTP status returned by the model provider
    statusCode   Int?
    // Should be null if the request was successful, and some string if the request failed.
    errorMessage String?

    // Derived fields
    durationMs   Int?
    inputTokens  Int?
    outputTokens Int?
    finishReason String?
    completionId String?
    cost         Float?

    projectId String   @db.Uuid
    project   Project? @relation(fields: [projectId], references: [id], onDelete: Cascade)

    model          String?
    tags           LoggedCallTag[]
    datasetEntries DatasetEntry[]
    nodeEntries    NodeEntry[]

    createdAt DateTime @default(now())
    updatedAt DateTime @updatedAt

    @@index(projectId)
    @@index([projectId, requestedAt])
    @@index([projectId, updatedAt])
    @@index([completionId])
}

model CachedResponse {
    id String @id @default(uuid()) @db.Uuid

    // cacheKey is a hash of the modelId and request payload
    cacheKey     String
    modelId      String
    completionId String
    respPayload  Json
    inputTokens  Int
    outputTokens Int

    projectId String  @db.Uuid
    project   Project @relation(fields: [projectId], references: [id], onDelete: Cascade)

    createdAt DateTime @default(now())

    @@unique([projectId, cacheKey])
    @@index([completionId])
}

model LoggedCallTag {
    id        String  @id @default(uuid()) @db.Uuid
    name      String
    value     String?
    projectId String  @db.Uuid

    loggedCallId String     @db.Uuid
    loggedCall   LoggedCall @relation(fields: [loggedCallId], references: [id], onDelete: Cascade)

    @@unique([loggedCallId, name])
    @@index(loggedCallId)
    @@index([name, projectId])
    @@index([projectId, name])
    @@index([projectId, name, value])
    @@index([value, name, projectId])
}

enum ApiKeyProvider {
    OPENPIPE
    OPENAI
}

model ApiKey {
    id String @id @default(uuid()) @db.Uuid

    name     String
    apiKey   String
    provider ApiKeyProvider @default(OPENPIPE)
    readOnly Boolean        @default(false)

    projectId String  @db.Uuid
    project   Project @relation(fields: [projectId], references: [id], onDelete: Cascade)

    createdAt DateTime @default(now())
    updatedAt DateTime @updatedAt

    @@unique([projectId, apiKey])
    @@index([apiKey])
}

model Account {
    id                       String  @id @default(uuid()) @db.Uuid
    userId                   String  @db.Uuid
    type                     String
    provider                 String
    providerAccountId        String
    refresh_token            String? @db.Text
    refresh_token_expires_in Int?
    access_token             String? @db.Text
    expires_at               Int?
    token_type               String?
    scope                    String?
    id_token                 String? @db.Text
    session_state            String?
    user                     User    @relation(fields: [userId], references: [id], onDelete: Cascade)

    @@unique([provider, providerAccountId])
}

model Session {
    id           String   @id @default(uuid()) @db.Uuid
    sessionToken String   @unique
    userId       String   @db.Uuid
    expires      DateTime
    user         User     @relation(fields: [userId], references: [id], onDelete: Cascade)
}

enum UserRole {
    ADMIN
    USER
}

model User {
    id                  String    @id @default(uuid()) @db.Uuid
    name                String?
    gitHubUsername      String?
    email               String?   @unique
    emailVerified       DateTime?
    image               String?
    lastViewedProjectId String?   @db.Uuid

    role UserRole @default(USER)

    accounts               Account[]
    sessions               Session[]
    projectUsers           ProjectUser[]
    projects               Project[]
    sentUserInvitations    UserInvitation[]
    authoredDatasetEntries DatasetEntry[]
<<<<<<< HEAD
    createdNodes           Node[]
    exportWeightsRequests  ExportWeightsRequest[]
=======
    fineTunes              FineTune[]
>>>>>>> 1d04a2ca

    createdAt DateTime @default(now())
    updatedAt DateTime @default(now()) @updatedAt
}

model UserInvitation {
    id String @id @default(uuid()) @db.Uuid

    projectId       String          @db.Uuid
    project         Project         @relation(fields: [projectId], references: [id], onDelete: Cascade)
    email           String
    role            ProjectUserRole
    invitationToken String          @unique
    senderId        String          @db.Uuid
    sender          User            @relation(fields: [senderId], references: [id], onDelete: Cascade)
    isCanceled      Boolean         @default(false)
    createdAt       DateTime        @default(now())
    updatedAt       DateTime        @updatedAt

    @@index([projectId, email])
}

model VerificationToken {
    identifier String
    token      String   @unique
    expires    DateTime

    @@unique([identifier, token])
}

enum FineTuneStatus {
    PENDING
    STARTED
    TRANSFERRING_TRAINING_DATA
    TRAINING
    DEPLOYED
    ERROR
}

enum FineTuneProvider {
    openpipe
    openai
}

model FineTune {
    id String @id @default(uuid()) @db.Uuid

    slug                   String           @unique
    provider               FineTuneProvider
    baseModel              String
    status                 FineTuneStatus   @default(PENDING)
    errorMessage           String?
    trainingBlobName       String?
    trainingStartedAt      DateTime?
    trainingFinishedAt     DateTime?
    deploymentStartedAt    DateTime?
    deploymentFinishedAt   DateTime?
    numEpochs              Float?
    numTrainingAutoretries Int              @default(0)
    gpt4FallbackEnabled    Boolean          @default(false)
    forceA10               Boolean          @default(false)

    oldTrainingEntries FineTuneTrainingEntry[]
    trainingEntries    NewFineTuneTrainingEntry[]
    oldTestingEntries  FineTuneTestingEntry[]
    testingEntries     NewFineTuneTestingEntry[]
    pruningRules       PruningRule[]
    usageLogs          UsageLog[]

    datasetId String  @db.Uuid
    dataset   Dataset @relation(fields: [datasetId], references: [id], onDelete: Cascade)

    projectId String  @db.Uuid
    project   Project @relation(fields: [projectId], references: [id], onDelete: Cascade)

    userId    String?  @db.Uuid
    user      User? @relation(fields: [userId], references: [id], onDelete: SetNull)

    createdAt DateTime @default(now())
    updatedAt DateTime @updatedAt

    trainingConfigOverrides Json?
    trainingConfig          Json?
    modalTrainingJobId      String?
    huggingFaceModelId      String?
    openaiTrainingJobId     String?
    openaiModelId           String?
    pipelineVersion         Int
    exportWeightsRequests   ExportWeightsRequest[]

    @@index([projectId])
    @@index([datasetId])
}

// TODO: Delete FineTuneTrainingEntry after migrating to NewFineTuneTrainingEntry
model FineTuneTrainingEntry {
    id                String @id @default(uuid()) @db.Uuid
    prunedInputTokens Int?
    outputTokens      Int?

    datasetEntryId String       @db.Uuid
    datasetEntry   DatasetEntry @relation(fields: [datasetEntryId], references: [id], onDelete: Cascade)

    fineTuneId String   @db.Uuid
    fineTune   FineTune @relation(fields: [fineTuneId], references: [id], onDelete: Cascade)

    createdAt DateTime @default(now())
    updatedAt DateTime @updatedAt

    @@unique([datasetEntryId, fineTuneId])
    @@index([datasetEntryId, fineTuneId])
    @@index([fineTuneId, createdAt, id])
    @@index([fineTuneId])
}

model NewFineTuneTrainingEntry {
    id                String @id @default(uuid()) @db.Uuid
    prunedInputTokens Int?
    outputTokens      Int?

    persistentId String

    inputHash  String
    input      DatasetEntryInput  @relation(fields: [inputHash], references: [hash], onDelete: Cascade)
    outputHash String
    output     DatasetEntryOutput @relation(fields: [outputHash], references: [hash], onDelete: Cascade)

    fineTuneId String   @db.Uuid
    fineTune   FineTune @relation(fields: [fineTuneId], references: [id], onDelete: Cascade)

    createdAt DateTime @default(now())
    updatedAt DateTime @updatedAt

    @@unique([persistentId, fineTuneId])
    @@index([fineTuneId, createdAt, id])
    @@index([fineTuneId])
}

enum ComparisonModel {
    GPT_3_5_TURBO
    GPT_4_0613
    GPT_4_1106_PREVIEW
    GPT_4_0125_PREVIEW
}

model FineTuneTestingEntry {
    id String @id @default(uuid()) @db.Uuid

    cacheKey          String?
    prunedInputTokens Int?

    outputTokens Int?

    // type ChatCompletionMessage 
    output       Json?
    finishReason String?

    score        Float?
    errorMessage String?

    // Used for querying both fine-tuned and comparison models
    modelId    String
    // Duplicates the modelId field, but Prisma needs it to make the fineTune relation work
    fineTuneId String?   @db.Uuid
    fineTune   FineTune? @relation(fields: [fineTuneId], references: [id], onDelete: Cascade)

    datasetEntryId String       @db.Uuid
    datasetEntry   DatasetEntry @relation(fields: [datasetEntryId], references: [id], onDelete: Cascade)

    createdAt DateTime @default(now())
    updatedAt DateTime @updatedAt

    @@unique([modelId, datasetEntryId])
    @@index([datasetEntryId])
    @@index([cacheKey])
    @@index([fineTuneId])
}

model NewFineTuneTestingEntry {
    id String @id @default(uuid()) @db.Uuid

    prunedInputTokens Int?

    finishReason String?

    errorMessage String?

    // Used for querying both fine-tuned and comparison models
    modelId    String
    // Duplicates the modelId field, but Prisma needs it to make the fineTune relation work
    fineTuneId String?   @db.Uuid
    fineTune   FineTune? @relation(fields: [fineTuneId], references: [id], onDelete: Cascade)

    inputHash    String
    input        DatasetEntryInput   @relation(fields: [inputHash], references: [hash], onDelete: Cascade)
    // for the modelId and inputHash, we cache the produced output
    outputHash   String?
    cachedOutput DatasetEntryOutput? @relation(fields: [outputHash], references: [hash], onDelete: Cascade)

    createdAt DateTime @default(now())
    updatedAt DateTime @updatedAt

    @@unique([inputHash, modelId])
    @@index([fineTuneId])
}

enum DatasetEvalType {
    FIELD_COMPARISON
    HEAD_TO_HEAD
}

model DatasetEval {
    id String @id @default(uuid()) @db.Uuid

    name         String
    instructions String?
    type         DatasetEvalType @default(HEAD_TO_HEAD)

    datasetEvalDatasetEntries DatasetEvalDatasetEntry[]
    datasetEvalNodeEntries    DatasetEvalNodeEntry[]
    datasetEvalOutputSources  DatasetEvalOutputSource[]

    datasetId String  @db.Uuid
    dataset   Dataset @relation(fields: [datasetId], references: [id], onDelete: Cascade)

    createdAt DateTime @default(now())
    updatedAt DateTime @updatedAt

    @@unique([datasetId, name])
}

// Used to record which dataset entries should be evaluated for a given dataset eval
model DatasetEvalDatasetEntry {
    id String @id @default(uuid()) @db.Uuid

    results DatasetEvalResult[]

    datasetEvalId String      @db.Uuid
    datasetEval   DatasetEval @relation(fields: [datasetEvalId], references: [id], onDelete: Cascade)

    datasetEntryId String       @db.Uuid
    datasetEntry   DatasetEntry @relation(fields: [datasetEntryId], references: [id], onDelete: Cascade)

    createdAt DateTime @default(now())
    updatedAt DateTime @updatedAt

    @@unique([datasetEvalId, datasetEntryId])
    @@index([datasetEntryId])
}

model DatasetEvalNodeEntry {
    id String @id @default(uuid()) @db.Uuid

    results NewDatasetEvalResult[]

    datasetEvalId String      @db.Uuid
    datasetEval   DatasetEval @relation(fields: [datasetEvalId], references: [id], onDelete: Cascade)

    nodeEntryPersistentId String

    createdAt DateTime @default(now())
    updatedAt DateTime @updatedAt

    @@unique([nodeEntryPersistentId, datasetEvalId])
    @@index([datasetEvalId, nodeEntryPersistentId])
    @@index([nodeEntryPersistentId, datasetEvalId])
}

// Used to record whether the dataset output and which comparison and
// fine-tuned models should be evaluated for a given dataset eval
model DatasetEvalOutputSource {
    id String @id @default(uuid()) @db.Uuid

    // The id of the model, or "original" for the dataset output
    modelId String

    oldResults           DatasetEvalResult[]
    oldComparisonResults DatasetEvalResult[] @relation("comparison")

    results           NewDatasetEvalResult[]
    comparisonResults NewDatasetEvalResult[] @relation("comparison")

    datasetEvalId String      @db.Uuid
    datasetEval   DatasetEval @relation(fields: [datasetEvalId], references: [id], onDelete: Cascade)

    createdAt DateTime @default(now())
    updatedAt DateTime @updatedAt

    @@unique([datasetEvalId, modelId])
}

enum DatasetEvalResultStatus {
    PENDING
    IN_PROGRESS
    COMPLETE
    ERROR
}

model DatasetEvalResult {
    id String @id @default(uuid()) @db.Uuid

    score        Float?
    explanation  String?
    errorMessage String?
    status       DatasetEvalResultStatus @default(PENDING)
    judge        String?

    // For comparative evaluations, whether this was the first option presented
    // to the judge
    wasFirst Boolean?

    comparisonResultId String? @db.Uuid // The id of the DatasetEvalResult to compare against

    comparisonOutputSourceId String?                  @db.Uuid // The id of the DatasetEvalOutputSource to compare against
    comparisonOutputSource   DatasetEvalOutputSource? @relation("comparison", fields: [comparisonOutputSourceId], references: [id], onDelete: Cascade)

    datasetEvalDatasetEntryId String                  @db.Uuid
    datasetEvalDatasetEntry   DatasetEvalDatasetEntry @relation(fields: [datasetEvalDatasetEntryId], references: [id], onDelete: Cascade)

    datasetEvalOutputSourceId String                  @db.Uuid
    datasetEvalOutputSource   DatasetEvalOutputSource @relation(fields: [datasetEvalOutputSourceId], references: [id], onDelete: Cascade)

    createdAt DateTime @default(now())
    updatedAt DateTime @updatedAt

    @@unique([datasetEvalDatasetEntryId, datasetEvalOutputSourceId, comparisonOutputSourceId])
    @@index([comparisonResultId])
}

model NewDatasetEvalResult {
    id String @id @default(uuid()) @db.Uuid

    score               Float?
    explanation         String?
    errorMessage        String?
    status              DatasetEvalResultStatus @default(PENDING)
    judge               String?
    nodeEntryInputHash  String
    nodeEntryOutputHash String?

    // For comparative evaluations, whether this was the first option presented
    // to the judge
    wasFirst Boolean?

    comparisonResultId String? @db.Uuid // The id of the DatasetEvalResult to compare against

    comparisonOutputSourceId String?                  @db.Uuid // The id of the DatasetEvalOutputSource to compare against
    comparisonOutputSource   DatasetEvalOutputSource? @relation("comparison", fields: [comparisonOutputSourceId], references: [id], onDelete: Cascade)

    datasetEvalNodeEntryId String               @db.Uuid
    datasetEvalNodeEntry   DatasetEvalNodeEntry @relation(fields: [datasetEvalNodeEntryId], references: [id], onDelete: Cascade)

    datasetEvalOutputSourceId String                  @db.Uuid
    datasetEvalOutputSource   DatasetEvalOutputSource @relation(fields: [datasetEvalOutputSourceId], references: [id], onDelete: Cascade)

    createdAt DateTime @default(now())
    updatedAt DateTime @updatedAt

    @@unique([datasetEvalNodeEntryId, nodeEntryInputHash, datasetEvalOutputSourceId, comparisonOutputSourceId])
    @@index([nodeEntryInputHash, nodeEntryOutputHash, datasetEvalOutputSourceId])
    @@index([comparisonResultId])
}

enum UsageType {
    TRAINING
    TESTING
    EXTERNAL
    CACHE_HIT
}

model UsageLog {
    id String @id @default(uuid()) @db.Uuid

    inputTokens  Int
    outputTokens Int
    inputCost    Decimal   @default(0)
    outputCost   Decimal   @default(0)
    cost         Float
    type         UsageType @default(EXTERNAL)
    billable     Boolean   @default(true)
    baseModel    String?

    fineTuneId String?   @db.Uuid
    fineTune   FineTune? @relation(fields: [fineTuneId], references: [id], onDelete: SetNull)
    projectId  String?   @db.Uuid
    project    Project?  @relation(fields: [projectId], references: [id], onDelete: Cascade)
    invoiceId  String?   @db.Uuid
    invoice    Invoice?  @relation(fields: [invoiceId], references: [id], onDelete: SetNull)

    createdAt DateTime @default(now())

    @@index([fineTuneId, createdAt, type])
    @@index([projectId, createdAt, type])
    @@index([invoiceId])
}

enum InvoiceStatus {
    UNPAID
    PAID
    CANCELLED
    REFUNDED
    FREE
}

model Invoice {
    id            String        @id @default(uuid()) @db.Uuid
    amount        Decimal       @default(0)
    status        InvoiceStatus @default(UNPAID)
    slug          String
    billingPeriod String? // MM YYYY
    paidAt        DateTime?

    description Json? // Array of objects: { [key: string]: string }
    paymentId   String?

    usageLogs         UsageLog[]
    creditAdjustments CreditAdjustment[]

    projectId String  @db.Uuid
    project   Project @relation(fields: [projectId], references: [id], onDelete: Cascade)

    createdAt DateTime @default(now())

    @@index([projectId, createdAt])
}

enum CreditAdjustmentType {
    BONUS
    REFUND
    INVOICE
}

model CreditAdjustment {
    id          String  @id @default(uuid()) @db.Uuid
    amount      Decimal
    description String?

    projectId String  @db.Uuid
    project   Project @relation(fields: [projectId], references: [id], onDelete: Cascade)

    invoice   Invoice? @relation(fields: [invoiceId], references: [id], onDelete: Cascade)
    invoiceId String?  @db.Uuid

    type CreditAdjustmentType

    createdAt DateTime @default(now())
}

enum ExportWeightsStatus {
    PENDING
    IN_PROGRESS
    COMPLETE
    ERROR
}

model ExportWeightsRequest {
    id String @id @default(uuid()) @db.Uuid

    s3Key     String
    publicUrl String @unique

    fineTuneId String   @db.Uuid
    fineTune   FineTune @relation(fields: [fineTuneId], references: [id], onDelete: Cascade)

    userId String @db.Uuid
    user   User   @relation(fields: [userId], references: [id], onDelete: Cascade)

    status ExportWeightsStatus @default(PENDING)

    createdAt DateTime @default(now())
}

model RateLimit {
    key         String   @id
    tokens      Int
    // Whether the current request is allowed. Has to be a separate variable to track state.
    allowed     Boolean
    lastUpdated DateTime @db.Timestamptz
}

<<<<<<< HEAD
enum NodeType {
    Monitor
    Archive
    Filter
    LLMRelabel
    ManualRelabel
    Dataset
}

model Node {
    id     String   @id @default(uuid()) @db.Uuid
    type   NodeType
    name   String
    config Json
    hash   String
    stale  Boolean  @default(false)

    nodeEntries            NodeEntry[]
    inputDataChannels      DataChannel[]
    outputs                NodeOutput[]
    datasetFileUploads     DatasetFileUpload[]
    datasets               Dataset[]
    cachedProcessedEntries CachedProcessedEntry[]

    projectId String  @db.Uuid
    project   Project @relation(fields: [projectId], references: [id], onDelete: Cascade)

    creatorId String? @db.Uuid
    creator   User?   @relation(fields: [creatorId], references: [id], onDelete: SetNull)

    createdAt DateTime @default(now())
    updatedAt DateTime @updatedAt
}

model NodeOutput {
    id    String @id @default(uuid()) @db.Uuid
    label String

    dataChannel DataChannel[]

    nodeId String @db.Uuid
    node   Node   @relation(fields: [nodeId], references: [id], onDelete: Cascade)

    createdAt DateTime @default(now())
    updatedAt DateTime @updatedAt
}

model DataChannel {
    id              String   @id @default(uuid()) @db.Uuid
    lastProcessedAt DateTime @default("1970-01-01T00:00:00Z")

    originId String?     @db.Uuid
    origin   NodeOutput? @relation(fields: [originId], references: [id], onDelete: Cascade)

    destinationId String @db.Uuid
    destination   Node   @relation(fields: [destinationId], references: [id], onDelete: Cascade)

    nodeEntries NodeEntry[]

    createdAt DateTime @default(now())
    updatedAt DateTime @updatedAt
}

enum NodeEntryStatus {
    PENDING
    PROCESSING
    ERROR
    PROCESSED
}

model NodeEntry {
    id           String            @id @default(uuid()) @db.Uuid
    persistentId String
    status       NodeEntryStatus   @default(PENDING)
    error        String?
    split        DatasetEntrySplit

    loggedCallId String?     @db.Uuid
    loggedCall   LoggedCall? @relation(fields: [loggedCallId], references: [id], onDelete: SetNull)

    inputHash          String
    input              DatasetEntryInput  @relation(fields: [inputHash], references: [hash])
    outputHash         String
    output             DatasetEntryOutput @relation("output", fields: [outputHash], references: [hash])
    originalOutputHash String
    originalOutput     DatasetEntryOutput @relation("originalOutput", fields: [originalOutputHash], references: [hash])

    nodeId String @db.Uuid
    node   Node   @relation(fields: [nodeId], references: [id], onDelete: Cascade)

    dataChannelId String      @db.Uuid
    dataChannel   DataChannel @relation(fields: [dataChannelId], references: [id], onDelete: Cascade)

    parentNodeEntryId String?    @db.Uuid
    parentNodeEntry   NodeEntry? @relation("ancestry", fields: [parentNodeEntryId], references: [id], onDelete: Cascade)

    childrenNodeEntries NodeEntry[] @relation("ancestry")

    createdAt DateTime @default(now())
    updatedAt DateTime @updatedAt

    @@unique([parentNodeEntryId, dataChannelId])
    @@index([nodeId, persistentId])
    @@index([nodeId, inputHash, persistentId])
    @@index([loggedCallId, dataChannelId])
    @@index([parentNodeEntryId, dataChannelId])
    @@index([nodeId, status, updatedAt])
}

model DatasetEntryInput {
    tool_choice     Json?
    tools           Json  @default("[]")
    messages        Json  @default("[]")
    response_format Json?
    inputTokens     Int?

    matchedRules NewPruningRuleMatch[]
    hash         String

    nodeEntries             NodeEntry[]
    fineTuneTrainingEntries NewFineTuneTrainingEntry[]
    fineTuneTestingEntries  NewFineTuneTestingEntry[]

    incomingCachedEntries CachedProcessedEntry[] @relation("incoming")
    outgoingCachedEntries CachedProcessedEntry[] @relation("outgoing")

    createdAt DateTime @default(now())

    @@unique([hash])
}

model DatasetEntryOutput {
    output       Json
    hash         String
    outputTokens Int?

    nodeEntries             NodeEntry[]                @relation("output")
    originalNodeEntry       NodeEntry[]                @relation("originalOutput")
    fineTuneTrainingEntries NewFineTuneTrainingEntry[]
    fineTuneTestingEntries  NewFineTuneTestingEntry[]

    incomingCachedEntries CachedProcessedEntry[] @relation("incoming")
    outgoingCachedEntries CachedProcessedEntry[] @relation("outgoing")

    createdAt DateTime @default(now())

    @@unique([hash])
}

model CachedProcessedEntry {
    id String @id @default(uuid()) @db.Uuid

    nodeHash              String?
    nodeEntryPersistentId String?

    nodeId String? @db.Uuid
    node   Node?   @relation(fields: [nodeId], references: [id], onDelete: Cascade)

    incomingInputHash  String
    incomingInput      DatasetEntryInput   @relation("incoming", fields: [incomingInputHash], references: [hash], onDelete: Cascade)
    incomingOutputHash String?
    incomingOutput     DatasetEntryOutput? @relation("incoming", fields: [incomingOutputHash], references: [hash], onDelete: Cascade)
    outgoingInputHash  String?
    outgoingInput      DatasetEntryInput?  @relation("outgoing", fields: [outgoingInputHash], references: [hash], onDelete: Cascade)
    outgoingOutputHash String?
    outgoingOutput     DatasetEntryOutput? @relation("outgoing", fields: [outgoingOutputHash], references: [hash], onDelete: Cascade)
    outgoingSplit      DatasetEntrySplit?

    filterOutcome String?
    explanation   String?

    createdAt DateTime @default(now())
    updatedAt DateTime @updatedAt

    @@unique([nodeEntryPersistentId, incomingInputHash, nodeHash, incomingOutputHash])
    @@index([incomingInputHash, nodeHash])
    @@index([incomingInputHash, nodeId])
=======
model OngoingRequest {
    id        String @id @default(uuid()) @db.Uuid
    projectId String @db.Uuid

    createdAt DateTime @default(now())

    @@index([projectId, createdAt])
>>>>>>> 1d04a2ca
}<|MERGE_RESOLUTION|>--- conflicted
+++ resolved
@@ -196,17 +196,17 @@
 }
 
 model Project {
-    id               String   @id @default(uuid()) @db.Uuid
-    slug             String   @unique() @default(dbgenerated("nanoid()")) @db.VarChar(10)
-    name             String   @default("Project 1")
-    isPublic         Boolean  @default(false)
-    isHidden         Boolean  @default(false)
-    stripeCustomerId String?
-    billable         Boolean  @default(true)
-    tagNames         String[] @default([]) // cached list of tag names for the project
-    rateLimit        Int      @default(3)
-    personalProjectUserId String? @unique @db.Uuid
-    personalProjectUser   User?   @relation(fields: [personalProjectUserId], references: [id], onDelete: Cascade)
+    id                    String   @id @default(uuid()) @db.Uuid
+    slug                  String   @unique() @default(dbgenerated("nanoid()")) @db.VarChar(10)
+    name                  String   @default("Project 1")
+    isPublic              Boolean  @default(false)
+    isHidden              Boolean  @default(false)
+    stripeCustomerId      String?
+    billable              Boolean  @default(true)
+    tagNames              String[] @default([]) // cached list of tag names for the project
+    rateLimit             Int      @default(3)
+    personalProjectUserId String?  @unique @db.Uuid
+    personalProjectUser   User?    @relation(fields: [personalProjectUserId], references: [id], onDelete: Cascade)
 
     createdAt              DateTime           @default(now())
     updatedAt              DateTime           @updatedAt
@@ -394,12 +394,9 @@
     projects               Project[]
     sentUserInvitations    UserInvitation[]
     authoredDatasetEntries DatasetEntry[]
-<<<<<<< HEAD
     createdNodes           Node[]
     exportWeightsRequests  ExportWeightsRequest[]
-=======
     fineTunes              FineTune[]
->>>>>>> 1d04a2ca
 
     createdAt DateTime @default(now())
     updatedAt DateTime @default(now()) @updatedAt
@@ -475,8 +472,8 @@
     projectId String  @db.Uuid
     project   Project @relation(fields: [projectId], references: [id], onDelete: Cascade)
 
-    userId    String?  @db.Uuid
-    user      User? @relation(fields: [userId], references: [id], onDelete: SetNull)
+    userId String? @db.Uuid
+    user   User?   @relation(fields: [userId], references: [id], onDelete: SetNull)
 
     createdAt DateTime @default(now())
     updatedAt DateTime @updatedAt
@@ -880,7 +877,15 @@
     lastUpdated DateTime @db.Timestamptz
 }
 
-<<<<<<< HEAD
+model OngoingRequest {
+    id        String @id @default(uuid()) @db.Uuid
+    projectId String @db.Uuid
+
+    createdAt DateTime @default(now())
+
+    @@index([projectId, createdAt])
+}
+
 enum NodeType {
     Monitor
     Archive
@@ -1058,13 +1063,4 @@
     @@unique([nodeEntryPersistentId, incomingInputHash, nodeHash, incomingOutputHash])
     @@index([incomingInputHash, nodeHash])
     @@index([incomingInputHash, nodeId])
-=======
-model OngoingRequest {
-    id        String @id @default(uuid()) @db.Uuid
-    projectId String @db.Uuid
-
-    createdAt DateTime @default(now())
-
-    @@index([projectId, createdAt])
->>>>>>> 1d04a2ca
 }