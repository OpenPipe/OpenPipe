--- conflicted
+++ resolved
@@ -58,20 +58,12 @@
       <VStack spacing={0} align="flex-start" overflowY="auto" flex={1}>
         <IconLink icon={RiFlaskLine} label="Experiments" href="/experiments" />
       </VStack>
-
-<<<<<<< HEAD
       <Divider />
       <VStack align="center" spacing={4} p={2}>
         <IconLink
           icon={BsGithub}
           label="GitHub"
-          href="https://github.com/corbt/querykey"
-=======
-      <Separator />
-      <HStack align="center" justify="center" spacing={4} p={2}>
-        <Link
           href="https://github.com/corbt/openpipe"
->>>>>>> 918f2092
           target="_blank"
           color="gray.500"
           _hover={{ color: "gray.800" }}
