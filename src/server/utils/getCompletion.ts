--- conflicted
+++ resolved
@@ -9,13 +9,7 @@
 import { countOpenAIChatTokens } from "~/utils/countTokens";
 import { rateLimitErrorMessage } from "~/sharedStrings";
 
-<<<<<<< HEAD
-env;
-
 export type CompletionResponse = {
-=======
-type CompletionResponse = {
->>>>>>> 2bd41fdf
   output: Prisma.InputJsonValue | typeof Prisma.JsonNull;
   statusCode: number;
   errorMessage: string | null;
