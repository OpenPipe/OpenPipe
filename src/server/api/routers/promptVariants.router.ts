import { isObject } from "lodash";
import { z } from "zod";
import { createTRPCRouter, publicProcedure } from "~/server/api/trpc";
import { prisma } from "~/server/db";
<<<<<<< HEAD
import { generateNewCell } from "~/server/utils/generateNewCell";
=======
import { OpenAIChatModel } from "~/server/types";
import { constructPrompt } from "~/server/utils/constructPrompt";
import userError from "~/server/utils/error";
>>>>>>> 2bd41fdf
import { recordExperimentUpdated } from "~/server/utils/recordExperimentUpdated";
import { calculateTokenCost } from "~/utils/calculateTokenCost";

export const promptVariantsRouter = createTRPCRouter({
  list: publicProcedure.input(z.object({ experimentId: z.string() })).query(async ({ input }) => {
    return await prisma.promptVariant.findMany({
      where: {
        experimentId: input.experimentId,
        visible: true,
      },
      orderBy: { sortIndex: "asc" },
    });
  }),

  stats: publicProcedure.input(z.object({ variantId: z.string() })).query(async ({ input }) => {
    const variant = await prisma.promptVariant.findUnique({
      where: {
        id: input.variantId,
      },
    });

    if (!variant) {
      throw new Error(`Prompt Variant with id ${input.variantId} does not exist`);
    }

    const evalResults = await prisma.evaluationResult.findMany({
      where: {
        promptVariantId: input.variantId,
      },
      include: { evaluation: true },
    });

    const scenarioCount = await prisma.testScenario.count({
      where: {
        experimentId: variant.experimentId,
        visible: true,
      },
    });
    const outputCount = await prisma.scenarioVariantCell.count({
      where: {
        promptVariantId: input.variantId,
        testScenario: { visible: true },
        modelOutput: {
          isNot: null,
        },
      },
    });

    const overallTokens = await prisma.modelOutput.aggregate({
      where: {
        scenarioVariantCell: {
          promptVariantId: input.variantId,
          testScenario: {
            visible: true,
          },
        }
      },
      _sum: {
        promptTokens: true,
        completionTokens: true,
      },
    });

    const promptTokens = overallTokens._sum?.promptTokens ?? 0;
    const overallPromptCost = calculateTokenCost(variant.model, promptTokens);
    const completionTokens = overallTokens._sum?.completionTokens ?? 0;
    const overallCompletionCost = calculateTokenCost(variant.model, completionTokens, true);

    const overallCost = overallPromptCost + overallCompletionCost;

    return { evalResults, promptTokens, completionTokens, overallCost, scenarioCount, outputCount };
  }),

  create: publicProcedure
    .input(
      z.object({
        experimentId: z.string(),
      }),
    )
    .mutation(async ({ input }) => {
      const lastVariant = await prisma.promptVariant.findFirst({
        where: {
          experimentId: input.experimentId,
          visible: true,
        },
        orderBy: {
          sortIndex: "desc",
        },
      });

      const largestSortIndex =
        (
          await prisma.promptVariant.aggregate({
            where: {
              experimentId: input.experimentId,
            },
            _max: {
              sortIndex: true,
            },
          })
        )._max?.sortIndex ?? 0;

      const createNewVariantAction = prisma.promptVariant.create({
        data: {
          experimentId: input.experimentId,
          label: `Prompt Variant ${largestSortIndex + 2}`,
          sortIndex: (lastVariant?.sortIndex ?? 0) + 1,
          constructFn: lastVariant?.constructFn ?? "",
          model: lastVariant?.model ?? "gpt-3.5-turbo",
        },
      });

      const [newVariant] = await prisma.$transaction([
        createNewVariantAction,
        recordExperimentUpdated(input.experimentId),
      ]);

      const scenarios = await prisma.testScenario.findMany({
        where: {
          experimentId: input.experimentId,
          visible: true,
        },
      });

      for (const scenario of scenarios) {
        await generateNewCell(newVariant.id, scenario.id);
      }

      return newVariant;
    }),

  update: publicProcedure
    .input(
      z.object({
        id: z.string(),
        updates: z.object({
          label: z.string().optional(),
        }),
      }),
    )
    .mutation(async ({ input }) => {
      const existing = await prisma.promptVariant.findUnique({
        where: {
          id: input.id,
        },
      });

      if (!existing) {
        throw new Error(`Prompt Variant with id ${input.id} does not exist`);
      }

      const updatePromptVariantAction = prisma.promptVariant.update({
        where: {
          id: input.id,
        },
        data: input.updates,
      });

      const [updatedPromptVariant] = await prisma.$transaction([
        updatePromptVariantAction,
        recordExperimentUpdated(existing.experimentId),
      ]);

      return updatedPromptVariant;
    }),

  hide: publicProcedure
    .input(
      z.object({
        id: z.string(),
      }),
    )
    .mutation(async ({ input }) => {
      const updatedPromptVariant = await prisma.promptVariant.update({
        where: { id: input.id },
        data: { visible: false, experiment: { update: { updatedAt: new Date() } } },
      });

      return updatedPromptVariant;
    }),

  replaceVariant: publicProcedure
    .input(
      z.object({
        id: z.string(),
        constructFn: z.string(),
      }),
    )
    .mutation(async ({ input }) => {
      const existing = await prisma.promptVariant.findUnique({
        where: {
          id: input.id,
        },
      });

      if (!existing) {
        throw new Error(`Prompt Variant with id ${input.id} does not exist`);
      }

      let model = existing.model;
      try {
        const contructedPrompt = await constructPrompt({ constructFn: input.constructFn }, null);

        if (!isObject(contructedPrompt)) {
          return userError("Prompt is not an object");
        }
        if (!("model" in contructedPrompt)) {
          return userError("Prompt does not define a model");
        }
        if (
          typeof contructedPrompt.model !== "string" ||
          !(contructedPrompt.model in OpenAIChatModel)
        ) {
          return userError("Prompt defines an invalid model");
        }
        model = contructedPrompt.model;
      } catch (e) {
        return userError((e as Error).message);
      }

      // Create a duplicate with only the config changed
      const newVariant = await prisma.promptVariant.create({
        data: {
          experimentId: existing.experimentId,
          label: existing.label,
          sortIndex: existing.sortIndex,
          uiId: existing.uiId,
          constructFn: input.constructFn,
          model,
        },
      });

      // Hide anything with the same uiId besides the new one
      const hideOldVariants = prisma.promptVariant.updateMany({
        where: {
          uiId: existing.uiId,
          id: {
            not: newVariant.id,
          },
        },
        data: {
          visible: false,
        },
      });

      await prisma.$transaction([hideOldVariants, recordExperimentUpdated(existing.experimentId)]);

<<<<<<< HEAD
      const scenarios = await prisma.testScenario.findMany({
        where: {
          experimentId: newVariant.experimentId,
          visible: true,
        },
      });

      for (const scenario of scenarios) {
        await generateNewCell(newVariant.id, scenario.id);
      }

      return newVariant;
=======
      return { status: "ok" } as const;
>>>>>>> 2bd41fdf
    }),

  reorder: publicProcedure
    .input(
      z.object({
        draggedId: z.string(),
        droppedId: z.string(),
      }),
    )
    .mutation(async ({ input }) => {
      const dragged = await prisma.promptVariant.findUnique({
        where: {
          id: input.draggedId,
        },
      });

      const dropped = await prisma.promptVariant.findUnique({
        where: {
          id: input.droppedId,
        },
      });

      if (!dragged || !dropped || dragged.experimentId !== dropped.experimentId) {
        throw new Error(
          `Prompt Variant with id ${input.draggedId} or ${input.droppedId} does not exist`,
        );
      }

      const visibleItems = await prisma.promptVariant.findMany({
        where: {
          experimentId: dragged.experimentId,
          visible: true,
        },
        orderBy: {
          sortIndex: "asc",
        },
      });

      // Remove the dragged item from its current position
      const orderedItems = visibleItems.filter((item) => item.id !== dragged.id);

      // Find the index of the dragged item and the dropped item
      const dragIndex = visibleItems.findIndex((item) => item.id === dragged.id);
      const dropIndex = visibleItems.findIndex((item) => item.id === dropped.id);

      // Determine the new index for the dragged item
      let newIndex;
      if (dragIndex < dropIndex) {
        newIndex = dropIndex + 1; // Insert after the dropped item
      } else {
        newIndex = dropIndex; // Insert before the dropped item
      }

      // Insert the dragged item at the new position
      orderedItems.splice(newIndex, 0, dragged);

      // Now, we need to update all the items with their new sortIndex
      await prisma.$transaction(
        orderedItems.map((item, index) => {
          return prisma.promptVariant.update({
            where: {
              id: item.id,
            },
            data: {
              sortIndex: index,
            },
          });
        }),
      );
    }),
});<|MERGE_RESOLUTION|>--- conflicted
+++ resolved
@@ -2,13 +2,10 @@
 import { z } from "zod";
 import { createTRPCRouter, publicProcedure } from "~/server/api/trpc";
 import { prisma } from "~/server/db";
-<<<<<<< HEAD
 import { generateNewCell } from "~/server/utils/generateNewCell";
-=======
 import { OpenAIChatModel } from "~/server/types";
 import { constructPrompt } from "~/server/utils/constructPrompt";
 import userError from "~/server/utils/error";
->>>>>>> 2bd41fdf
 import { recordExperimentUpdated } from "~/server/utils/recordExperimentUpdated";
 import { calculateTokenCost } from "~/utils/calculateTokenCost";
 
@@ -256,7 +253,6 @@
 
       await prisma.$transaction([hideOldVariants, recordExperimentUpdated(existing.experimentId)]);
 
-<<<<<<< HEAD
       const scenarios = await prisma.testScenario.findMany({
         where: {
           experimentId: newVariant.experimentId,
@@ -268,10 +264,7 @@
         await generateNewCell(newVariant.id, scenario.id);
       }
 
-      return newVariant;
-=======
       return { status: "ok" } as const;
->>>>>>> 2bd41fdf
     }),
 
   reorder: publicProcedure
