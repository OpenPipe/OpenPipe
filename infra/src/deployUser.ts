import * as pulumi from "@pulumi/pulumi";
import * as aws from "@pulumi/aws";
import { nm } from "./helpers";

export const deployUser = new aws.iam.User(nm("deploy"), {
  name: nm("deploy"),
});

const deployUserPolicy = new aws.iam.Policy(
  nm("deploy"),
  {
    description: "Policy for accessing SSM parameters",
    policy: JSON.stringify({
      Version: "2012-10-17",
      Statement: [
        {
          Action: ["ssm:GetParameter"],
          Effect: "Allow",
          Resource: "arn:aws:ssm:*:*:parameter/*",
        },
        {
          Action: [
            "ecr:GetAuthorizationToken",
            "ecr:BatchCheckLayerAvailability",
            "ecr:CompleteLayerUpload",
            "ecr:GetDownloadUrlForLayer",
            "ecr:InitiateLayerUpload",
            "ecr:PutImage",
            "ecr:UploadLayerPart",
          ],
          Effect: "Allow",
          Resource: "*",
        },
        {
          Action: ["ec2:DescribeAvailabilityZones", "ec2:DescribeAddresses", "ec2:CreateTags"],
          Effect: "Allow",
          Resource: "*",
        },
        {
          Action: ["iam:GetRole", "iam:ListPolicyVersions"],
          Effect: "Allow",
          Resource: "*",
        },
        {
          Action: ["dms:DescribeReplicationTasks"],
          Effect: "Allow",
          Resource: "*",
        },
<<<<<<< HEAD
        {
          Action: [
            // "iam:CreatePolicy",
            "iam:GetPolicy",
            // "iam:CreatePolicyVersion",
            // "iam:ListPolicyVersions",
            // "iam:DeletePolicyVersion",
          ],
          Effect: "Allow",
          Resource: "*",
        },
=======
>>>>>>> f4b1cabf
      ],
    }),
  },
  // `replaceOnChanges` because if you update a policy 5 times AWS gets mad at
  // you because it's tracking all the old versions in the background and
  // there's a limit. This is a workaround.
  { replaceOnChanges: ["policy"] },
);

new aws.iam.UserPolicyAttachment(nm("deploy"), {
  user: deployUser.name,
  policyArn: deployUserPolicy.arn,
});

const deployAccessKey = new aws.iam.AccessKey(nm("deploy"), {
  user: deployUser.name,
});

export const deployAccessKeyId = deployAccessKey.id;
export const deployAccessKeySecret = deployAccessKey.secret;<|MERGE_RESOLUTION|>--- conflicted
+++ resolved
@@ -46,20 +46,13 @@
           Effect: "Allow",
           Resource: "*",
         },
-<<<<<<< HEAD
         {
           Action: [
-            // "iam:CreatePolicy",
             "iam:GetPolicy",
-            // "iam:CreatePolicyVersion",
-            // "iam:ListPolicyVersions",
-            // "iam:DeletePolicyVersion",
           ],
           Effect: "Allow",
           Resource: "*",
         },
-=======
->>>>>>> f4b1cabf
       ],
     }),
   },
