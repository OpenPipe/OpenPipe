lockfileVersion: '6.0'

settings:
  autoInstallPeers: true
  excludeLinksFromLockfile: false

dependencies:
  '@chakra-ui/next-js':
    specifier: ^2.1.4
    version: 2.1.4(@chakra-ui/react@2.7.1)(@emotion/react@11.11.1)(next@13.4.2)(react@18.2.0)
  '@chakra-ui/react':
    specifier: ^2.7.1
    version: 2.7.1(@emotion/react@11.11.1)(@emotion/styled@11.11.0)(@types/react@18.2.6)(framer-motion@10.12.17)(react-dom@18.2.0)(react@18.2.0)
  '@emotion/react':
    specifier: ^11.11.1
    version: 11.11.1(@types/react@18.2.6)(react@18.2.0)
  '@emotion/server':
    specifier: ^11.11.0
    version: 11.11.0
  '@emotion/styled':
    specifier: ^11.11.0
    version: 11.11.0(@emotion/react@11.11.1)(@types/react@18.2.6)(react@18.2.0)
  '@monaco-editor/loader':
    specifier: ^1.3.3
    version: 1.3.3(monaco-editor@0.40.0)
  '@next-auth/prisma-adapter':
    specifier: ^1.0.5
    version: 1.0.5(@prisma/client@4.14.0)(next-auth@4.22.1)
  '@prisma/client':
    specifier: ^4.14.0
    version: 4.14.0(prisma@4.14.0)
  '@t3-oss/env-nextjs':
    specifier: ^0.3.1
    version: 0.3.1(typescript@5.0.4)(zod@3.21.4)
  '@tabler/icons-react':
    specifier: ^2.22.0
    version: 2.22.0(react@18.2.0)
  '@tanstack/react-query':
    specifier: ^4.29.7
    version: 4.29.7(react-dom@18.2.0)(react@18.2.0)
  '@trpc/client':
    specifier: ^10.26.0
    version: 10.26.0(@trpc/server@10.26.0)
  '@trpc/next':
    specifier: ^10.26.0
    version: 10.26.0(@tanstack/react-query@4.29.7)(@trpc/client@10.26.0)(@trpc/react-query@10.26.0)(@trpc/server@10.26.0)(next@13.4.2)(react-dom@18.2.0)(react@18.2.0)
  '@trpc/react-query':
    specifier: ^10.26.0
    version: 10.26.0(@tanstack/react-query@4.29.7)(@trpc/client@10.26.0)(@trpc/server@10.26.0)(react-dom@18.2.0)(react@18.2.0)
  '@trpc/server':
    specifier: ^10.26.0
    version: 10.26.0
  chroma-js:
    specifier: ^2.4.2
    version: 2.4.2
  concurrently:
    specifier: ^8.2.0
    version: 8.2.0
  cors:
    specifier: ^2.8.5
    version: 2.8.5
  dayjs:
    specifier: ^1.11.8
    version: 1.11.8
  dedent:
    specifier: ^1.0.1
    version: 1.0.1
  dotenv:
    specifier: ^16.3.1
    version: 16.3.1
  express:
    specifier: ^4.18.2
    version: 4.18.2
  framer-motion:
    specifier: ^10.12.17
    version: 10.12.17(react-dom@18.2.0)(react@18.2.0)
  gpt-tokens:
    specifier: ^1.0.10
    version: 1.0.10
  graphile-worker:
    specifier: ^0.13.0
    version: 0.13.0
  immer:
    specifier: ^10.0.2
    version: 10.0.2
  isolated-vm:
    specifier: ^4.5.0
    version: 4.5.0
  json-stringify-pretty-compact:
    specifier: ^4.0.0
    version: 4.0.0
  lodash:
    specifier: ^4.17.21
    version: 4.17.21
  next:
    specifier: ^13.4.2
    version: 13.4.2(react-dom@18.2.0)(react@18.2.0)
  next-auth:
    specifier: ^4.22.1
    version: 4.22.1(next@13.4.2)(react-dom@18.2.0)(react@18.2.0)
  nextjs-routes:
    specifier: ^2.0.1
    version: 2.0.1(next@13.4.2)
  openai:
    specifier: 4.0.0-beta.2
    version: 4.0.0-beta.2
  pluralize:
    specifier: ^8.0.0
    version: 8.0.0
  posthog-js:
    specifier: ^1.68.4
    version: 1.68.4
  prettier:
    specifier: ^3.0.0
    version: 3.0.0
  react:
    specifier: 18.2.0
    version: 18.2.0
  react-dom:
    specifier: 18.2.0
    version: 18.2.0(react@18.2.0)
  react-icons:
    specifier: ^4.10.1
    version: 4.10.1(react@18.2.0)
  react-syntax-highlighter:
    specifier: ^15.5.0
    version: 15.5.0(react@18.2.0)
  react-textarea-autosize:
    specifier: ^8.5.0
    version: 8.5.0(@types/react@18.2.6)(react@18.2.0)
  socket.io:
    specifier: ^4.7.1
    version: 4.7.1
  socket.io-client:
    specifier: ^4.7.1
    version: 4.7.1
  superjson:
    specifier: 1.12.2
    version: 1.12.2
  tsx:
    specifier: ^3.12.7
    version: 3.12.7
  zod:
    specifier: ^3.21.4
    version: 3.21.4
  zustand:
    specifier: ^4.3.9
    version: 4.3.9(immer@10.0.2)(react@18.2.0)

devDependencies:
  '@openapi-contrib/openapi-schema-to-json-schema':
    specifier: ^4.0.5
    version: 4.0.5
  '@types/chroma-js':
    specifier: ^2.4.0
    version: 2.4.0
  '@types/cors':
    specifier: ^2.8.13
    version: 2.8.13
  '@types/eslint':
    specifier: ^8.37.0
    version: 8.37.0
  '@types/express':
    specifier: ^4.17.17
    version: 4.17.17
  '@types/lodash':
    specifier: ^4.14.195
    version: 4.14.195
  '@types/node':
    specifier: ^18.16.0
    version: 18.16.0
  '@types/pluralize':
    specifier: ^0.0.30
    version: 0.0.30
  '@types/react':
    specifier: ^18.2.6
    version: 18.2.6
  '@types/react-dom':
    specifier: ^18.2.4
    version: 18.2.4
  '@types/react-syntax-highlighter':
    specifier: ^15.5.7
    version: 15.5.7
  '@typescript-eslint/eslint-plugin':
    specifier: ^5.59.6
    version: 5.59.6(@typescript-eslint/parser@5.59.6)(eslint@8.40.0)(typescript@5.0.4)
  '@typescript-eslint/parser':
    specifier: ^5.59.6
    version: 5.59.6(eslint@8.40.0)(typescript@5.0.4)
  eslint:
    specifier: ^8.40.0
    version: 8.40.0
  eslint-config-next:
    specifier: ^13.4.2
    version: 13.4.2(eslint@8.40.0)(typescript@5.0.4)
  eslint-plugin-unused-imports:
    specifier: ^2.0.0
    version: 2.0.0(@typescript-eslint/eslint-plugin@5.59.6)(eslint@8.40.0)
  monaco-editor:
    specifier: ^0.40.0
    version: 0.40.0
  openapi-typescript:
    specifier: ^6.3.4
    version: 6.3.4
  prisma:
    specifier: ^4.14.0
    version: 4.14.0
  raw-loader:
    specifier: ^4.0.2
    version: 4.0.2(webpack@5.88.1)
  typescript:
    specifier: ^5.0.4
    version: 5.0.4
  vitest:
    specifier: ^0.33.0
    version: 0.33.0
  yaml:
    specifier: ^2.3.1
    version: 2.3.1

packages:

  /@aashutoshrathi/word-wrap@1.2.6:
    resolution: {integrity: sha512-1Yjs2SvM8TflER/OD3cOjhWWOZb58A2t7wpE2S9XfBYTiIl+XFhQG2bjy4Pu1I+EAlCNUzRDYDdFwFYUKvXcIA==}
    engines: {node: '>=0.10.0'}
    dev: true

  /@babel/code-frame@7.22.5:
    resolution: {integrity: sha512-Xmwn266vad+6DAqEB2A6V/CcZVp62BbwVmcOJc2RPuwih1kw02TjQvWVWlcKGbBPd+8/0V5DEkOcizRGYsspYQ==}
    engines: {node: '>=6.9.0'}
    dependencies:
      '@babel/highlight': 7.22.5
    dev: false

  /@babel/helper-module-imports@7.22.5:
    resolution: {integrity: sha512-8Dl6+HD/cKifutF5qGd/8ZJi84QeAKh+CEe1sBzz8UayBBGg1dAIJrdHOcOM5b2MpzWL2yuotJTtGjETq0qjXg==}
    engines: {node: '>=6.9.0'}
    dependencies:
      '@babel/types': 7.22.5
    dev: false

  /@babel/helper-string-parser@7.22.5:
    resolution: {integrity: sha512-mM4COjgZox8U+JcXQwPijIZLElkgEpO5rsERVDJTc2qfCDfERyob6k5WegS14SX18IIjv+XD+GrqNumY5JRCDw==}
    engines: {node: '>=6.9.0'}
    dev: false

  /@babel/helper-validator-identifier@7.22.5:
    resolution: {integrity: sha512-aJXu+6lErq8ltp+JhkJUfk1MTGyuA4v7f3pA+BJ5HLfNC6nAQ0Cpi9uOquUj8Hehg0aUiHzWQbOVJGao6ztBAQ==}
    engines: {node: '>=6.9.0'}
    dev: false

  /@babel/highlight@7.22.5:
    resolution: {integrity: sha512-BSKlD1hgnedS5XRnGOljZawtag7H1yPfQp0tdNJCHoH6AZ+Pcm9VvkrK59/Yy593Ypg0zMxH2BxD1VPYUQ7UIw==}
    engines: {node: '>=6.9.0'}
    dependencies:
      '@babel/helper-validator-identifier': 7.22.5
      chalk: 2.4.2
      js-tokens: 4.0.0
    dev: false

  /@babel/runtime@7.22.6:
    resolution: {integrity: sha512-wDb5pWm4WDdF6LFUde3Jl8WzPA+3ZbxYqkC6xAXuD3irdEHN1k0NfTRrJD8ZD378SJ61miMLCqIOXYhd8x+AJQ==}
    engines: {node: '>=6.9.0'}
    dependencies:
      regenerator-runtime: 0.13.11

  /@babel/types@7.22.5:
    resolution: {integrity: sha512-zo3MIHGOkPOfoRXitsgHLjEXmlDaD/5KU1Uzuc9GNiZPhSqVxVRtxuPaSBZDsYZ9qV88AjtMtWW7ww98loJ9KA==}
    engines: {node: '>=6.9.0'}
    dependencies:
      '@babel/helper-string-parser': 7.22.5
      '@babel/helper-validator-identifier': 7.22.5
      to-fast-properties: 2.0.0
    dev: false

  /@chakra-ui/accordion@2.2.0(@chakra-ui/system@2.5.8)(framer-motion@10.12.17)(react@18.2.0):
    resolution: {integrity: sha512-2IK1iLzTZ22u8GKPPPn65mqJdZidn4AvkgAbv17ISdKA07VHJ8jSd4QF1T5iCXjKfZ0XaXozmhP4kDhjwF2IbQ==}
    peerDependencies:
      '@chakra-ui/system': '>=2.0.0'
      framer-motion: '>=4.0.0'
      react: '>=18'
    dependencies:
      '@chakra-ui/descendant': 3.0.14(react@18.2.0)
      '@chakra-ui/icon': 3.0.16(@chakra-ui/system@2.5.8)(react@18.2.0)
      '@chakra-ui/react-context': 2.0.8(react@18.2.0)
      '@chakra-ui/react-use-controllable-state': 2.0.8(react@18.2.0)
      '@chakra-ui/react-use-merge-refs': 2.0.7(react@18.2.0)
      '@chakra-ui/shared-utils': 2.0.5
      '@chakra-ui/system': 2.5.8(@emotion/react@11.11.1)(@emotion/styled@11.11.0)(react@18.2.0)
      '@chakra-ui/transition': 2.0.16(framer-motion@10.12.17)(react@18.2.0)
      framer-motion: 10.12.17(react-dom@18.2.0)(react@18.2.0)
      react: 18.2.0
    dev: false

  /@chakra-ui/alert@2.1.0(@chakra-ui/system@2.5.8)(react@18.2.0):
    resolution: {integrity: sha512-OcfHwoXI5VrmM+tHJTHT62Bx6TfyfCxSa0PWUOueJzSyhlUOKBND5we6UtrOB7D0jwX45qKKEDJOLG5yCG21jQ==}
    peerDependencies:
      '@chakra-ui/system': '>=2.0.0'
      react: '>=18'
    dependencies:
      '@chakra-ui/icon': 3.0.16(@chakra-ui/system@2.5.8)(react@18.2.0)
      '@chakra-ui/react-context': 2.0.8(react@18.2.0)
      '@chakra-ui/shared-utils': 2.0.5
      '@chakra-ui/spinner': 2.0.13(@chakra-ui/system@2.5.8)(react@18.2.0)
      '@chakra-ui/system': 2.5.8(@emotion/react@11.11.1)(@emotion/styled@11.11.0)(react@18.2.0)
      react: 18.2.0
    dev: false

  /@chakra-ui/anatomy@2.1.2:
    resolution: {integrity: sha512-pKfOS/mztc4sUXHNc8ypJ1gPWSolWT770jrgVRfolVbYlki8y5Y+As996zMF6k5lewTu6j9DQequ7Cc9a69IVQ==}
    dev: false

  /@chakra-ui/avatar@2.2.11(@chakra-ui/system@2.5.8)(react@18.2.0):
    resolution: {integrity: sha512-CJFkoWvlCTDJTUBrKA/aVyG5Zz6TBEIVmmsJtqC6VcQuVDTxkWod8ruXnjb0LT2DUveL7xR5qZM9a5IXcsH3zg==}
    peerDependencies:
      '@chakra-ui/system': '>=2.0.0'
      react: '>=18'
    dependencies:
      '@chakra-ui/image': 2.0.16(@chakra-ui/system@2.5.8)(react@18.2.0)
      '@chakra-ui/react-children-utils': 2.0.6(react@18.2.0)
      '@chakra-ui/react-context': 2.0.8(react@18.2.0)
      '@chakra-ui/shared-utils': 2.0.5
      '@chakra-ui/system': 2.5.8(@emotion/react@11.11.1)(@emotion/styled@11.11.0)(react@18.2.0)
      react: 18.2.0
    dev: false

  /@chakra-ui/breadcrumb@2.1.5(@chakra-ui/system@2.5.8)(react@18.2.0):
    resolution: {integrity: sha512-p3eQQrHQBkRB69xOmNyBJqEdfCrMt+e0eOH+Pm/DjFWfIVIbnIaFbmDCeWClqlLa21Ypc6h1hR9jEmvg8kmOog==}
    peerDependencies:
      '@chakra-ui/system': '>=2.0.0'
      react: '>=18'
    dependencies:
      '@chakra-ui/react-children-utils': 2.0.6(react@18.2.0)
      '@chakra-ui/react-context': 2.0.8(react@18.2.0)
      '@chakra-ui/shared-utils': 2.0.5
      '@chakra-ui/system': 2.5.8(@emotion/react@11.11.1)(@emotion/styled@11.11.0)(react@18.2.0)
      react: 18.2.0
    dev: false

  /@chakra-ui/breakpoint-utils@2.0.8:
    resolution: {integrity: sha512-Pq32MlEX9fwb5j5xx8s18zJMARNHlQZH2VH1RZgfgRDpp7DcEgtRW5AInfN5CfqdHLO1dGxA7I3MqEuL5JnIsA==}
    dependencies:
      '@chakra-ui/shared-utils': 2.0.5
    dev: false

  /@chakra-ui/button@2.0.18(@chakra-ui/system@2.5.8)(react@18.2.0):
    resolution: {integrity: sha512-E3c99+lOm6ou4nQVOTLkG+IdOPMjsQK+Qe7VyP8A/xeAMFONuibrWPRPpprr4ZkB4kEoLMfNuyH2+aEza3ScUA==}
    peerDependencies:
      '@chakra-ui/system': '>=2.0.0'
      react: '>=18'
    dependencies:
      '@chakra-ui/react-context': 2.0.8(react@18.2.0)
      '@chakra-ui/react-use-merge-refs': 2.0.7(react@18.2.0)
      '@chakra-ui/shared-utils': 2.0.5
      '@chakra-ui/spinner': 2.0.13(@chakra-ui/system@2.5.8)(react@18.2.0)
      '@chakra-ui/system': 2.5.8(@emotion/react@11.11.1)(@emotion/styled@11.11.0)(react@18.2.0)
      react: 18.2.0
    dev: false

  /@chakra-ui/card@2.1.6(@chakra-ui/system@2.5.8)(react@18.2.0):
    resolution: {integrity: sha512-fFd/WAdRNVY/WOSQv4skpy0WeVhhI0f7dTY1Sm0jVl0KLmuP/GnpsWtKtqWjNcV00K963EXDyhlk6+9oxbP4gw==}
    peerDependencies:
      '@chakra-ui/system': '>=2.0.0'
      react: '>=18'
    dependencies:
      '@chakra-ui/shared-utils': 2.0.5
      '@chakra-ui/system': 2.5.8(@emotion/react@11.11.1)(@emotion/styled@11.11.0)(react@18.2.0)
      react: 18.2.0
    dev: false

  /@chakra-ui/checkbox@2.2.15(@chakra-ui/system@2.5.8)(react@18.2.0):
    resolution: {integrity: sha512-Ju2yQjX8azgFa5f6VLPuwdGYobZ+rdbcYqjiks848JvPc75UsPhpS05cb4XlrKT7M16I8txDA5rPJdqqFicHCA==}
    peerDependencies:
      '@chakra-ui/system': '>=2.0.0'
      react: '>=18'
    dependencies:
      '@chakra-ui/form-control': 2.0.18(@chakra-ui/system@2.5.8)(react@18.2.0)
      '@chakra-ui/react-context': 2.0.8(react@18.2.0)
      '@chakra-ui/react-types': 2.0.7(react@18.2.0)
      '@chakra-ui/react-use-callback-ref': 2.0.7(react@18.2.0)
      '@chakra-ui/react-use-controllable-state': 2.0.8(react@18.2.0)
      '@chakra-ui/react-use-merge-refs': 2.0.7(react@18.2.0)
      '@chakra-ui/react-use-safe-layout-effect': 2.0.5(react@18.2.0)
      '@chakra-ui/react-use-update-effect': 2.0.7(react@18.2.0)
      '@chakra-ui/shared-utils': 2.0.5
      '@chakra-ui/system': 2.5.8(@emotion/react@11.11.1)(@emotion/styled@11.11.0)(react@18.2.0)
      '@chakra-ui/visually-hidden': 2.0.15(@chakra-ui/system@2.5.8)(react@18.2.0)
      '@zag-js/focus-visible': 0.2.2
      react: 18.2.0
    dev: false

  /@chakra-ui/clickable@2.0.14(react@18.2.0):
    resolution: {integrity: sha512-jfsM1qaD74ZykLHmvmsKRhDyokLUxEfL8Il1VoZMNX5RBI0xW/56vKpLTFF/v/+vLPLS+Te2cZdD4+2O+G6ulA==}
    peerDependencies:
      react: '>=18'
    dependencies:
      '@chakra-ui/react-use-merge-refs': 2.0.7(react@18.2.0)
      '@chakra-ui/shared-utils': 2.0.5
      react: 18.2.0
    dev: false

  /@chakra-ui/close-button@2.0.17(@chakra-ui/system@2.5.8)(react@18.2.0):
    resolution: {integrity: sha512-05YPXk456t1Xa3KpqTrvm+7smx+95dmaPiwjiBN3p7LHUQVHJd8ZXSDB0V+WKi419k3cVQeJUdU/azDO2f40sw==}
    peerDependencies:
      '@chakra-ui/system': '>=2.0.0'
      react: '>=18'
    dependencies:
      '@chakra-ui/icon': 3.0.16(@chakra-ui/system@2.5.8)(react@18.2.0)
      '@chakra-ui/system': 2.5.8(@emotion/react@11.11.1)(@emotion/styled@11.11.0)(react@18.2.0)
      react: 18.2.0
    dev: false

  /@chakra-ui/color-mode@2.1.12(react@18.2.0):
    resolution: {integrity: sha512-sYyfJGDoJSLYO+V2hxV9r033qhte5Nw/wAn5yRGGZnEEN1dKPEdWQ3XZvglWSDTNd0w9zkoH2w6vP4FBBYb/iw==}
    peerDependencies:
      react: '>=18'
    dependencies:
      '@chakra-ui/react-use-safe-layout-effect': 2.0.5(react@18.2.0)
      react: 18.2.0
    dev: false

  /@chakra-ui/control-box@2.0.13(@chakra-ui/system@2.5.8)(react@18.2.0):
    resolution: {integrity: sha512-FEyrU4crxati80KUF/+1Z1CU3eZK6Sa0Yv7Z/ydtz9/tvGblXW9NFanoomXAOvcIFLbaLQPPATm9Gmpr7VG05A==}
    peerDependencies:
      '@chakra-ui/system': '>=2.0.0'
      react: '>=18'
    dependencies:
      '@chakra-ui/system': 2.5.8(@emotion/react@11.11.1)(@emotion/styled@11.11.0)(react@18.2.0)
      react: 18.2.0
    dev: false

  /@chakra-ui/counter@2.0.14(react@18.2.0):
    resolution: {integrity: sha512-KxcSRfUbb94dP77xTip2myoE7P2HQQN4V5fRJmNAGbzcyLciJ+aDylUU/UxgNcEjawUp6Q242NbWb1TSbKoqog==}
    peerDependencies:
      react: '>=18'
    dependencies:
      '@chakra-ui/number-utils': 2.0.7
      '@chakra-ui/react-use-callback-ref': 2.0.7(react@18.2.0)
      '@chakra-ui/shared-utils': 2.0.5
      react: 18.2.0
    dev: false

  /@chakra-ui/css-reset@2.1.2(@emotion/react@11.11.1)(react@18.2.0):
    resolution: {integrity: sha512-4ySTLd+3iRpp4lX0yI9Yo2uQm2f+qwYGNOZF0cNcfN+4UJCd3IsaWxYRR/Anz+M51NVldZbYzC+TEYC/kpJc4A==}
    peerDependencies:
      '@emotion/react': '>=10.0.35'
      react: '>=18'
    dependencies:
      '@emotion/react': 11.11.1(@types/react@18.2.6)(react@18.2.0)
      react: 18.2.0
    dev: false

  /@chakra-ui/descendant@3.0.14(react@18.2.0):
    resolution: {integrity: sha512-+Ahvp9H4HMpfScIv9w1vaecGz7qWAaK1YFHHolz/SIsGLaLGlbdp+5UNabQC7L6TUnzzJDQDxzwif78rTD7ang==}
    peerDependencies:
      react: '>=18'
    dependencies:
      '@chakra-ui/react-context': 2.0.8(react@18.2.0)
      '@chakra-ui/react-use-merge-refs': 2.0.7(react@18.2.0)
      react: 18.2.0
    dev: false

  /@chakra-ui/dom-utils@2.1.0:
    resolution: {integrity: sha512-ZmF2qRa1QZ0CMLU8M1zCfmw29DmPNtfjR9iTo74U5FPr3i1aoAh7fbJ4qAlZ197Xw9eAW28tvzQuoVWeL5C7fQ==}
    dev: false

  /@chakra-ui/editable@3.0.0(@chakra-ui/system@2.5.8)(react@18.2.0):
    resolution: {integrity: sha512-q/7C/TM3iLaoQKlEiM8AY565i9NoaXtS6N6N4HWIEL5mZJPbMeHKxrCHUZlHxYuQJqFOGc09ZPD9fAFx1GkYwQ==}
    peerDependencies:
      '@chakra-ui/system': '>=2.0.0'
      react: '>=18'
    dependencies:
      '@chakra-ui/react-context': 2.0.8(react@18.2.0)
      '@chakra-ui/react-types': 2.0.7(react@18.2.0)
      '@chakra-ui/react-use-callback-ref': 2.0.7(react@18.2.0)
      '@chakra-ui/react-use-controllable-state': 2.0.8(react@18.2.0)
      '@chakra-ui/react-use-focus-on-pointer-down': 2.0.6(react@18.2.0)
      '@chakra-ui/react-use-merge-refs': 2.0.7(react@18.2.0)
      '@chakra-ui/react-use-safe-layout-effect': 2.0.5(react@18.2.0)
      '@chakra-ui/react-use-update-effect': 2.0.7(react@18.2.0)
      '@chakra-ui/shared-utils': 2.0.5
      '@chakra-ui/system': 2.5.8(@emotion/react@11.11.1)(@emotion/styled@11.11.0)(react@18.2.0)
      react: 18.2.0
    dev: false

  /@chakra-ui/event-utils@2.0.8:
    resolution: {integrity: sha512-IGM/yGUHS+8TOQrZGpAKOJl/xGBrmRYJrmbHfUE7zrG3PpQyXvbLDP1M+RggkCFVgHlJi2wpYIf0QtQlU0XZfw==}
    dev: false

  /@chakra-ui/focus-lock@2.0.17(@types/react@18.2.6)(react@18.2.0):
    resolution: {integrity: sha512-V+m4Ml9E8QY66DUpHX/imInVvz5XJ5zx59Tl0aNancXgeVY1Rt/ZdxuZdPLCAmPC/MF3GUOgnEA+WU8i+VL6Gw==}
    peerDependencies:
      react: '>=18'
    dependencies:
      '@chakra-ui/dom-utils': 2.1.0
      react: 18.2.0
      react-focus-lock: 2.9.5(@types/react@18.2.6)(react@18.2.0)
    transitivePeerDependencies:
      - '@types/react'
    dev: false

  /@chakra-ui/form-control@2.0.18(@chakra-ui/system@2.5.8)(react@18.2.0):
    resolution: {integrity: sha512-I0a0jG01IAtRPccOXSNugyRdUAe8Dy40ctqedZvznMweOXzbMCF1m+sHPLdWeWC/VI13VoAispdPY0/zHOdjsQ==}
    peerDependencies:
      '@chakra-ui/system': '>=2.0.0'
      react: '>=18'
    dependencies:
      '@chakra-ui/icon': 3.0.16(@chakra-ui/system@2.5.8)(react@18.2.0)
      '@chakra-ui/react-context': 2.0.8(react@18.2.0)
      '@chakra-ui/react-types': 2.0.7(react@18.2.0)
      '@chakra-ui/react-use-merge-refs': 2.0.7(react@18.2.0)
      '@chakra-ui/shared-utils': 2.0.5
      '@chakra-ui/system': 2.5.8(@emotion/react@11.11.1)(@emotion/styled@11.11.0)(react@18.2.0)
      react: 18.2.0
    dev: false

  /@chakra-ui/hooks@2.2.0(react@18.2.0):
    resolution: {integrity: sha512-GZE64mcr20w+3KbCUPqQJHHmiFnX5Rcp8jS3YntGA4D5X2qU85jka7QkjfBwv/iduZ5Ei0YpCMYGCpi91dhD1Q==}
    peerDependencies:
      react: '>=18'
    dependencies:
      '@chakra-ui/react-utils': 2.0.12(react@18.2.0)
      '@chakra-ui/utils': 2.0.15
      compute-scroll-into-view: 1.0.20
      copy-to-clipboard: 3.3.3
      react: 18.2.0
    dev: false

  /@chakra-ui/icon@3.0.16(@chakra-ui/system@2.5.8)(react@18.2.0):
    resolution: {integrity: sha512-RpA1X5Ptz8Mt39HSyEIW1wxAz2AXyf9H0JJ5HVx/dBdMZaGMDJ0HyyPBVci0m4RCoJuyG1HHG/DXJaVfUTVAeg==}
    peerDependencies:
      '@chakra-ui/system': '>=2.0.0'
      react: '>=18'
    dependencies:
      '@chakra-ui/shared-utils': 2.0.5
      '@chakra-ui/system': 2.5.8(@emotion/react@11.11.1)(@emotion/styled@11.11.0)(react@18.2.0)
      react: 18.2.0
    dev: false

  /@chakra-ui/image@2.0.16(@chakra-ui/system@2.5.8)(react@18.2.0):
    resolution: {integrity: sha512-iFypk1slgP3OK7VIPOtkB0UuiqVxNalgA59yoRM43xLIeZAEZpKngUVno4A2kFS61yKN0eIY4hXD3Xjm+25EJA==}
    peerDependencies:
      '@chakra-ui/system': '>=2.0.0'
      react: '>=18'
    dependencies:
      '@chakra-ui/react-use-safe-layout-effect': 2.0.5(react@18.2.0)
      '@chakra-ui/shared-utils': 2.0.5
      '@chakra-ui/system': 2.5.8(@emotion/react@11.11.1)(@emotion/styled@11.11.0)(react@18.2.0)
      react: 18.2.0
    dev: false

  /@chakra-ui/input@2.0.22(@chakra-ui/system@2.5.8)(react@18.2.0):
    resolution: {integrity: sha512-dCIC0/Q7mjZf17YqgoQsnXn0bus6vgriTRn8VmxOc+WcVl+KBSTBWujGrS5yu85WIFQ0aeqQvziDnDQybPqAbA==}
    peerDependencies:
      '@chakra-ui/system': '>=2.0.0'
      react: '>=18'
    dependencies:
      '@chakra-ui/form-control': 2.0.18(@chakra-ui/system@2.5.8)(react@18.2.0)
      '@chakra-ui/object-utils': 2.1.0
      '@chakra-ui/react-children-utils': 2.0.6(react@18.2.0)
      '@chakra-ui/react-context': 2.0.8(react@18.2.0)
      '@chakra-ui/shared-utils': 2.0.5
      '@chakra-ui/system': 2.5.8(@emotion/react@11.11.1)(@emotion/styled@11.11.0)(react@18.2.0)
      react: 18.2.0
    dev: false

  /@chakra-ui/layout@2.2.0(@chakra-ui/system@2.5.8)(react@18.2.0):
    resolution: {integrity: sha512-WvfsWQjqzbCxv7pbpPGVKxj9eQr7MC2i37ag4Wn7ClIG7uPuwHYTUWOnjnu27O3H/zA4cRVZ4Hs3GpSPbojZFQ==}
    peerDependencies:
      '@chakra-ui/system': '>=2.0.0'
      react: '>=18'
    dependencies:
      '@chakra-ui/breakpoint-utils': 2.0.8
      '@chakra-ui/icon': 3.0.16(@chakra-ui/system@2.5.8)(react@18.2.0)
      '@chakra-ui/object-utils': 2.1.0
      '@chakra-ui/react-children-utils': 2.0.6(react@18.2.0)
      '@chakra-ui/react-context': 2.0.8(react@18.2.0)
      '@chakra-ui/shared-utils': 2.0.5
      '@chakra-ui/system': 2.5.8(@emotion/react@11.11.1)(@emotion/styled@11.11.0)(react@18.2.0)
      react: 18.2.0
    dev: false

  /@chakra-ui/lazy-utils@2.0.5:
    resolution: {integrity: sha512-UULqw7FBvcckQk2n3iPO56TMJvDsNv0FKZI6PlUNJVaGsPbsYxK/8IQ60vZgaTVPtVcjY6BE+y6zg8u9HOqpyg==}
    dev: false

  /@chakra-ui/live-region@2.0.13(react@18.2.0):
    resolution: {integrity: sha512-Ja+Slk6ZkxSA5oJzU2VuGU7TpZpbMb/4P4OUhIf2D30ctmIeXkxTWw1Bs1nGJAVtAPcGS5sKA+zb89i8g+0cTQ==}
    peerDependencies:
      react: '>=18'
    dependencies:
      react: 18.2.0
    dev: false

  /@chakra-ui/media-query@3.2.12(@chakra-ui/system@2.5.8)(react@18.2.0):
    resolution: {integrity: sha512-8pSLDf3oxxhFrhd40rs7vSeIBfvOmIKHA7DJlGUC/y+9irD24ZwgmCtFnn+y3gI47hTJsopbSX+wb8nr7XPswA==}
    peerDependencies:
      '@chakra-ui/system': '>=2.0.0'
      react: '>=18'
    dependencies:
      '@chakra-ui/breakpoint-utils': 2.0.8
      '@chakra-ui/react-env': 3.0.0(react@18.2.0)
      '@chakra-ui/shared-utils': 2.0.5
      '@chakra-ui/system': 2.5.8(@emotion/react@11.11.1)(@emotion/styled@11.11.0)(react@18.2.0)
      react: 18.2.0
    dev: false

  /@chakra-ui/menu@2.1.15(@chakra-ui/system@2.5.8)(framer-motion@10.12.17)(react@18.2.0):
    resolution: {integrity: sha512-+1fh7KBKZyhy8wi7Q6nQAzrvjM6xggyhGMnSna0rt6FJVA2jlfkjb5FozyIVPnkfJKjkKd8THVhrs9E7pHNV/w==}
    peerDependencies:
      '@chakra-ui/system': '>=2.0.0'
      framer-motion: '>=4.0.0'
      react: '>=18'
    dependencies:
      '@chakra-ui/clickable': 2.0.14(react@18.2.0)
      '@chakra-ui/descendant': 3.0.14(react@18.2.0)
      '@chakra-ui/lazy-utils': 2.0.5
      '@chakra-ui/popper': 3.0.14(react@18.2.0)
      '@chakra-ui/react-children-utils': 2.0.6(react@18.2.0)
      '@chakra-ui/react-context': 2.0.8(react@18.2.0)
      '@chakra-ui/react-use-animation-state': 2.0.9(react@18.2.0)
      '@chakra-ui/react-use-controllable-state': 2.0.8(react@18.2.0)
      '@chakra-ui/react-use-disclosure': 2.0.8(react@18.2.0)
      '@chakra-ui/react-use-focus-effect': 2.0.11(react@18.2.0)
      '@chakra-ui/react-use-merge-refs': 2.0.7(react@18.2.0)
      '@chakra-ui/react-use-outside-click': 2.1.0(react@18.2.0)
      '@chakra-ui/react-use-update-effect': 2.0.7(react@18.2.0)
      '@chakra-ui/shared-utils': 2.0.5
      '@chakra-ui/system': 2.5.8(@emotion/react@11.11.1)(@emotion/styled@11.11.0)(react@18.2.0)
      '@chakra-ui/transition': 2.0.16(framer-motion@10.12.17)(react@18.2.0)
      framer-motion: 10.12.17(react-dom@18.2.0)(react@18.2.0)
      react: 18.2.0
    dev: false

  /@chakra-ui/modal@2.2.12(@chakra-ui/system@2.5.8)(@types/react@18.2.6)(framer-motion@10.12.17)(react-dom@18.2.0)(react@18.2.0):
    resolution: {integrity: sha512-F1nNmYGvyqlmxidbwaBM3y57NhZ/Qeyc8BE9tb1FL1v9nxQhkfrPvMQ9miK0O1syPN6aZ5MMj+uD3AsRFE+/tA==}
    peerDependencies:
      '@chakra-ui/system': '>=2.0.0'
      framer-motion: '>=4.0.0'
      react: '>=18'
      react-dom: '>=18'
    dependencies:
      '@chakra-ui/close-button': 2.0.17(@chakra-ui/system@2.5.8)(react@18.2.0)
      '@chakra-ui/focus-lock': 2.0.17(@types/react@18.2.6)(react@18.2.0)
      '@chakra-ui/portal': 2.0.16(react-dom@18.2.0)(react@18.2.0)
      '@chakra-ui/react-context': 2.0.8(react@18.2.0)
      '@chakra-ui/react-types': 2.0.7(react@18.2.0)
      '@chakra-ui/react-use-merge-refs': 2.0.7(react@18.2.0)
      '@chakra-ui/shared-utils': 2.0.5
      '@chakra-ui/system': 2.5.8(@emotion/react@11.11.1)(@emotion/styled@11.11.0)(react@18.2.0)
      '@chakra-ui/transition': 2.0.16(framer-motion@10.12.17)(react@18.2.0)
      aria-hidden: 1.2.3
      framer-motion: 10.12.17(react-dom@18.2.0)(react@18.2.0)
      react: 18.2.0
      react-dom: 18.2.0(react@18.2.0)
      react-remove-scroll: 2.5.6(@types/react@18.2.6)(react@18.2.0)
    transitivePeerDependencies:
      - '@types/react'
    dev: false

  /@chakra-ui/next-js@2.1.4(@chakra-ui/react@2.7.1)(@emotion/react@11.11.1)(next@13.4.2)(react@18.2.0):
    resolution: {integrity: sha512-qPmpZSA6ONozcD8gC8fyuEPqweZqk1Y4ar/hbfUDLMdCCRsU+aigN6ay2HBBn3kPzzMOE6BUlkgvij8uB8smxQ==}
    peerDependencies:
      '@chakra-ui/react': '>=2.4.0'
      '@emotion/react': '>=11'
      next: '>=13'
      react: '>=18'
    dependencies:
      '@chakra-ui/react': 2.7.1(@emotion/react@11.11.1)(@emotion/styled@11.11.0)(@types/react@18.2.6)(framer-motion@10.12.17)(react-dom@18.2.0)(react@18.2.0)
      '@emotion/cache': 11.11.0
      '@emotion/react': 11.11.1(@types/react@18.2.6)(react@18.2.0)
      next: 13.4.2(react-dom@18.2.0)(react@18.2.0)
      react: 18.2.0
    dev: false

  /@chakra-ui/number-input@2.0.19(@chakra-ui/system@2.5.8)(react@18.2.0):
    resolution: {integrity: sha512-HDaITvtMEqOauOrCPsARDxKD9PSHmhWywpcyCSOX0lMe4xx2aaGhU0QQFhsJsykj8Er6pytMv6t0KZksdDv3YA==}
    peerDependencies:
      '@chakra-ui/system': '>=2.0.0'
      react: '>=18'
    dependencies:
      '@chakra-ui/counter': 2.0.14(react@18.2.0)
      '@chakra-ui/form-control': 2.0.18(@chakra-ui/system@2.5.8)(react@18.2.0)
      '@chakra-ui/icon': 3.0.16(@chakra-ui/system@2.5.8)(react@18.2.0)
      '@chakra-ui/react-context': 2.0.8(react@18.2.0)
      '@chakra-ui/react-types': 2.0.7(react@18.2.0)
      '@chakra-ui/react-use-callback-ref': 2.0.7(react@18.2.0)
      '@chakra-ui/react-use-event-listener': 2.0.7(react@18.2.0)
      '@chakra-ui/react-use-interval': 2.0.5(react@18.2.0)
      '@chakra-ui/react-use-merge-refs': 2.0.7(react@18.2.0)
      '@chakra-ui/react-use-safe-layout-effect': 2.0.5(react@18.2.0)
      '@chakra-ui/react-use-update-effect': 2.0.7(react@18.2.0)
      '@chakra-ui/shared-utils': 2.0.5
      '@chakra-ui/system': 2.5.8(@emotion/react@11.11.1)(@emotion/styled@11.11.0)(react@18.2.0)
      react: 18.2.0
    dev: false

  /@chakra-ui/number-utils@2.0.7:
    resolution: {integrity: sha512-yOGxBjXNvLTBvQyhMDqGU0Oj26s91mbAlqKHiuw737AXHt0aPllOthVUqQMeaYLwLCjGMg0jtI7JReRzyi94Dg==}
    dev: false

  /@chakra-ui/object-utils@2.1.0:
    resolution: {integrity: sha512-tgIZOgLHaoti5PYGPTwK3t/cqtcycW0owaiOXoZOcpwwX/vlVb+H1jFsQyWiiwQVPt9RkoSLtxzXamx+aHH+bQ==}
    dev: false

  /@chakra-ui/pin-input@2.0.20(@chakra-ui/system@2.5.8)(react@18.2.0):
    resolution: {integrity: sha512-IHVmerrtHN8F+jRB3W1HnMir1S1TUCWhI7qDInxqPtoRffHt6mzZgLZ0izx8p1fD4HkW4c1d4/ZLEz9uH9bBRg==}
    peerDependencies:
      '@chakra-ui/system': '>=2.0.0'
      react: '>=18'
    dependencies:
      '@chakra-ui/descendant': 3.0.14(react@18.2.0)
      '@chakra-ui/react-children-utils': 2.0.6(react@18.2.0)
      '@chakra-ui/react-context': 2.0.8(react@18.2.0)
      '@chakra-ui/react-use-controllable-state': 2.0.8(react@18.2.0)
      '@chakra-ui/react-use-merge-refs': 2.0.7(react@18.2.0)
      '@chakra-ui/shared-utils': 2.0.5
      '@chakra-ui/system': 2.5.8(@emotion/react@11.11.1)(@emotion/styled@11.11.0)(react@18.2.0)
      react: 18.2.0
    dev: false

  /@chakra-ui/popover@2.1.12(@chakra-ui/system@2.5.8)(framer-motion@10.12.17)(react@18.2.0):
    resolution: {integrity: sha512-Corh8trA1f3ydcMQqomgSvYNNhAlpxiBpMY2sglwYazOJcueHA8CI05cJVD0T/wwoTob7BShabhCGFZThn61Ng==}
    peerDependencies:
      '@chakra-ui/system': '>=2.0.0'
      framer-motion: '>=4.0.0'
      react: '>=18'
    dependencies:
      '@chakra-ui/close-button': 2.0.17(@chakra-ui/system@2.5.8)(react@18.2.0)
      '@chakra-ui/lazy-utils': 2.0.5
      '@chakra-ui/popper': 3.0.14(react@18.2.0)
      '@chakra-ui/react-context': 2.0.8(react@18.2.0)
      '@chakra-ui/react-types': 2.0.7(react@18.2.0)
      '@chakra-ui/react-use-animation-state': 2.0.9(react@18.2.0)
      '@chakra-ui/react-use-disclosure': 2.0.8(react@18.2.0)
      '@chakra-ui/react-use-focus-effect': 2.0.11(react@18.2.0)
      '@chakra-ui/react-use-focus-on-pointer-down': 2.0.6(react@18.2.0)
      '@chakra-ui/react-use-merge-refs': 2.0.7(react@18.2.0)
      '@chakra-ui/shared-utils': 2.0.5
      '@chakra-ui/system': 2.5.8(@emotion/react@11.11.1)(@emotion/styled@11.11.0)(react@18.2.0)
      framer-motion: 10.12.17(react-dom@18.2.0)(react@18.2.0)
      react: 18.2.0
    dev: false

  /@chakra-ui/popper@3.0.14(react@18.2.0):
    resolution: {integrity: sha512-RDMmmSfjsmHJbVn2agDyoJpTbQK33fxx//njwJdeyM0zTG/3/4xjI/Cxru3acJ2Y+1jFGmPqhO81stFjnbtfIw==}
    peerDependencies:
      react: '>=18'
    dependencies:
      '@chakra-ui/react-types': 2.0.7(react@18.2.0)
      '@chakra-ui/react-use-merge-refs': 2.0.7(react@18.2.0)
      '@popperjs/core': 2.11.8
      react: 18.2.0
    dev: false

  /@chakra-ui/portal@2.0.16(react-dom@18.2.0)(react@18.2.0):
    resolution: {integrity: sha512-bVID0qbQ0l4xq38LdqAN4EKD4/uFkDnXzFwOlviC9sl0dNhzICDb1ltuH/Adl1d2HTMqyN60O3GO58eHy7plnQ==}
    peerDependencies:
      react: '>=18'
      react-dom: '>=18'
    dependencies:
      '@chakra-ui/react-context': 2.0.8(react@18.2.0)
      '@chakra-ui/react-use-safe-layout-effect': 2.0.5(react@18.2.0)
      react: 18.2.0
      react-dom: 18.2.0(react@18.2.0)
    dev: false

  /@chakra-ui/progress@2.1.6(@chakra-ui/system@2.5.8)(react@18.2.0):
    resolution: {integrity: sha512-hHh5Ysv4z6bK+j2GJbi/FT9CVyto2PtNUNwBmr3oNMVsoOUMoRjczfXvvYqp0EHr9PCpxqrq7sRwgQXUzhbDSw==}
    peerDependencies:
      '@chakra-ui/system': '>=2.0.0'
      react: '>=18'
    dependencies:
      '@chakra-ui/react-context': 2.0.8(react@18.2.0)
      '@chakra-ui/system': 2.5.8(@emotion/react@11.11.1)(@emotion/styled@11.11.0)(react@18.2.0)
      react: 18.2.0
    dev: false

  /@chakra-ui/provider@2.3.0(@emotion/react@11.11.1)(@emotion/styled@11.11.0)(react-dom@18.2.0)(react@18.2.0):
    resolution: {integrity: sha512-vKgmjoLVS3NnHW8RSYwmhhda2ZTi3fQc1egkYSVwngGky4CsN15I+XDhxJitVd66H41cjah/UNJyoeq7ACseLA==}
    peerDependencies:
      '@emotion/react': ^11.0.0
      '@emotion/styled': ^11.0.0
      react: '>=18'
      react-dom: '>=18'
    dependencies:
      '@chakra-ui/css-reset': 2.1.2(@emotion/react@11.11.1)(react@18.2.0)
      '@chakra-ui/portal': 2.0.16(react-dom@18.2.0)(react@18.2.0)
      '@chakra-ui/react-env': 3.0.0(react@18.2.0)
      '@chakra-ui/system': 2.5.8(@emotion/react@11.11.1)(@emotion/styled@11.11.0)(react@18.2.0)
      '@chakra-ui/utils': 2.0.15
      '@emotion/react': 11.11.1(@types/react@18.2.6)(react@18.2.0)
      '@emotion/styled': 11.11.0(@emotion/react@11.11.1)(@types/react@18.2.6)(react@18.2.0)
      react: 18.2.0
      react-dom: 18.2.0(react@18.2.0)
    dev: false

  /@chakra-ui/radio@2.0.22(@chakra-ui/system@2.5.8)(react@18.2.0):
    resolution: {integrity: sha512-GsQ5WAnLwivWl6gPk8P1x+tCcpVakCt5R5T0HumF7DGPXKdJbjS+RaFySrbETmyTJsKY4QrfXn+g8CWVrMjPjw==}
    peerDependencies:
      '@chakra-ui/system': '>=2.0.0'
      react: '>=18'
    dependencies:
      '@chakra-ui/form-control': 2.0.18(@chakra-ui/system@2.5.8)(react@18.2.0)
      '@chakra-ui/react-context': 2.0.8(react@18.2.0)
      '@chakra-ui/react-types': 2.0.7(react@18.2.0)
      '@chakra-ui/react-use-merge-refs': 2.0.7(react@18.2.0)
      '@chakra-ui/shared-utils': 2.0.5
      '@chakra-ui/system': 2.5.8(@emotion/react@11.11.1)(@emotion/styled@11.11.0)(react@18.2.0)
      '@zag-js/focus-visible': 0.2.2
      react: 18.2.0
    dev: false

  /@chakra-ui/react-children-utils@2.0.6(react@18.2.0):
    resolution: {integrity: sha512-QVR2RC7QsOsbWwEnq9YduhpqSFnZGvjjGREV8ygKi8ADhXh93C8azLECCUVgRJF2Wc+So1fgxmjLcbZfY2VmBA==}
    peerDependencies:
      react: '>=18'
    dependencies:
      react: 18.2.0
    dev: false

  /@chakra-ui/react-context@2.0.8(react@18.2.0):
    resolution: {integrity: sha512-tRTKdn6lCTXM6WPjSokAAKCw2ioih7Eg8cNgaYRSwKBck8nkz9YqxgIIEj3dJD7MGtpl24S/SNI98iRWkRwR/A==}
    peerDependencies:
      react: '>=18'
    dependencies:
      react: 18.2.0
    dev: false

  /@chakra-ui/react-env@3.0.0(react@18.2.0):
    resolution: {integrity: sha512-tfMRO2v508HQWAqSADFrwZgR9oU10qC97oV6zGbjHh9ALP0/IcFR+Bi71KRTveDTm85fMeAzZYGj57P3Dsipkw==}
    peerDependencies:
      react: '>=18'
    dependencies:
      '@chakra-ui/react-use-safe-layout-effect': 2.0.5(react@18.2.0)
      react: 18.2.0
    dev: false

  /@chakra-ui/react-types@2.0.7(react@18.2.0):
    resolution: {integrity: sha512-12zv2qIZ8EHwiytggtGvo4iLT0APris7T0qaAWqzpUGS0cdUtR8W+V1BJ5Ocq+7tA6dzQ/7+w5hmXih61TuhWQ==}
    peerDependencies:
      react: '>=18'
    dependencies:
      react: 18.2.0
    dev: false

  /@chakra-ui/react-use-animation-state@2.0.9(react@18.2.0):
    resolution: {integrity: sha512-WFoD5OG03PBmzJCoRwM8rVfU442AvKBPPgA0yGGlKioH29OGuX7W78Ml+cYdXxonTiB03YSRZzUwaUnP4wAy1Q==}
    peerDependencies:
      react: '>=18'
    dependencies:
      '@chakra-ui/dom-utils': 2.1.0
      '@chakra-ui/react-use-event-listener': 2.0.7(react@18.2.0)
      react: 18.2.0
    dev: false

  /@chakra-ui/react-use-callback-ref@2.0.7(react@18.2.0):
    resolution: {integrity: sha512-YjT76nTpfHAK5NxplAlZsQwNju5KmQExnqsWNPFeOR6vvbC34+iPSTr+r91i1Hdy7gBSbevsOsd5Wm6RN3GuMw==}
    peerDependencies:
      react: '>=18'
    dependencies:
      react: 18.2.0
    dev: false

  /@chakra-ui/react-use-controllable-state@2.0.8(react@18.2.0):
    resolution: {integrity: sha512-F7rdCbLEmRjwwODqWZ3y+mKgSSHPcLQxeUygwk1BkZPXbKkJJKymOIjIynil2cbH7ku3hcSIWRvuhpCcfQWJ7Q==}
    peerDependencies:
      react: '>=18'
    dependencies:
      '@chakra-ui/react-use-callback-ref': 2.0.7(react@18.2.0)
      react: 18.2.0
    dev: false

  /@chakra-ui/react-use-disclosure@2.0.8(react@18.2.0):
    resolution: {integrity: sha512-2ir/mHe1YND40e+FyLHnDsnDsBQPwzKDLzfe9GZri7y31oU83JSbHdlAXAhp3bpjohslwavtRCp+S/zRxfO9aQ==}
    peerDependencies:
      react: '>=18'
    dependencies:
      '@chakra-ui/react-use-callback-ref': 2.0.7(react@18.2.0)
      react: 18.2.0
    dev: false

  /@chakra-ui/react-use-event-listener@2.0.7(react@18.2.0):
    resolution: {integrity: sha512-4wvpx4yudIO3B31pOrXuTHDErawmwiXnvAN7gLEOVREi16+YGNcFnRJ5X5nRrmB7j2MDUtsEDpRBFfw5Z9xQ5g==}
    peerDependencies:
      react: '>=18'
    dependencies:
      '@chakra-ui/react-use-callback-ref': 2.0.7(react@18.2.0)
      react: 18.2.0
    dev: false

  /@chakra-ui/react-use-focus-effect@2.0.11(react@18.2.0):
    resolution: {integrity: sha512-/zadgjaCWD50TfuYsO1vDS2zSBs2p/l8P2DPEIA8FuaowbBubKrk9shKQDWmbfDU7KArGxPxrvo+VXvskPPjHw==}
    peerDependencies:
      react: '>=18'
    dependencies:
      '@chakra-ui/dom-utils': 2.1.0
      '@chakra-ui/react-use-event-listener': 2.0.7(react@18.2.0)
      '@chakra-ui/react-use-safe-layout-effect': 2.0.5(react@18.2.0)
      '@chakra-ui/react-use-update-effect': 2.0.7(react@18.2.0)
      react: 18.2.0
    dev: false

  /@chakra-ui/react-use-focus-on-pointer-down@2.0.6(react@18.2.0):
    resolution: {integrity: sha512-OigXiLRVySn3tyVqJ/rn57WGuukW8TQe8fJYiLwXbcNyAMuYYounvRxvCy2b53sQ7QIZamza0N0jhirbH5FNoQ==}
    peerDependencies:
      react: '>=18'
    dependencies:
      '@chakra-ui/react-use-event-listener': 2.0.7(react@18.2.0)
      react: 18.2.0
    dev: false

  /@chakra-ui/react-use-interval@2.0.5(react@18.2.0):
    resolution: {integrity: sha512-1nbdwMi2K87V6p5f5AseOKif2CkldLaJlq1TOqaPRwb7v3aU9rltBtYdf+fIyuHSToNJUV6wd9budCFdLCl3Fg==}
    peerDependencies:
      react: '>=18'
    dependencies:
      '@chakra-ui/react-use-callback-ref': 2.0.7(react@18.2.0)
      react: 18.2.0
    dev: false

  /@chakra-ui/react-use-latest-ref@2.0.5(react@18.2.0):
    resolution: {integrity: sha512-3mIuFzMyIo3Ok/D8uhV9voVg7KkrYVO/pwVvNPJOHsDQqCA6DpYE4WDsrIx+fVcwad3Ta7SupexR5PoI+kq6QQ==}
    peerDependencies:
      react: '>=18'
    dependencies:
      react: 18.2.0
    dev: false

  /@chakra-ui/react-use-merge-refs@2.0.7(react@18.2.0):
    resolution: {integrity: sha512-zds4Uhsc+AMzdH8JDDkLVet9baUBgtOjPbhC5r3A0ZXjZvGhCztFAVE3aExYiVoMPoHLKbLcqvCWE6ioFKz1lw==}
    peerDependencies:
      react: '>=18'
    dependencies:
      react: 18.2.0
    dev: false

  /@chakra-ui/react-use-outside-click@2.1.0(react@18.2.0):
    resolution: {integrity: sha512-JanCo4QtWvMl9ZZUpKJKV62RlMWDFdPCE0Q64a7eWTOQgWWcpyBW7TOYRunQTqrK30FqkYFJCOlAWOtn+6Rw7A==}
    peerDependencies:
      react: '>=18'
    dependencies:
      '@chakra-ui/react-use-callback-ref': 2.0.7(react@18.2.0)
      react: 18.2.0
    dev: false

  /@chakra-ui/react-use-pan-event@2.0.9(react@18.2.0):
    resolution: {integrity: sha512-xu35QXkiyrgsHUOnctl+SwNcwf9Rl62uYE5y8soKOZdBm8E+FvZIt2hxUzK1EoekbJCMzEZ0Yv1ZQCssVkSLaQ==}
    peerDependencies:
      react: '>=18'
    dependencies:
      '@chakra-ui/event-utils': 2.0.8
      '@chakra-ui/react-use-latest-ref': 2.0.5(react@18.2.0)
      framesync: 6.1.2
      react: 18.2.0
    dev: false

  /@chakra-ui/react-use-previous@2.0.5(react@18.2.0):
    resolution: {integrity: sha512-BIZgjycPE4Xr+MkhKe0h67uHXzQQkBX/u5rYPd65iMGdX1bCkbE0oorZNfOHLKdTmnEb4oVsNvfN6Rfr+Mnbxw==}
    peerDependencies:
      react: '>=18'
    dependencies:
      react: 18.2.0
    dev: false

  /@chakra-ui/react-use-safe-layout-effect@2.0.5(react@18.2.0):
    resolution: {integrity: sha512-MwAQBz3VxoeFLaesaSEN87reVNVbjcQBDex2WGexAg6hUB6n4gc1OWYH/iXp4tzp4kuggBNhEHkk9BMYXWfhJQ==}
    peerDependencies:
      react: '>=18'
    dependencies:
      react: 18.2.0
    dev: false

  /@chakra-ui/react-use-size@2.0.10(react@18.2.0):
    resolution: {integrity: sha512-fdIkH14GDnKQrtQfxX8N3gxbXRPXEl67Y3zeD9z4bKKcQUAYIMqs0MsPZY+FMpGQw8QqafM44nXfL038aIrC5w==}
    peerDependencies:
      react: '>=18'
    dependencies:
      '@zag-js/element-size': 0.3.2
      react: 18.2.0
    dev: false

  /@chakra-ui/react-use-timeout@2.0.5(react@18.2.0):
    resolution: {integrity: sha512-QqmB+jVphh3h/CS60PieorpY7UqSPkrQCB7f7F+i9vwwIjtP8fxVHMmkb64K7VlzQiMPzv12nlID5dqkzlv0mw==}
    peerDependencies:
      react: '>=18'
    dependencies:
      '@chakra-ui/react-use-callback-ref': 2.0.7(react@18.2.0)
      react: 18.2.0
    dev: false

  /@chakra-ui/react-use-update-effect@2.0.7(react@18.2.0):
    resolution: {integrity: sha512-vBM2bmmM83ZdDtasWv3PXPznpTUd+FvqBC8J8rxoRmvdMEfrxTiQRBJhiGHLpS9BPLLPQlosN6KdFU97csB6zg==}
    peerDependencies:
      react: '>=18'
    dependencies:
      react: 18.2.0
    dev: false

  /@chakra-ui/react-utils@2.0.12(react@18.2.0):
    resolution: {integrity: sha512-GbSfVb283+YA3kA8w8xWmzbjNWk14uhNpntnipHCftBibl0lxtQ9YqMFQLwuFOO0U2gYVocszqqDWX+XNKq9hw==}
    peerDependencies:
      react: '>=18'
    dependencies:
      '@chakra-ui/utils': 2.0.15
      react: 18.2.0
    dev: false

  /@chakra-ui/react@2.7.1(@emotion/react@11.11.1)(@emotion/styled@11.11.0)(@types/react@18.2.6)(framer-motion@10.12.17)(react-dom@18.2.0)(react@18.2.0):
    resolution: {integrity: sha512-uIYIAg+gnUoRbgdCfSEVvQnrEz0oWWXATGGSQpxmuJovNVyZKnX/Xug7NkWQfBUJPYRSG+VB69ZmsAFpyLSMtA==}
    peerDependencies:
      '@emotion/react': ^11.0.0
      '@emotion/styled': ^11.0.0
      framer-motion: '>=4.0.0'
      react: '>=18'
      react-dom: '>=18'
    dependencies:
      '@chakra-ui/accordion': 2.2.0(@chakra-ui/system@2.5.8)(framer-motion@10.12.17)(react@18.2.0)
      '@chakra-ui/alert': 2.1.0(@chakra-ui/system@2.5.8)(react@18.2.0)
      '@chakra-ui/avatar': 2.2.11(@chakra-ui/system@2.5.8)(react@18.2.0)
      '@chakra-ui/breadcrumb': 2.1.5(@chakra-ui/system@2.5.8)(react@18.2.0)
      '@chakra-ui/button': 2.0.18(@chakra-ui/system@2.5.8)(react@18.2.0)
      '@chakra-ui/card': 2.1.6(@chakra-ui/system@2.5.8)(react@18.2.0)
      '@chakra-ui/checkbox': 2.2.15(@chakra-ui/system@2.5.8)(react@18.2.0)
      '@chakra-ui/close-button': 2.0.17(@chakra-ui/system@2.5.8)(react@18.2.0)
      '@chakra-ui/control-box': 2.0.13(@chakra-ui/system@2.5.8)(react@18.2.0)
      '@chakra-ui/counter': 2.0.14(react@18.2.0)
      '@chakra-ui/css-reset': 2.1.2(@emotion/react@11.11.1)(react@18.2.0)
      '@chakra-ui/editable': 3.0.0(@chakra-ui/system@2.5.8)(react@18.2.0)
      '@chakra-ui/focus-lock': 2.0.17(@types/react@18.2.6)(react@18.2.0)
      '@chakra-ui/form-control': 2.0.18(@chakra-ui/system@2.5.8)(react@18.2.0)
      '@chakra-ui/hooks': 2.2.0(react@18.2.0)
      '@chakra-ui/icon': 3.0.16(@chakra-ui/system@2.5.8)(react@18.2.0)
      '@chakra-ui/image': 2.0.16(@chakra-ui/system@2.5.8)(react@18.2.0)
      '@chakra-ui/input': 2.0.22(@chakra-ui/system@2.5.8)(react@18.2.0)
      '@chakra-ui/layout': 2.2.0(@chakra-ui/system@2.5.8)(react@18.2.0)
      '@chakra-ui/live-region': 2.0.13(react@18.2.0)
      '@chakra-ui/media-query': 3.2.12(@chakra-ui/system@2.5.8)(react@18.2.0)
      '@chakra-ui/menu': 2.1.15(@chakra-ui/system@2.5.8)(framer-motion@10.12.17)(react@18.2.0)
      '@chakra-ui/modal': 2.2.12(@chakra-ui/system@2.5.8)(@types/react@18.2.6)(framer-motion@10.12.17)(react-dom@18.2.0)(react@18.2.0)
      '@chakra-ui/number-input': 2.0.19(@chakra-ui/system@2.5.8)(react@18.2.0)
      '@chakra-ui/pin-input': 2.0.20(@chakra-ui/system@2.5.8)(react@18.2.0)
      '@chakra-ui/popover': 2.1.12(@chakra-ui/system@2.5.8)(framer-motion@10.12.17)(react@18.2.0)
      '@chakra-ui/popper': 3.0.14(react@18.2.0)
      '@chakra-ui/portal': 2.0.16(react-dom@18.2.0)(react@18.2.0)
      '@chakra-ui/progress': 2.1.6(@chakra-ui/system@2.5.8)(react@18.2.0)
      '@chakra-ui/provider': 2.3.0(@emotion/react@11.11.1)(@emotion/styled@11.11.0)(react-dom@18.2.0)(react@18.2.0)
      '@chakra-ui/radio': 2.0.22(@chakra-ui/system@2.5.8)(react@18.2.0)
      '@chakra-ui/react-env': 3.0.0(react@18.2.0)
      '@chakra-ui/select': 2.0.19(@chakra-ui/system@2.5.8)(react@18.2.0)
      '@chakra-ui/skeleton': 2.0.24(@chakra-ui/system@2.5.8)(react@18.2.0)
      '@chakra-ui/skip-nav': 2.0.15(@chakra-ui/system@2.5.8)(react@18.2.0)
      '@chakra-ui/slider': 2.0.25(@chakra-ui/system@2.5.8)(react@18.2.0)
      '@chakra-ui/spinner': 2.0.13(@chakra-ui/system@2.5.8)(react@18.2.0)
      '@chakra-ui/stat': 2.0.18(@chakra-ui/system@2.5.8)(react@18.2.0)
      '@chakra-ui/stepper': 2.2.0(@chakra-ui/system@2.5.8)(react@18.2.0)
      '@chakra-ui/styled-system': 2.9.1
      '@chakra-ui/switch': 2.0.27(@chakra-ui/system@2.5.8)(framer-motion@10.12.17)(react@18.2.0)
      '@chakra-ui/system': 2.5.8(@emotion/react@11.11.1)(@emotion/styled@11.11.0)(react@18.2.0)
      '@chakra-ui/table': 2.0.17(@chakra-ui/system@2.5.8)(react@18.2.0)
      '@chakra-ui/tabs': 2.1.9(@chakra-ui/system@2.5.8)(react@18.2.0)
      '@chakra-ui/tag': 3.0.0(@chakra-ui/system@2.5.8)(react@18.2.0)
      '@chakra-ui/textarea': 2.0.19(@chakra-ui/system@2.5.8)(react@18.2.0)
      '@chakra-ui/theme': 3.1.2(@chakra-ui/styled-system@2.9.1)
      '@chakra-ui/theme-utils': 2.0.18
      '@chakra-ui/toast': 6.1.4(@chakra-ui/system@2.5.8)(framer-motion@10.12.17)(react-dom@18.2.0)(react@18.2.0)
      '@chakra-ui/tooltip': 2.2.9(@chakra-ui/system@2.5.8)(framer-motion@10.12.17)(react-dom@18.2.0)(react@18.2.0)
      '@chakra-ui/transition': 2.0.16(framer-motion@10.12.17)(react@18.2.0)
      '@chakra-ui/utils': 2.0.15
      '@chakra-ui/visually-hidden': 2.0.15(@chakra-ui/system@2.5.8)(react@18.2.0)
      '@emotion/react': 11.11.1(@types/react@18.2.6)(react@18.2.0)
      '@emotion/styled': 11.11.0(@emotion/react@11.11.1)(@types/react@18.2.6)(react@18.2.0)
      framer-motion: 10.12.17(react-dom@18.2.0)(react@18.2.0)
      react: 18.2.0
      react-dom: 18.2.0(react@18.2.0)
    transitivePeerDependencies:
      - '@types/react'
    dev: false

  /@chakra-ui/select@2.0.19(@chakra-ui/system@2.5.8)(react@18.2.0):
    resolution: {integrity: sha512-eAlFh+JhwtJ17OrB6fO6gEAGOMH18ERNrXLqWbYLrs674Le7xuREgtuAYDoxUzvYXYYTTdOJtVbcHGriI3o6rA==}
    peerDependencies:
      '@chakra-ui/system': '>=2.0.0'
      react: '>=18'
    dependencies:
      '@chakra-ui/form-control': 2.0.18(@chakra-ui/system@2.5.8)(react@18.2.0)
      '@chakra-ui/shared-utils': 2.0.5
      '@chakra-ui/system': 2.5.8(@emotion/react@11.11.1)(@emotion/styled@11.11.0)(react@18.2.0)
      react: 18.2.0
    dev: false

  /@chakra-ui/shared-utils@2.0.5:
    resolution: {integrity: sha512-4/Wur0FqDov7Y0nCXl7HbHzCg4aq86h+SXdoUeuCMD3dSj7dpsVnStLYhng1vxvlbUnLpdF4oz5Myt3i/a7N3Q==}
    dev: false

  /@chakra-ui/skeleton@2.0.24(@chakra-ui/system@2.5.8)(react@18.2.0):
    resolution: {integrity: sha512-1jXtVKcl/jpbrJlc/TyMsFyI651GTXY5ma30kWyTXoby2E+cxbV6OR8GB/NMZdGxbQBax8/VdtYVjI0n+OBqWA==}
    peerDependencies:
      '@chakra-ui/system': '>=2.0.0'
      react: '>=18'
    dependencies:
      '@chakra-ui/media-query': 3.2.12(@chakra-ui/system@2.5.8)(react@18.2.0)
      '@chakra-ui/react-use-previous': 2.0.5(react@18.2.0)
      '@chakra-ui/shared-utils': 2.0.5
      '@chakra-ui/system': 2.5.8(@emotion/react@11.11.1)(@emotion/styled@11.11.0)(react@18.2.0)
      react: 18.2.0
    dev: false

  /@chakra-ui/skip-nav@2.0.15(@chakra-ui/system@2.5.8)(react@18.2.0):
    resolution: {integrity: sha512-5UtmlnV4BmIgEk6lQ0h81JEYhPX04wJEk5ZMoilQ2zEQYL6TkVVHkhRXyc1Zfq76hmHuZPXZV/yJeTecj6jIrA==}
    peerDependencies:
      '@chakra-ui/system': '>=2.0.0'
      react: '>=18'
    dependencies:
      '@chakra-ui/system': 2.5.8(@emotion/react@11.11.1)(@emotion/styled@11.11.0)(react@18.2.0)
      react: 18.2.0
    dev: false

  /@chakra-ui/slider@2.0.25(@chakra-ui/system@2.5.8)(react@18.2.0):
    resolution: {integrity: sha512-FnWSi0AIXP+9sHMCPboOKGqm902k8dJtsJ7tu3D0AcKkE62WtYLZ2sTqvwJxCfSl4KqVI1i571SrF9WadnnJ8w==}
    peerDependencies:
      '@chakra-ui/system': '>=2.0.0'
      react: '>=18'
    dependencies:
      '@chakra-ui/number-utils': 2.0.7
      '@chakra-ui/react-context': 2.0.8(react@18.2.0)
      '@chakra-ui/react-types': 2.0.7(react@18.2.0)
      '@chakra-ui/react-use-callback-ref': 2.0.7(react@18.2.0)
      '@chakra-ui/react-use-controllable-state': 2.0.8(react@18.2.0)
      '@chakra-ui/react-use-latest-ref': 2.0.5(react@18.2.0)
      '@chakra-ui/react-use-merge-refs': 2.0.7(react@18.2.0)
      '@chakra-ui/react-use-pan-event': 2.0.9(react@18.2.0)
      '@chakra-ui/react-use-size': 2.0.10(react@18.2.0)
      '@chakra-ui/react-use-update-effect': 2.0.7(react@18.2.0)
      '@chakra-ui/system': 2.5.8(@emotion/react@11.11.1)(@emotion/styled@11.11.0)(react@18.2.0)
      react: 18.2.0
    dev: false

  /@chakra-ui/spinner@2.0.13(@chakra-ui/system@2.5.8)(react@18.2.0):
    resolution: {integrity: sha512-T1/aSkVpUIuiYyrjfn1+LsQEG7Onbi1UE9ccS/evgf61Dzy4GgTXQUnDuWFSgpV58owqirqOu6jn/9eCwDlzlg==}
    peerDependencies:
      '@chakra-ui/system': '>=2.0.0'
      react: '>=18'
    dependencies:
      '@chakra-ui/shared-utils': 2.0.5
      '@chakra-ui/system': 2.5.8(@emotion/react@11.11.1)(@emotion/styled@11.11.0)(react@18.2.0)
      react: 18.2.0
    dev: false

  /@chakra-ui/stat@2.0.18(@chakra-ui/system@2.5.8)(react@18.2.0):
    resolution: {integrity: sha512-wKyfBqhVlIs9bkSerUc6F9KJMw0yTIEKArW7dejWwzToCLPr47u+CtYO6jlJHV6lRvkhi4K4Qc6pyvtJxZ3VpA==}
    peerDependencies:
      '@chakra-ui/system': '>=2.0.0'
      react: '>=18'
    dependencies:
      '@chakra-ui/icon': 3.0.16(@chakra-ui/system@2.5.8)(react@18.2.0)
      '@chakra-ui/react-context': 2.0.8(react@18.2.0)
      '@chakra-ui/shared-utils': 2.0.5
      '@chakra-ui/system': 2.5.8(@emotion/react@11.11.1)(@emotion/styled@11.11.0)(react@18.2.0)
      react: 18.2.0
    dev: false

  /@chakra-ui/stepper@2.2.0(@chakra-ui/system@2.5.8)(react@18.2.0):
    resolution: {integrity: sha512-8ZLxV39oghSVtOUGK8dX8Z6sWVSQiKVmsK4c3OQDa8y2TvxP0VtFD0Z5U1xJlOjQMryZRWhGj9JBc3iQLukuGg==}
    peerDependencies:
      '@chakra-ui/system': '>=2.0.0'
      react: '>=18'
    dependencies:
      '@chakra-ui/icon': 3.0.16(@chakra-ui/system@2.5.8)(react@18.2.0)
      '@chakra-ui/react-context': 2.0.8(react@18.2.0)
      '@chakra-ui/shared-utils': 2.0.5
      '@chakra-ui/system': 2.5.8(@emotion/react@11.11.1)(@emotion/styled@11.11.0)(react@18.2.0)
      react: 18.2.0
    dev: false

  /@chakra-ui/styled-system@2.9.1:
    resolution: {integrity: sha512-jhYKBLxwOPi9/bQt9kqV3ELa/4CjmNNruTyXlPp5M0v0+pDMUngPp48mVLoskm9RKZGE0h1qpvj/jZ3K7c7t8w==}
    dependencies:
      '@chakra-ui/shared-utils': 2.0.5
      csstype: 3.1.2
      lodash.mergewith: 4.6.2
    dev: false

  /@chakra-ui/switch@2.0.27(@chakra-ui/system@2.5.8)(framer-motion@10.12.17)(react@18.2.0):
    resolution: {integrity: sha512-z76y2fxwMlvRBrC5W8xsZvo3gP+zAEbT3Nqy5P8uh/IPd5OvDsGeac90t5cgnQTyxMOpznUNNK+1eUZqtLxWnQ==}
    peerDependencies:
      '@chakra-ui/system': '>=2.0.0'
      framer-motion: '>=4.0.0'
      react: '>=18'
    dependencies:
      '@chakra-ui/checkbox': 2.2.15(@chakra-ui/system@2.5.8)(react@18.2.0)
      '@chakra-ui/shared-utils': 2.0.5
      '@chakra-ui/system': 2.5.8(@emotion/react@11.11.1)(@emotion/styled@11.11.0)(react@18.2.0)
      framer-motion: 10.12.17(react-dom@18.2.0)(react@18.2.0)
      react: 18.2.0
    dev: false

  /@chakra-ui/system@2.5.8(@emotion/react@11.11.1)(@emotion/styled@11.11.0)(react@18.2.0):
    resolution: {integrity: sha512-Vy8UUaCxikOzOGE54IP8tKouvU38rEYU1HCSquU9+oe7Jd70HaiLa4vmUKvHyMUmxkOzDHIkgZLbVQCubSnN5w==}
    peerDependencies:
      '@emotion/react': ^11.0.0
      '@emotion/styled': ^11.0.0
      react: '>=18'
    dependencies:
      '@chakra-ui/color-mode': 2.1.12(react@18.2.0)
      '@chakra-ui/object-utils': 2.1.0
      '@chakra-ui/react-utils': 2.0.12(react@18.2.0)
      '@chakra-ui/styled-system': 2.9.1
      '@chakra-ui/theme-utils': 2.0.18
      '@chakra-ui/utils': 2.0.15
      '@emotion/react': 11.11.1(@types/react@18.2.6)(react@18.2.0)
      '@emotion/styled': 11.11.0(@emotion/react@11.11.1)(@types/react@18.2.6)(react@18.2.0)
      react: 18.2.0
      react-fast-compare: 3.2.1
    dev: false

  /@chakra-ui/table@2.0.17(@chakra-ui/system@2.5.8)(react@18.2.0):
    resolution: {integrity: sha512-OScheTEp1LOYvTki2NFwnAYvac8siAhW9BI5RKm5f5ORL2gVJo4I72RUqE0aKe1oboxgm7CYt5afT5PS5cG61A==}
    peerDependencies:
      '@chakra-ui/system': '>=2.0.0'
      react: '>=18'
    dependencies:
      '@chakra-ui/react-context': 2.0.8(react@18.2.0)
      '@chakra-ui/shared-utils': 2.0.5
      '@chakra-ui/system': 2.5.8(@emotion/react@11.11.1)(@emotion/styled@11.11.0)(react@18.2.0)
      react: 18.2.0
    dev: false

  /@chakra-ui/tabs@2.1.9(@chakra-ui/system@2.5.8)(react@18.2.0):
    resolution: {integrity: sha512-Yf8e0kRvaGM6jfkJum0aInQ0U3ZlCafmrYYni2lqjcTtThqu+Yosmo3iYlnullXxCw5MVznfrkb9ySvgQowuYg==}
    peerDependencies:
      '@chakra-ui/system': '>=2.0.0'
      react: '>=18'
    dependencies:
      '@chakra-ui/clickable': 2.0.14(react@18.2.0)
      '@chakra-ui/descendant': 3.0.14(react@18.2.0)
      '@chakra-ui/lazy-utils': 2.0.5
      '@chakra-ui/react-children-utils': 2.0.6(react@18.2.0)
      '@chakra-ui/react-context': 2.0.8(react@18.2.0)
      '@chakra-ui/react-use-controllable-state': 2.0.8(react@18.2.0)
      '@chakra-ui/react-use-merge-refs': 2.0.7(react@18.2.0)
      '@chakra-ui/react-use-safe-layout-effect': 2.0.5(react@18.2.0)
      '@chakra-ui/shared-utils': 2.0.5
      '@chakra-ui/system': 2.5.8(@emotion/react@11.11.1)(@emotion/styled@11.11.0)(react@18.2.0)
      react: 18.2.0
    dev: false

  /@chakra-ui/tag@3.0.0(@chakra-ui/system@2.5.8)(react@18.2.0):
    resolution: {integrity: sha512-YWdMmw/1OWRwNkG9pX+wVtZio+B89odaPj6XeMn5nfNN8+jyhIEpouWv34+CO9G0m1lupJTxPSfgLAd7cqXZMA==}
    peerDependencies:
      '@chakra-ui/system': '>=2.0.0'
      react: '>=18'
    dependencies:
      '@chakra-ui/icon': 3.0.16(@chakra-ui/system@2.5.8)(react@18.2.0)
      '@chakra-ui/react-context': 2.0.8(react@18.2.0)
      '@chakra-ui/system': 2.5.8(@emotion/react@11.11.1)(@emotion/styled@11.11.0)(react@18.2.0)
      react: 18.2.0
    dev: false

  /@chakra-ui/textarea@2.0.19(@chakra-ui/system@2.5.8)(react@18.2.0):
    resolution: {integrity: sha512-adJk+qVGsFeJDvfn56CcJKKse8k7oMGlODrmpnpTdF+xvlsiTM+1GfaJvgNSpHHuQFdz/A0z1uJtfGefk0G2ZA==}
    peerDependencies:
      '@chakra-ui/system': '>=2.0.0'
      react: '>=18'
    dependencies:
      '@chakra-ui/form-control': 2.0.18(@chakra-ui/system@2.5.8)(react@18.2.0)
      '@chakra-ui/shared-utils': 2.0.5
      '@chakra-ui/system': 2.5.8(@emotion/react@11.11.1)(@emotion/styled@11.11.0)(react@18.2.0)
      react: 18.2.0
    dev: false

  /@chakra-ui/theme-tools@2.0.18(@chakra-ui/styled-system@2.9.1):
    resolution: {integrity: sha512-MbiRuXb2tb41FbnW41zhsYYAU0znlpfYZnu0mxCf8U2otCwPekJCfESUGYypjq4JnydQ7TDOk+Kz/Wi974l4mw==}
    peerDependencies:
      '@chakra-ui/styled-system': '>=2.0.0'
    dependencies:
      '@chakra-ui/anatomy': 2.1.2
      '@chakra-ui/shared-utils': 2.0.5
      '@chakra-ui/styled-system': 2.9.1
      color2k: 2.0.2
    dev: false

  /@chakra-ui/theme-utils@2.0.18:
    resolution: {integrity: sha512-aSbkUUiFpc1NHC7lQdA6uYlr6EcZFXz6b4aJ7VRDpqTiywvqYnvfGzhmsB0z94vgtS9qXc6HoIwBp25jYGV2MA==}
    dependencies:
      '@chakra-ui/shared-utils': 2.0.5
      '@chakra-ui/styled-system': 2.9.1
      '@chakra-ui/theme': 3.1.2(@chakra-ui/styled-system@2.9.1)
      lodash.mergewith: 4.6.2
    dev: false

  /@chakra-ui/theme@3.1.2(@chakra-ui/styled-system@2.9.1):
    resolution: {integrity: sha512-ebUXMS3LZw2OZxEQNYaFw3/XuA3jpyprhS/frjHMvZKSOaCjMW+c9z25S0jp1NnpQff08VGI8EWbyVZECXU1QA==}
    peerDependencies:
      '@chakra-ui/styled-system': '>=2.8.0'
    dependencies:
      '@chakra-ui/anatomy': 2.1.2
      '@chakra-ui/shared-utils': 2.0.5
      '@chakra-ui/styled-system': 2.9.1
      '@chakra-ui/theme-tools': 2.0.18(@chakra-ui/styled-system@2.9.1)
    dev: false

  /@chakra-ui/toast@6.1.4(@chakra-ui/system@2.5.8)(framer-motion@10.12.17)(react-dom@18.2.0)(react@18.2.0):
    resolution: {integrity: sha512-wAcPHq/N/ar4jQxkUGhnsbp+lx2eKOpHxn1KaWdHXUkqCNUA1z09fvBsoMyzObSiiwbDuQPZG5RxsOhzfPZX4Q==}
    peerDependencies:
      '@chakra-ui/system': 2.5.8
      framer-motion: '>=4.0.0'
      react: '>=18'
      react-dom: '>=18'
    dependencies:
      '@chakra-ui/alert': 2.1.0(@chakra-ui/system@2.5.8)(react@18.2.0)
      '@chakra-ui/close-button': 2.0.17(@chakra-ui/system@2.5.8)(react@18.2.0)
      '@chakra-ui/portal': 2.0.16(react-dom@18.2.0)(react@18.2.0)
      '@chakra-ui/react-context': 2.0.8(react@18.2.0)
      '@chakra-ui/react-use-timeout': 2.0.5(react@18.2.0)
      '@chakra-ui/react-use-update-effect': 2.0.7(react@18.2.0)
      '@chakra-ui/shared-utils': 2.0.5
      '@chakra-ui/styled-system': 2.9.1
      '@chakra-ui/system': 2.5.8(@emotion/react@11.11.1)(@emotion/styled@11.11.0)(react@18.2.0)
      '@chakra-ui/theme': 3.1.2(@chakra-ui/styled-system@2.9.1)
      framer-motion: 10.12.17(react-dom@18.2.0)(react@18.2.0)
      react: 18.2.0
      react-dom: 18.2.0(react@18.2.0)
    dev: false

  /@chakra-ui/tooltip@2.2.9(@chakra-ui/system@2.5.8)(framer-motion@10.12.17)(react-dom@18.2.0)(react@18.2.0):
    resolution: {integrity: sha512-ZoksllanqXRUyMDaiogvUVJ+RdFXwZrfrwx3RV22fejYZIQ602hZ3QHtHLB5ZnKFLbvXKMZKM23HxFTSb0Ytqg==}
    peerDependencies:
      '@chakra-ui/system': '>=2.0.0'
      framer-motion: '>=4.0.0'
      react: '>=18'
      react-dom: '>=18'
    dependencies:
      '@chakra-ui/dom-utils': 2.1.0
      '@chakra-ui/popper': 3.0.14(react@18.2.0)
      '@chakra-ui/portal': 2.0.16(react-dom@18.2.0)(react@18.2.0)
      '@chakra-ui/react-types': 2.0.7(react@18.2.0)
      '@chakra-ui/react-use-disclosure': 2.0.8(react@18.2.0)
      '@chakra-ui/react-use-event-listener': 2.0.7(react@18.2.0)
      '@chakra-ui/react-use-merge-refs': 2.0.7(react@18.2.0)
      '@chakra-ui/shared-utils': 2.0.5
      '@chakra-ui/system': 2.5.8(@emotion/react@11.11.1)(@emotion/styled@11.11.0)(react@18.2.0)
      framer-motion: 10.12.17(react-dom@18.2.0)(react@18.2.0)
      react: 18.2.0
      react-dom: 18.2.0(react@18.2.0)
    dev: false

  /@chakra-ui/transition@2.0.16(framer-motion@10.12.17)(react@18.2.0):
    resolution: {integrity: sha512-E+RkwlPc3H7P1crEXmXwDXMB2lqY2LLia2P5siQ4IEnRWIgZXlIw+8Em+NtHNgusel2N+9yuB0wT9SeZZeZ3CQ==}
    peerDependencies:
      framer-motion: '>=4.0.0'
      react: '>=18'
    dependencies:
      '@chakra-ui/shared-utils': 2.0.5
      framer-motion: 10.12.17(react-dom@18.2.0)(react@18.2.0)
      react: 18.2.0
    dev: false

  /@chakra-ui/utils@2.0.15:
    resolution: {integrity: sha512-El4+jL0WSaYYs+rJbuYFDbjmfCcfGDmRY95GO4xwzit6YAPZBLcR65rOEwLps+XWluZTy1xdMrusg/hW0c1aAA==}
    dependencies:
      '@types/lodash.mergewith': 4.6.7
      css-box-model: 1.2.1
      framesync: 6.1.2
      lodash.mergewith: 4.6.2
    dev: false

  /@chakra-ui/visually-hidden@2.0.15(@chakra-ui/system@2.5.8)(react@18.2.0):
    resolution: {integrity: sha512-WWULIiucYRBIewHKFA7BssQ2ABLHLVd9lrUo3N3SZgR0u4ZRDDVEUNOy+r+9ruDze8+36dGbN9wsN1IdELtdOw==}
    peerDependencies:
      '@chakra-ui/system': '>=2.0.0'
      react: '>=18'
    dependencies:
      '@chakra-ui/system': 2.5.8(@emotion/react@11.11.1)(@emotion/styled@11.11.0)(react@18.2.0)
      react: 18.2.0
    dev: false

  /@emotion/babel-plugin@11.11.0:
    resolution: {integrity: sha512-m4HEDZleaaCH+XgDDsPF15Ht6wTLsgDTeR3WYj9Q/k76JtWhrJjcP4+/XlG8LGT/Rol9qUfOIztXeA84ATpqPQ==}
    dependencies:
      '@babel/helper-module-imports': 7.22.5
      '@babel/runtime': 7.22.6
      '@emotion/hash': 0.9.1
      '@emotion/memoize': 0.8.1
      '@emotion/serialize': 1.1.2
      babel-plugin-macros: 3.1.0
      convert-source-map: 1.9.0
      escape-string-regexp: 4.0.0
      find-root: 1.1.0
      source-map: 0.5.7
      stylis: 4.2.0
    dev: false

  /@emotion/cache@11.11.0:
    resolution: {integrity: sha512-P34z9ssTCBi3e9EI1ZsWpNHcfY1r09ZO0rZbRO2ob3ZQMnFI35jB536qoXbkdesr5EUhYi22anuEJuyxifaqAQ==}
    dependencies:
      '@emotion/memoize': 0.8.1
      '@emotion/sheet': 1.2.2
      '@emotion/utils': 1.2.1
      '@emotion/weak-memoize': 0.3.1
      stylis: 4.2.0
    dev: false

  /@emotion/hash@0.9.1:
    resolution: {integrity: sha512-gJB6HLm5rYwSLI6PQa+X1t5CFGrv1J1TWG+sOyMCeKz2ojaj6Fnl/rZEspogG+cvqbt4AE/2eIyD2QfLKTBNlQ==}
    dev: false

  /@emotion/is-prop-valid@0.8.8:
    resolution: {integrity: sha512-u5WtneEAr5IDG2Wv65yhunPSMLIpuKsbuOktRojfrEiEvRyC85LgPMZI63cr7NUqT8ZIGdSVg8ZKGxIug4lXcA==}
    requiresBuild: true
    dependencies:
      '@emotion/memoize': 0.7.4
    dev: false
    optional: true

  /@emotion/is-prop-valid@1.2.1:
    resolution: {integrity: sha512-61Mf7Ufx4aDxx1xlDeOm8aFFigGHE4z+0sKCa+IHCeZKiyP9RLD0Mmx7m8b9/Cf37f7NAvQOOJAbQQGVr5uERw==}
    dependencies:
      '@emotion/memoize': 0.8.1
    dev: false

  /@emotion/memoize@0.7.4:
    resolution: {integrity: sha512-Ja/Vfqe3HpuzRsG1oBtWTHk2PGZ7GR+2Vz5iYGelAw8dx32K0y7PjVuxK6z1nMpZOqAFsRUPCkK1YjJ56qJlgw==}
    dev: false
    optional: true

  /@emotion/memoize@0.8.1:
    resolution: {integrity: sha512-W2P2c/VRW1/1tLox0mVUalvnWXxavmv/Oum2aPsRcoDJuob75FC3Y8FbpfLwUegRcxINtGUMPq0tFCvYNTBXNA==}
    dev: false

  /@emotion/react@11.11.1(@types/react@18.2.6)(react@18.2.0):
    resolution: {integrity: sha512-5mlW1DquU5HaxjLkfkGN1GA/fvVGdyHURRiX/0FHl2cfIfRxSOfmxEH5YS43edp0OldZrZ+dkBKbngxcNCdZvA==}
    peerDependencies:
      '@types/react': '*'
      react: '>=16.8.0'
    peerDependenciesMeta:
      '@types/react':
        optional: true
    dependencies:
      '@babel/runtime': 7.22.6
      '@emotion/babel-plugin': 11.11.0
      '@emotion/cache': 11.11.0
      '@emotion/serialize': 1.1.2
      '@emotion/use-insertion-effect-with-fallbacks': 1.0.1(react@18.2.0)
      '@emotion/utils': 1.2.1
      '@emotion/weak-memoize': 0.3.1
      '@types/react': 18.2.6
      hoist-non-react-statics: 3.3.2
      react: 18.2.0
    dev: false

  /@emotion/serialize@1.1.2:
    resolution: {integrity: sha512-zR6a/fkFP4EAcCMQtLOhIgpprZOwNmCldtpaISpvz348+DP4Mz8ZoKaGGCQpbzepNIUWbq4w6hNZkwDyKoS+HA==}
    dependencies:
      '@emotion/hash': 0.9.1
      '@emotion/memoize': 0.8.1
      '@emotion/unitless': 0.8.1
      '@emotion/utils': 1.2.1
      csstype: 3.1.2
    dev: false

  /@emotion/server@11.11.0:
    resolution: {integrity: sha512-6q89fj2z8VBTx9w93kJ5n51hsmtYuFPtZgnc1L8VzRx9ti4EU6EyvF6Nn1H1x3vcCQCF7u2dB2lY4AYJwUW4PA==}
    peerDependencies:
      '@emotion/css': ^11.0.0-rc.0
    peerDependenciesMeta:
      '@emotion/css':
        optional: true
    dependencies:
      '@emotion/utils': 1.2.1
      html-tokenize: 2.0.1
      multipipe: 1.0.2
      through: 2.3.8
    dev: false

  /@emotion/sheet@1.2.2:
    resolution: {integrity: sha512-0QBtGvaqtWi+nx6doRwDdBIzhNdZrXUppvTM4dtZZWEGTXL/XE/yJxLMGlDT1Gt+UHH5IX1n+jkXyytE/av7OA==}
    dev: false

  /@emotion/styled@11.11.0(@emotion/react@11.11.1)(@types/react@18.2.6)(react@18.2.0):
    resolution: {integrity: sha512-hM5Nnvu9P3midq5aaXj4I+lnSfNi7Pmd4EWk1fOZ3pxookaQTNew6bp4JaCBYM4HVFZF9g7UjJmsUmC2JlxOng==}
    peerDependencies:
      '@emotion/react': ^11.0.0-rc.0
      '@types/react': '*'
      react: '>=16.8.0'
    peerDependenciesMeta:
      '@types/react':
        optional: true
    dependencies:
      '@babel/runtime': 7.22.6
      '@emotion/babel-plugin': 11.11.0
      '@emotion/is-prop-valid': 1.2.1
      '@emotion/react': 11.11.1(@types/react@18.2.6)(react@18.2.0)
      '@emotion/serialize': 1.1.2
      '@emotion/use-insertion-effect-with-fallbacks': 1.0.1(react@18.2.0)
      '@emotion/utils': 1.2.1
      '@types/react': 18.2.6
      react: 18.2.0
    dev: false

  /@emotion/unitless@0.8.1:
    resolution: {integrity: sha512-KOEGMu6dmJZtpadb476IsZBclKvILjopjUii3V+7MnXIQCYh8W3NgNcgwo21n9LXZX6EDIKvqfjYxXebDwxKmQ==}
    dev: false

  /@emotion/use-insertion-effect-with-fallbacks@1.0.1(react@18.2.0):
    resolution: {integrity: sha512-jT/qyKZ9rzLErtrjGgdkMBn2OP8wl0G3sQlBb3YPryvKHsjvINUhVaPFfP+fpBcOkmrVOVEEHQFJ7nbj2TH2gw==}
    peerDependencies:
      react: '>=16.8.0'
    dependencies:
      react: 18.2.0
    dev: false

  /@emotion/utils@1.2.1:
    resolution: {integrity: sha512-Y2tGf3I+XVnajdItskUCn6LX+VUDmP6lTL4fcqsXAv43dnlbZiuW4MWQW38rW/BVWSE7Q/7+XQocmpnRYILUmg==}
    dev: false

  /@emotion/weak-memoize@0.3.1:
    resolution: {integrity: sha512-EsBwpc7hBUJWAsNPBmJy4hxWx12v6bshQsldrVmjxJoc3isbxhOrF2IcCpaXxfvq03NwkI7sbsOLXbYuqF/8Ww==}
    dev: false

  /@esbuild-kit/cjs-loader@2.4.2:
    resolution: {integrity: sha512-BDXFbYOJzT/NBEtp71cvsrGPwGAMGRB/349rwKuoxNSiKjPraNNnlK6MIIabViCjqZugu6j+xeMDlEkWdHHJSg==}
    dependencies:
      '@esbuild-kit/core-utils': 3.1.0
      get-tsconfig: 4.6.2
    dev: false

  /@esbuild-kit/core-utils@3.1.0:
    resolution: {integrity: sha512-Uuk8RpCg/7fdHSceR1M6XbSZFSuMrxcePFuGgyvsBn+u339dk5OeL4jv2EojwTN2st/unJGsVm4qHWjWNmJ/tw==}
    dependencies:
      esbuild: 0.17.19
      source-map-support: 0.5.21
    dev: false

  /@esbuild-kit/esm-loader@2.5.5:
    resolution: {integrity: sha512-Qwfvj/qoPbClxCRNuac1Du01r9gvNOT+pMYtJDapfB1eoGN1YlJ1BixLyL9WVENRx5RXgNLdfYdx/CuswlGhMw==}
    dependencies:
      '@esbuild-kit/core-utils': 3.1.0
      get-tsconfig: 4.6.2
    dev: false

  /@esbuild/android-arm64@0.17.19:
    resolution: {integrity: sha512-KBMWvEZooR7+kzY0BtbTQn0OAYY7CsiydT63pVEaPtVYF0hXbUaOyZog37DKxK7NF3XacBJOpYT4adIJh+avxA==}
    engines: {node: '>=12'}
    cpu: [arm64]
    os: [android]
    requiresBuild: true
    dev: false
    optional: true

  /@esbuild/android-arm64@0.18.12:
    resolution: {integrity: sha512-BMAlczRqC/LUt2P97E4apTBbkvS9JTJnp2DKFbCwpZ8vBvXVbNdqmvzW/OsdtI/+mGr+apkkpqGM8WecLkPgrA==}
    engines: {node: '>=12'}
    cpu: [arm64]
    os: [android]
    requiresBuild: true
    dev: true
    optional: true

  /@esbuild/android-arm@0.17.19:
    resolution: {integrity: sha512-rIKddzqhmav7MSmoFCmDIb6e2W57geRsM94gV2l38fzhXMwq7hZoClug9USI2pFRGL06f4IOPHHpFNOkWieR8A==}
    engines: {node: '>=12'}
    cpu: [arm]
    os: [android]
    requiresBuild: true
    dev: false
    optional: true

  /@esbuild/android-arm@0.18.12:
    resolution: {integrity: sha512-LIxaNIQfkFZbTLb4+cX7dozHlAbAshhFE5PKdro0l+FnCpx1GDJaQ2WMcqm+ToXKMt8p8Uojk/MFRuGyz3V5Sw==}
    engines: {node: '>=12'}
    cpu: [arm]
    os: [android]
    requiresBuild: true
    dev: true
    optional: true

  /@esbuild/android-x64@0.17.19:
    resolution: {integrity: sha512-uUTTc4xGNDT7YSArp/zbtmbhO0uEEK9/ETW29Wk1thYUJBz3IVnvgEiEwEa9IeLyvnpKrWK64Utw2bgUmDveww==}
    engines: {node: '>=12'}
    cpu: [x64]
    os: [android]
    requiresBuild: true
    dev: false
    optional: true

  /@esbuild/android-x64@0.18.12:
    resolution: {integrity: sha512-zU5MyluNsykf5cOJ0LZZZjgAHbhPJ1cWfdH1ZXVMXxVMhEV0VZiZXQdwBBVvmvbF28EizeK7obG9fs+fpmS0eQ==}
    engines: {node: '>=12'}
    cpu: [x64]
    os: [android]
    requiresBuild: true
    dev: true
    optional: true

  /@esbuild/darwin-arm64@0.17.19:
    resolution: {integrity: sha512-80wEoCfF/hFKM6WE1FyBHc9SfUblloAWx6FJkFWTWiCoht9Mc0ARGEM47e67W9rI09YoUxJL68WHfDRYEAvOhg==}
    engines: {node: '>=12'}
    cpu: [arm64]
    os: [darwin]
    requiresBuild: true
    dev: false
    optional: true

  /@esbuild/darwin-arm64@0.18.12:
    resolution: {integrity: sha512-zUZMep7YONnp6954QOOwEBwFX9svlKd3ov6PkxKd53LGTHsp/gy7vHaPGhhjBmEpqXEXShi6dddjIkmd+NgMsA==}
    engines: {node: '>=12'}
    cpu: [arm64]
    os: [darwin]
    requiresBuild: true
    dev: true
    optional: true

  /@esbuild/darwin-x64@0.17.19:
    resolution: {integrity: sha512-IJM4JJsLhRYr9xdtLytPLSH9k/oxR3boaUIYiHkAawtwNOXKE8KoU8tMvryogdcT8AU+Bflmh81Xn6Q0vTZbQw==}
    engines: {node: '>=12'}
    cpu: [x64]
    os: [darwin]
    requiresBuild: true
    dev: false
    optional: true

  /@esbuild/darwin-x64@0.18.12:
    resolution: {integrity: sha512-ohqLPc7i67yunArPj1+/FeeJ7AgwAjHqKZ512ADk3WsE3FHU9l+m5aa7NdxXr0HmN1bjDlUslBjWNbFlD9y12Q==}
    engines: {node: '>=12'}
    cpu: [x64]
    os: [darwin]
    requiresBuild: true
    dev: true
    optional: true

  /@esbuild/freebsd-arm64@0.17.19:
    resolution: {integrity: sha512-pBwbc7DufluUeGdjSU5Si+P3SoMF5DQ/F/UmTSb8HXO80ZEAJmrykPyzo1IfNbAoaqw48YRpv8shwd1NoI0jcQ==}
    engines: {node: '>=12'}
    cpu: [arm64]
    os: [freebsd]
    requiresBuild: true
    dev: false
    optional: true

  /@esbuild/freebsd-arm64@0.18.12:
    resolution: {integrity: sha512-GIIHtQXqgeOOqdG16a/A9N28GpkvjJnjYMhOnXVbn3EDJcoItdR58v/pGN31CHjyXDc8uCcRnFWmqaJt24AYJg==}
    engines: {node: '>=12'}
    cpu: [arm64]
    os: [freebsd]
    requiresBuild: true
    dev: true
    optional: true

  /@esbuild/freebsd-x64@0.17.19:
    resolution: {integrity: sha512-4lu+n8Wk0XlajEhbEffdy2xy53dpR06SlzvhGByyg36qJw6Kpfk7cp45DR/62aPH9mtJRmIyrXAS5UWBrJT6TQ==}
    engines: {node: '>=12'}
    cpu: [x64]
    os: [freebsd]
    requiresBuild: true
    dev: false
    optional: true

  /@esbuild/freebsd-x64@0.18.12:
    resolution: {integrity: sha512-zK0b9a1/0wZY+6FdOS3BpZcPc1kcx2G5yxxfEJtEUzVxI6n/FrC2Phsxj/YblPuBchhBZ/1wwn7AyEBUyNSa6g==}
    engines: {node: '>=12'}
    cpu: [x64]
    os: [freebsd]
    requiresBuild: true
    dev: true
    optional: true

  /@esbuild/linux-arm64@0.17.19:
    resolution: {integrity: sha512-ct1Tg3WGwd3P+oZYqic+YZF4snNl2bsnMKRkb3ozHmnM0dGWuxcPTTntAF6bOP0Sp4x0PjSF+4uHQ1xvxfRKqg==}
    engines: {node: '>=12'}
    cpu: [arm64]
    os: [linux]
    requiresBuild: true
    dev: false
    optional: true

  /@esbuild/linux-arm64@0.18.12:
    resolution: {integrity: sha512-JKgG8Q/LL/9sw/iHHxQyVMoQYu3rU3+a5Z87DxC+wAu3engz+EmctIrV+FGOgI6gWG1z1+5nDDbXiRMGQZXqiw==}
    engines: {node: '>=12'}
    cpu: [arm64]
    os: [linux]
    requiresBuild: true
    dev: true
    optional: true

  /@esbuild/linux-arm@0.17.19:
    resolution: {integrity: sha512-cdmT3KxjlOQ/gZ2cjfrQOtmhG4HJs6hhvm3mWSRDPtZ/lP5oe8FWceS10JaSJC13GBd4eH/haHnqf7hhGNLerA==}
    engines: {node: '>=12'}
    cpu: [arm]
    os: [linux]
    requiresBuild: true
    dev: false
    optional: true

  /@esbuild/linux-arm@0.18.12:
    resolution: {integrity: sha512-y75OijvrBE/1XRrXq1jtrJfG26eHeMoqLJ2dwQNwviwTuTtHGCojsDO6BJNF8gU+3jTn1KzJEMETytwsFSvc+Q==}
    engines: {node: '>=12'}
    cpu: [arm]
    os: [linux]
    requiresBuild: true
    dev: true
    optional: true

  /@esbuild/linux-ia32@0.17.19:
    resolution: {integrity: sha512-w4IRhSy1VbsNxHRQpeGCHEmibqdTUx61Vc38APcsRbuVgK0OPEnQ0YD39Brymn96mOx48Y2laBQGqgZ0j9w6SQ==}
    engines: {node: '>=12'}
    cpu: [ia32]
    os: [linux]
    requiresBuild: true
    dev: false
    optional: true

  /@esbuild/linux-ia32@0.18.12:
    resolution: {integrity: sha512-yoRIAqc0B4lDIAAEFEIu9ttTRFV84iuAl0KNCN6MhKLxNPfzwCBvEMgwco2f71GxmpBcTtn7KdErueZaM2rEvw==}
    engines: {node: '>=12'}
    cpu: [ia32]
    os: [linux]
    requiresBuild: true
    dev: true
    optional: true

  /@esbuild/linux-loong64@0.17.19:
    resolution: {integrity: sha512-2iAngUbBPMq439a+z//gE+9WBldoMp1s5GWsUSgqHLzLJ9WoZLZhpwWuym0u0u/4XmZ3gpHmzV84PonE+9IIdQ==}
    engines: {node: '>=12'}
    cpu: [loong64]
    os: [linux]
    requiresBuild: true
    dev: false
    optional: true

  /@esbuild/linux-loong64@0.18.12:
    resolution: {integrity: sha512-qYgt3dHPVvf/MgbIBpJ4Sup/yb9DAopZ3a2JgMpNKIHUpOdnJ2eHBo/aQdnd8dJ21X/+sS58wxHtA9lEazYtXQ==}
    engines: {node: '>=12'}
    cpu: [loong64]
    os: [linux]
    requiresBuild: true
    dev: true
    optional: true

  /@esbuild/linux-mips64el@0.17.19:
    resolution: {integrity: sha512-LKJltc4LVdMKHsrFe4MGNPp0hqDFA1Wpt3jE1gEyM3nKUvOiO//9PheZZHfYRfYl6AwdTH4aTcXSqBerX0ml4A==}
    engines: {node: '>=12'}
    cpu: [mips64el]
    os: [linux]
    requiresBuild: true
    dev: false
    optional: true

  /@esbuild/linux-mips64el@0.18.12:
    resolution: {integrity: sha512-wHphlMLK4ufNOONqukELfVIbnGQJrHJ/mxZMMrP2jYrPgCRZhOtf0kC4yAXBwnfmULimV1qt5UJJOw4Kh13Yfg==}
    engines: {node: '>=12'}
    cpu: [mips64el]
    os: [linux]
    requiresBuild: true
    dev: true
    optional: true

  /@esbuild/linux-ppc64@0.17.19:
    resolution: {integrity: sha512-/c/DGybs95WXNS8y3Ti/ytqETiW7EU44MEKuCAcpPto3YjQbyK3IQVKfF6nbghD7EcLUGl0NbiL5Rt5DMhn5tg==}
    engines: {node: '>=12'}
    cpu: [ppc64]
    os: [linux]
    requiresBuild: true
    dev: false
    optional: true

  /@esbuild/linux-ppc64@0.18.12:
    resolution: {integrity: sha512-TeN//1Ft20ZZW41+zDSdOI/Os1bEq5dbvBvYkberB7PHABbRcsteeoNVZFlI0YLpGdlBqohEpjrn06kv8heCJg==}
    engines: {node: '>=12'}
    cpu: [ppc64]
    os: [linux]
    requiresBuild: true
    dev: true
    optional: true

  /@esbuild/linux-riscv64@0.17.19:
    resolution: {integrity: sha512-FC3nUAWhvFoutlhAkgHf8f5HwFWUL6bYdvLc/TTuxKlvLi3+pPzdZiFKSWz/PF30TB1K19SuCxDTI5KcqASJqA==}
    engines: {node: '>=12'}
    cpu: [riscv64]
    os: [linux]
    requiresBuild: true
    dev: false
    optional: true

  /@esbuild/linux-riscv64@0.18.12:
    resolution: {integrity: sha512-AgUebVS4DoAblBgiB2ACQ/8l4eGE5aWBb8ZXtkXHiET9mbj7GuWt3OnsIW/zX+XHJt2RYJZctbQ2S/mDjbp0UA==}
    engines: {node: '>=12'}
    cpu: [riscv64]
    os: [linux]
    requiresBuild: true
    dev: true
    optional: true

  /@esbuild/linux-s390x@0.17.19:
    resolution: {integrity: sha512-IbFsFbxMWLuKEbH+7sTkKzL6NJmG2vRyy6K7JJo55w+8xDk7RElYn6xvXtDW8HCfoKBFK69f3pgBJSUSQPr+4Q==}
    engines: {node: '>=12'}
    cpu: [s390x]
    os: [linux]
    requiresBuild: true
    dev: false
    optional: true

  /@esbuild/linux-s390x@0.18.12:
    resolution: {integrity: sha512-dJ3Rb3Ei2u/ysSXd6pzleGtfDdc2MuzKt8qc6ls8vreP1G3B7HInX3i7gXS4BGeVd24pp0yqyS7bJ5NHaI9ing==}
    engines: {node: '>=12'}
    cpu: [s390x]
    os: [linux]
    requiresBuild: true
    dev: true
    optional: true

  /@esbuild/linux-x64@0.17.19:
    resolution: {integrity: sha512-68ngA9lg2H6zkZcyp22tsVt38mlhWde8l3eJLWkyLrp4HwMUr3c1s/M2t7+kHIhvMjglIBrFpncX1SzMckomGw==}
    engines: {node: '>=12'}
    cpu: [x64]
    os: [linux]
    requiresBuild: true
    dev: false
    optional: true

  /@esbuild/linux-x64@0.18.12:
    resolution: {integrity: sha512-OrNJMGQbPaVyHHcDF8ybNSwu7TDOfX8NGpXCbetwOSP6txOJiWlgQnRymfC9ocR1S0Y5PW0Wb1mV6pUddqmvmQ==}
    engines: {node: '>=12'}
    cpu: [x64]
    os: [linux]
    requiresBuild: true
    dev: true
    optional: true

  /@esbuild/netbsd-x64@0.17.19:
    resolution: {integrity: sha512-CwFq42rXCR8TYIjIfpXCbRX0rp1jo6cPIUPSaWwzbVI4aOfX96OXY8M6KNmtPcg7QjYeDmN+DD0Wp3LaBOLf4Q==}
    engines: {node: '>=12'}
    cpu: [x64]
    os: [netbsd]
    requiresBuild: true
    dev: false
    optional: true

  /@esbuild/netbsd-x64@0.18.12:
    resolution: {integrity: sha512-55FzVCAiwE9FK8wWeCRuvjazNRJ1QqLCYGZVB6E8RuQuTeStSwotpSW4xoRGwp3a1wUsaVCdYcj5LGCASVJmMg==}
    engines: {node: '>=12'}
    cpu: [x64]
    os: [netbsd]
    requiresBuild: true
    dev: true
    optional: true

  /@esbuild/openbsd-x64@0.17.19:
    resolution: {integrity: sha512-cnq5brJYrSZ2CF6c35eCmviIN3k3RczmHz8eYaVlNasVqsNY+JKohZU5MKmaOI+KkllCdzOKKdPs762VCPC20g==}
    engines: {node: '>=12'}
    cpu: [x64]
    os: [openbsd]
    requiresBuild: true
    dev: false
    optional: true

  /@esbuild/openbsd-x64@0.18.12:
    resolution: {integrity: sha512-qnluf8rfb6Y5Lw2tirfK2quZOBbVqmwxut7GPCIJsM8lc4AEUj9L8y0YPdLaPK0TECt4IdyBdBD/KRFKorlK3g==}
    engines: {node: '>=12'}
    cpu: [x64]
    os: [openbsd]
    requiresBuild: true
    dev: true
    optional: true

  /@esbuild/sunos-x64@0.17.19:
    resolution: {integrity: sha512-vCRT7yP3zX+bKWFeP/zdS6SqdWB8OIpaRq/mbXQxTGHnIxspRtigpkUcDMlSCOejlHowLqII7K2JKevwyRP2rg==}
    engines: {node: '>=12'}
    cpu: [x64]
    os: [sunos]
    requiresBuild: true
    dev: false
    optional: true

  /@esbuild/sunos-x64@0.18.12:
    resolution: {integrity: sha512-+RkKpVQR7bICjTOPUpkTBTaJ4TFqQBX5Ywyd/HSdDkQGn65VPkTsR/pL4AMvuMWy+wnXgIl4EY6q4mVpJal8Kg==}
    engines: {node: '>=12'}
    cpu: [x64]
    os: [sunos]
    requiresBuild: true
    dev: true
    optional: true

  /@esbuild/win32-arm64@0.17.19:
    resolution: {integrity: sha512-yYx+8jwowUstVdorcMdNlzklLYhPxjniHWFKgRqH7IFlUEa0Umu3KuYplf1HUZZ422e3NU9F4LGb+4O0Kdcaag==}
    engines: {node: '>=12'}
    cpu: [arm64]
    os: [win32]
    requiresBuild: true
    dev: false
    optional: true

  /@esbuild/win32-arm64@0.18.12:
    resolution: {integrity: sha512-GNHuciv0mFM7ouzsU0+AwY+7eV4Mgo5WnbhfDCQGtpvOtD1vbOiRjPYG6dhmMoFyBjj+pNqQu2X+7DKn0KQ/Gw==}
    engines: {node: '>=12'}
    cpu: [arm64]
    os: [win32]
    requiresBuild: true
    dev: true
    optional: true

  /@esbuild/win32-ia32@0.17.19:
    resolution: {integrity: sha512-eggDKanJszUtCdlVs0RB+h35wNlb5v4TWEkq4vZcmVt5u/HiDZrTXe2bWFQUez3RgNHwx/x4sk5++4NSSicKkw==}
    engines: {node: '>=12'}
    cpu: [ia32]
    os: [win32]
    requiresBuild: true
    dev: false
    optional: true

  /@esbuild/win32-ia32@0.18.12:
    resolution: {integrity: sha512-kR8cezhYipbbypGkaqCTWIeu4zID17gamC8YTPXYtcN3E5BhhtTnwKBn9I0PJur/T6UVwIEGYzkffNL0lFvxEw==}
    engines: {node: '>=12'}
    cpu: [ia32]
    os: [win32]
    requiresBuild: true
    dev: true
    optional: true

  /@esbuild/win32-x64@0.17.19:
    resolution: {integrity: sha512-lAhycmKnVOuRYNtRtatQR1LPQf2oYCkRGkSFnseDAKPl8lu5SOsK/e1sXe5a0Pc5kHIHe6P2I/ilntNv2xf3cA==}
    engines: {node: '>=12'}
    cpu: [x64]
    os: [win32]
    requiresBuild: true
    dev: false
    optional: true

  /@esbuild/win32-x64@0.18.12:
    resolution: {integrity: sha512-O0UYQVkvfM/jO8a4OwoV0mAKSJw+mjWTAd1MJd/1FCX6uiMdLmMRPK/w6e9OQ0ob2WGxzIm9va/KG0Ja4zIOgg==}
    engines: {node: '>=12'}
    cpu: [x64]
    os: [win32]
    requiresBuild: true
    dev: true
    optional: true

  /@eslint-community/eslint-utils@4.4.0(eslint@8.40.0):
    resolution: {integrity: sha512-1/sA4dwrzBAyeUoQ6oxahHKmrZvsnLCg4RfxW3ZFGGmQkSNQPFNLV9CUEFQP1x9EYXHTo5p6xdhZM1Ne9p/AfA==}
    engines: {node: ^12.22.0 || ^14.17.0 || >=16.0.0}
    peerDependencies:
      eslint: ^6.0.0 || ^7.0.0 || >=8.0.0
    dependencies:
      eslint: 8.40.0
      eslint-visitor-keys: 3.4.1
    dev: true

  /@eslint-community/regexpp@4.5.1:
    resolution: {integrity: sha512-Z5ba73P98O1KUYCCJTUeVpja9RcGoMdncZ6T49FCUl2lN38JtCJ+3WgIDBv0AuY4WChU5PmtJmOCTlN6FZTFKQ==}
    engines: {node: ^12.0.0 || ^14.0.0 || >=16.0.0}
    dev: true

  /@eslint/eslintrc@2.1.0:
    resolution: {integrity: sha512-Lj7DECXqIVCqnqjjHMPna4vn6GJcMgul/wuS0je9OZ9gsL0zzDpKPVtcG1HaDVc+9y+qgXneTeUMbCqXJNpH1A==}
    engines: {node: ^12.22.0 || ^14.17.0 || >=16.0.0}
    dependencies:
      ajv: 6.12.6
      debug: 4.3.4
      espree: 9.6.1
      globals: 13.20.0
      ignore: 5.2.4
      import-fresh: 3.3.0
      js-yaml: 4.1.0
      minimatch: 3.1.2
      strip-json-comments: 3.1.1
    transitivePeerDependencies:
      - supports-color
    dev: true

  /@eslint/js@8.40.0:
    resolution: {integrity: sha512-ElyB54bJIhXQYVKjDSvCkPO1iU1tSAeVQJbllWJq1XQSmmA4dgFk8CbiBGpiOPxleE48vDogxCtmMYku4HSVLA==}
    engines: {node: ^12.22.0 || ^14.17.0 || >=16.0.0}
    dev: true

  /@graphile/logger@0.2.0:
    resolution: {integrity: sha512-jjcWBokl9eb1gVJ85QmoaQ73CQ52xAaOCF29ukRbYNl6lY+ts0ErTaDYOBlejcbUs2OpaiqYLO5uDhyLFzWw4w==}
    dev: false

  /@humanwhocodes/config-array@0.11.10:
    resolution: {integrity: sha512-KVVjQmNUepDVGXNuoRRdmmEjruj0KfiGSbS8LVc12LMsWDQzRXJ0qdhN8L8uUigKpfEHRhlaQFY0ib1tnUbNeQ==}
    engines: {node: '>=10.10.0'}
    dependencies:
      '@humanwhocodes/object-schema': 1.2.1
      debug: 4.3.4
      minimatch: 3.1.2
    transitivePeerDependencies:
      - supports-color
    dev: true

  /@humanwhocodes/module-importer@1.0.1:
    resolution: {integrity: sha512-bxveV4V8v5Yb4ncFTT3rPSgZBOpCkjfK0y4oVVVJwIuDVBRMDXrPyXRL988i5ap9m9bnyEEjWfm5WkBmtffLfA==}
    engines: {node: '>=12.22'}
    dev: true

  /@humanwhocodes/object-schema@1.2.1:
    resolution: {integrity: sha512-ZnQMnLV4e7hDlUvw8H+U8ASL02SS2Gn6+9Ac3wGGLIe7+je2AeAOxPY+izIPJDfFDb7eDjev0Us8MO1iFRN8hA==}
    dev: true

  /@jest/schemas@29.6.0:
    resolution: {integrity: sha512-rxLjXyJBTL4LQeJW3aKo0M/+GkCOXsO+8i9Iu7eDb6KwtP65ayoDsitrdPBtujxQ88k4wI2FNYfa6TOGwSn6cQ==}
    engines: {node: ^14.15.0 || ^16.10.0 || >=18.0.0}
    dependencies:
      '@sinclair/typebox': 0.27.8
    dev: true

  /@jridgewell/gen-mapping@0.3.3:
    resolution: {integrity: sha512-HLhSWOLRi875zjjMG/r+Nv0oCW8umGb0BgEhyX3dDX3egwZtB8PqLnjz3yedt8R5StBrzcg4aBpnh8UA9D1BoQ==}
    engines: {node: '>=6.0.0'}
    dependencies:
      '@jridgewell/set-array': 1.1.2
      '@jridgewell/sourcemap-codec': 1.4.15
      '@jridgewell/trace-mapping': 0.3.18
    dev: true

  /@jridgewell/resolve-uri@3.1.0:
    resolution: {integrity: sha512-F2msla3tad+Mfht5cJq7LSXcdudKTWCVYUgw6pLFOOHSTtZlj6SWNYAp+AhuqLmWdBO2X5hPrLcu8cVP8fy28w==}
    engines: {node: '>=6.0.0'}
    dev: true

  /@jridgewell/set-array@1.1.2:
    resolution: {integrity: sha512-xnkseuNADM0gt2bs+BvhO0p78Mk762YnZdsuzFV018NoG1Sj1SCQvpSqa7XUaTam5vAGasABV9qXASMKnFMwMw==}
    engines: {node: '>=6.0.0'}
    dev: true

  /@jridgewell/source-map@0.3.5:
    resolution: {integrity: sha512-UTYAUj/wviwdsMfzoSJspJxbkH5o1snzwX0//0ENX1u/55kkZZkcTZP6u9bwKGkv+dkk9at4m1Cpt0uY80kcpQ==}
    dependencies:
      '@jridgewell/gen-mapping': 0.3.3
      '@jridgewell/trace-mapping': 0.3.18
    dev: true

  /@jridgewell/sourcemap-codec@1.4.14:
    resolution: {integrity: sha512-XPSJHWmi394fuUuzDnGz1wiKqWfo1yXecHQMRf2l6hztTO+nPru658AyDngaBe7isIxEkRsPR3FZh+s7iVa4Uw==}
    dev: true

  /@jridgewell/sourcemap-codec@1.4.15:
    resolution: {integrity: sha512-eF2rxCRulEKXHTRiDrDy6erMYWqNw4LPdQ8UQA4huuxaQsVeRPFl2oM8oDGxMFhJUWZf9McpLtJasDDZb/Bpeg==}
    dev: true

  /@jridgewell/trace-mapping@0.3.18:
    resolution: {integrity: sha512-w+niJYzMHdd7USdiH2U6869nqhD2nbfZXND5Yp93qIbEmnDNk7PD48o+YchRVpzMU7M6jVCbenTR7PA1FLQ9pA==}
    dependencies:
      '@jridgewell/resolve-uri': 3.1.0
      '@jridgewell/sourcemap-codec': 1.4.14
    dev: true

  /@monaco-editor/loader@1.3.3(monaco-editor@0.40.0):
    resolution: {integrity: sha512-6KKF4CTzcJiS8BJwtxtfyYt9shBiEv32ateQ9T4UVogwn4HM/uPo9iJd2Dmbkpz8CM6Y0PDUpjnZzCwC+eYo2Q==}
    peerDependencies:
      monaco-editor: '>= 0.21.0 < 1'
    dependencies:
      monaco-editor: 0.40.0
      state-local: 1.0.7
    dev: false

  /@next-auth/prisma-adapter@1.0.5(@prisma/client@4.14.0)(next-auth@4.22.1):
    resolution: {integrity: sha512-VqMS11IxPXrPGXw6Oul6jcyS/n8GLOWzRMrPr3EMdtD6eOalM6zz05j08PcNiis8QzkfuYnCv49OvufTuaEwYQ==}
    peerDependencies:
      '@prisma/client': '>=2.26.0 || >=3'
      next-auth: ^4
    dependencies:
      '@prisma/client': 4.14.0(prisma@4.14.0)
      next-auth: 4.22.1(next@13.4.2)(react-dom@18.2.0)(react@18.2.0)
    dev: false

  /@next/env@13.4.2:
    resolution: {integrity: sha512-Wqvo7lDeS0KGwtwg9TT9wKQ8raelmUxt+TQKWvG/xKfcmDXNOtCuaszcfCF8JzlBG1q0VhpI6CKaRMbVPMDWgw==}
    dev: false

  /@next/eslint-plugin-next@13.4.2:
    resolution: {integrity: sha512-ZeFWgrxwckxTpYM+ANeUL9E7LOGPbZKmI94LJIjbDU69iEIgqd4WD0l2pVbOJMr/+vgoZmJ9Dx1m0WJ7WScXHA==}
    dependencies:
      glob: 7.1.7
    dev: true

  /@next/swc-darwin-arm64@13.4.2:
    resolution: {integrity: sha512-6BBlqGu3ewgJflv9iLCwO1v1hqlecaIH2AotpKfVUEzUxuuDNJQZ2a4KLb4MBl8T9/vca1YuWhSqtbF6ZuUJJw==}
    engines: {node: '>= 10'}
    cpu: [arm64]
    os: [darwin]
    requiresBuild: true
    dev: false
    optional: true

  /@next/swc-darwin-x64@13.4.2:
    resolution: {integrity: sha512-iZuYr7ZvGLPjPmfhhMl0ISm+z8EiyLBC1bLyFwGBxkWmPXqdJ60mzuTaDSr5WezDwv0fz32HB7JHmRC6JVHSZg==}
    engines: {node: '>= 10'}
    cpu: [x64]
    os: [darwin]
    requiresBuild: true
    dev: false
    optional: true

  /@next/swc-linux-arm64-gnu@13.4.2:
    resolution: {integrity: sha512-2xVabFtIge6BJTcJrW8YuUnYTuQjh4jEuRuS2mscyNVOj6zUZkom3CQg+egKOoS+zh2rrro66ffSKIS+ztFJTg==}
    engines: {node: '>= 10'}
    cpu: [arm64]
    os: [linux]
    requiresBuild: true
    dev: false
    optional: true

  /@next/swc-linux-arm64-musl@13.4.2:
    resolution: {integrity: sha512-wKRCQ27xCUJx5d6IivfjYGq8oVngqIhlhSAJntgXLt7Uo9sRT/3EppMHqUZRfyuNBTbykEre1s5166z+pvRB5A==}
    engines: {node: '>= 10'}
    cpu: [arm64]
    os: [linux]
    requiresBuild: true
    dev: false
    optional: true

  /@next/swc-linux-x64-gnu@13.4.2:
    resolution: {integrity: sha512-NpCa+UVhhuNeaFVUP1Bftm0uqtvLWq2JTm7+Ta48+2Uqj2mNXrDIvyn1DY/ZEfmW/1yvGBRaUAv9zkMkMRixQA==}
    engines: {node: '>= 10'}
    cpu: [x64]
    os: [linux]
    requiresBuild: true
    dev: false
    optional: true

  /@next/swc-linux-x64-musl@13.4.2:
    resolution: {integrity: sha512-ZWVC72x0lW4aj44e3khvBrj2oSYj1bD0jESmyah3zG/3DplEy/FOtYkMzbMjHTdDSheso7zH8GIlW6CDQnKhmQ==}
    engines: {node: '>= 10'}
    cpu: [x64]
    os: [linux]
    requiresBuild: true
    dev: false
    optional: true

  /@next/swc-win32-arm64-msvc@13.4.2:
    resolution: {integrity: sha512-pLT+OWYpzJig5K4VKhLttlIfBcVZfr2+Xbjra0Tjs83NQSkFS+y7xx+YhCwvpEmXYLIvaggj2ONPyjbiigOvHQ==}
    engines: {node: '>= 10'}
    cpu: [arm64]
    os: [win32]
    requiresBuild: true
    dev: false
    optional: true

  /@next/swc-win32-ia32-msvc@13.4.2:
    resolution: {integrity: sha512-dhpiksQCyGca4WY0fJyzK3FxMDFoqMb0Cn+uDB+9GYjpU2K5//UGPQlCwiK4JHxuhg8oLMag5Nf3/IPSJNG8jw==}
    engines: {node: '>= 10'}
    cpu: [ia32]
    os: [win32]
    requiresBuild: true
    dev: false
    optional: true

  /@next/swc-win32-x64-msvc@13.4.2:
    resolution: {integrity: sha512-O7bort1Vld00cu8g0jHZq3cbSTUNMohOEvYqsqE10+yfohhdPHzvzO+ziJRz4Dyyr/fYKREwS7gR4JC0soSOMw==}
    engines: {node: '>= 10'}
    cpu: [x64]
    os: [win32]
    requiresBuild: true
    dev: false
    optional: true

  /@nodelib/fs.scandir@2.1.5:
    resolution: {integrity: sha512-vq24Bq3ym5HEQm2NKCr3yXDwjc7vTsEThRDnkp2DK9p1uqLR+DHurm/NOTo0KG7HYHU7eppKZj3MyqYuMBf62g==}
    engines: {node: '>= 8'}
    dependencies:
      '@nodelib/fs.stat': 2.0.5
      run-parallel: 1.2.0
    dev: true

  /@nodelib/fs.stat@2.0.5:
    resolution: {integrity: sha512-RkhPPp2zrqDAQA/2jNhnztcPAlv64XdhIp7a7454A5ovI7Bukxgt7MX7udwAu3zg1DcpPU0rz3VV1SeaqvY4+A==}
    engines: {node: '>= 8'}
    dev: true

  /@nodelib/fs.walk@1.2.8:
    resolution: {integrity: sha512-oGB+UxlgWcgQkgwo8GcEGwemoTFt3FIO9ababBmaGwXIoBKZ+GTy0pP185beGg7Llih/NSHSV2XAs1lnznocSg==}
    engines: {node: '>= 8'}
    dependencies:
      '@nodelib/fs.scandir': 2.1.5
      fastq: 1.15.0
    dev: true

  /@openapi-contrib/openapi-schema-to-json-schema@4.0.5:
    resolution: {integrity: sha512-E6s9hfQx125CfGXW5896s0ZtUEecTS69KvqkNDPxKomeZ/Y2rNsG90yO8K47uchXqKw5RhD/rCNcOJ2VODfQiw==}
    dependencies:
      '@types/json-schema': 7.0.12
      '@types/node': 20.4.2
      fast-deep-equal: 3.1.3
      openapi-typescript: 5.4.1
    dev: true

  /@panva/hkdf@1.1.1:
    resolution: {integrity: sha512-dhPeilub1NuIG0X5Kvhh9lH4iW3ZsHlnzwgwbOlgwQ2wG1IqFzsgHqmKPk3WzsdWAeaxKJxgM0+W433RmN45GA==}
    dev: false

  /@pkgr/utils@2.4.2:
    resolution: {integrity: sha512-POgTXhjrTfbTV63DiFXav4lBHiICLKKwDeaKn9Nphwj7WH6m0hMMCaJkMyRWjgtPFyRKRVoMXXjczsTQRDEhYw==}
    engines: {node: ^12.20.0 || ^14.18.0 || >=16.0.0}
    dependencies:
      cross-spawn: 7.0.3
      fast-glob: 3.3.0
      is-glob: 4.0.3
      open: 9.1.0
      picocolors: 1.0.0
      tslib: 2.6.0
    dev: true

  /@popperjs/core@2.11.8:
    resolution: {integrity: sha512-P1st0aksCrn9sGZhp8GMYwBnQsbvAWsZAX44oXNNvLHGqAOcoVxmjZiohstwQ7SqKnbR47akdNi+uleWD8+g6A==}
    dev: false

  /@prisma/client@4.14.0(prisma@4.14.0):
    resolution: {integrity: sha512-MK/XaA2sFdfaOa7I9MjNKz6dxeIEdeZlnpNRoF2w3JuRLlFJLkpp6cD3yaqw2nUUhbrn3Iqe3ZpVV+VuGGil7Q==}
    engines: {node: '>=14.17'}
    requiresBuild: true
    peerDependencies:
      prisma: '*'
    peerDependenciesMeta:
      prisma:
        optional: true
    dependencies:
      '@prisma/engines-version': 4.14.0-67.d9a4c5988f480fa576d43970d5a23641aa77bc9c
      prisma: 4.14.0
    dev: false

  /@prisma/engines-version@4.14.0-67.d9a4c5988f480fa576d43970d5a23641aa77bc9c:
    resolution: {integrity: sha512-3jum8/YSudeSN0zGW5qkpz+wAN2V/NYCQ+BPjvHYDfWatLWlQkqy99toX0GysDeaUoBIJg1vaz2yKqiA3CFcQw==}
    dev: false

  /@prisma/engines@4.14.0:
    resolution: {integrity: sha512-PDNlhP/1vyTgmNyiucGqGCdXIp7HIkkvKO50si3y3PcceeHvqtiKPaH1iJdz63jCWMVMbj2MElSxXPOeBvEVIQ==}
    requiresBuild: true

  /@rushstack/eslint-patch@1.3.2:
    resolution: {integrity: sha512-V+MvGwaHH03hYhY+k6Ef/xKd6RYlc4q8WBx+2ANmipHJcKuktNcI/NgEsJgdSUF6Lw32njT6OnrRsKYCdgHjYw==}
    dev: true

  /@sinclair/typebox@0.27.8:
    resolution: {integrity: sha512-+Fj43pSMwJs4KRrH/938Uf+uAELIgVBmQzg/q1YG10djyfA3TnrU8N8XzqCh/okZdszqBQTZf96idMfE5lnwTA==}
    dev: true

  /@socket.io/component-emitter@3.1.0:
    resolution: {integrity: sha512-+9jVqKhRSpsc591z5vX+X5Yyw+he/HCB4iQ/RYxw35CEPaY1gnsNE43nf9n9AaYjAQrTiI/mOwKUKdUs9vf7Xg==}
    dev: false

  /@swc/helpers@0.5.1:
    resolution: {integrity: sha512-sJ902EfIzn1Fa+qYmjdQqh8tPsoxyBz+8yBKC2HKUxyezKJFwPGOn7pv4WY6QuQW//ySQi5lJjA/ZT9sNWWNTg==}
    dependencies:
      tslib: 2.6.0
    dev: false

  /@t3-oss/env-core@0.3.1(typescript@5.0.4)(zod@3.21.4):
    resolution: {integrity: sha512-iEnBuWeSjzqQLDTUw7H+YhstV4OZrGXTkQGL6ZOMxZQoCmwGX7GVS+1KCd5RvCzOtrIAD9jeOItSWNjC7sG4Sg==}
    peerDependencies:
      typescript: '>=4.7.2'
      zod: ^3.0.0
    dependencies:
      typescript: 5.0.4
      zod: 3.21.4
    dev: false

  /@t3-oss/env-nextjs@0.3.1(typescript@5.0.4)(zod@3.21.4):
    resolution: {integrity: sha512-W1OgOn5xtpdEGraAQesyLzO2aNLRfSJEyK6qjQFfEUnrPbkvB+WxABX2bPMqfn4KJQ8pziLCSdBFiUN8OagqAg==}
    peerDependencies:
      typescript: '>=4.7.2'
      zod: ^3.0.0
    dependencies:
      '@t3-oss/env-core': 0.3.1(typescript@5.0.4)(zod@3.21.4)
      typescript: 5.0.4
      zod: 3.21.4
    dev: false

  /@tabler/icons-react@2.22.0(react@18.2.0):
    resolution: {integrity: sha512-9udRxrbsbWzUETur4jmbZQIZkH7jVA2GU7YnKYS7ZCUjdOHZZEhmsfJ/Gdbzz0gSRC3mU7SDMsKejun/IBjvpQ==}
    peerDependencies:
      react: ^16.5.1 || ^17.0.0 || ^18.0.0
    dependencies:
      '@tabler/icons': 2.22.0
      prop-types: 15.8.1
      react: 18.2.0
    dev: false

  /@tabler/icons@2.22.0:
    resolution: {integrity: sha512-lOsGHqRPIKNARMWHHFkUUJH78C8ptQmUcDnumFBUI4YLRKFouKa7uAZL3ZfuH0HjDpOhsnWqUYZ7FhMCLcGpAQ==}
    dev: false

  /@tanstack/query-core@4.29.7:
    resolution: {integrity: sha512-GXG4b5hV2Loir+h2G+RXhJdoZhJLnrBWsuLB2r0qBRyhWuXq9w/dWxzvpP89H0UARlH6Mr9DiVj4SMtpkF/aUA==}
    dev: false

  /@tanstack/react-query@4.29.7(react-dom@18.2.0)(react@18.2.0):
    resolution: {integrity: sha512-ijBWEzAIo09fB1yd22slRZzprrZ5zMdWYzBnCg5qiXuFbH78uGN1qtGz8+Ed4MuhaPaYSD+hykn+QEKtQviEtg==}
    peerDependencies:
      react: ^16.8.0 || ^17.0.0 || ^18.0.0
      react-dom: ^16.8.0 || ^17.0.0 || ^18.0.0
      react-native: '*'
    peerDependenciesMeta:
      react-dom:
        optional: true
      react-native:
        optional: true
    dependencies:
      '@tanstack/query-core': 4.29.7
      react: 18.2.0
      react-dom: 18.2.0(react@18.2.0)
      use-sync-external-store: 1.2.0(react@18.2.0)
    dev: false

  /@trpc/client@10.26.0(@trpc/server@10.26.0):
    resolution: {integrity: sha512-ojHxQFIE97rBEGPK8p1ijbzo0T1IdEBoJ9fFSgWWL9FMuEEA/DNQ9s0uuiOrDKhCCdTFT1unfRharoJhB2/O2w==}
    peerDependencies:
      '@trpc/server': 10.26.0
    dependencies:
      '@trpc/server': 10.26.0
    dev: false

  /@trpc/next@10.26.0(@tanstack/react-query@4.29.7)(@trpc/client@10.26.0)(@trpc/react-query@10.26.0)(@trpc/server@10.26.0)(next@13.4.2)(react-dom@18.2.0)(react@18.2.0):
    resolution: {integrity: sha512-p328crXBH6C228LKxjqbpDEXdLmy4+LdgsZuYK3oFMqaJEmCT22b+zcQ9IvQrcPfDxhKOpJym0QpuDNaWpG2qg==}
    peerDependencies:
      '@tanstack/react-query': ^4.18.0
      '@trpc/client': 10.26.0
      '@trpc/react-query': 10.26.0
      '@trpc/server': 10.26.0
      next: '*'
      react: '>=16.8.0'
      react-dom: '>=16.8.0'
    dependencies:
      '@tanstack/react-query': 4.29.7(react-dom@18.2.0)(react@18.2.0)
      '@trpc/client': 10.26.0(@trpc/server@10.26.0)
      '@trpc/react-query': 10.26.0(@tanstack/react-query@4.29.7)(@trpc/client@10.26.0)(@trpc/server@10.26.0)(react-dom@18.2.0)(react@18.2.0)
      '@trpc/server': 10.26.0
      next: 13.4.2(react-dom@18.2.0)(react@18.2.0)
      react: 18.2.0
      react-dom: 18.2.0(react@18.2.0)
      react-ssr-prepass: 1.5.0(react@18.2.0)
    dev: false

  /@trpc/react-query@10.26.0(@tanstack/react-query@4.29.7)(@trpc/client@10.26.0)(@trpc/server@10.26.0)(react-dom@18.2.0)(react@18.2.0):
    resolution: {integrity: sha512-n+enpalaCZhd3A/mbZmXeydRZHsAJo7mzc2ncgHn5S+C3SrfOM897uQdbHdj02Li25ULxzP1O92w+vZzmFbgkA==}
    peerDependencies:
      '@tanstack/react-query': ^4.18.0
      '@trpc/client': 10.26.0
      '@trpc/server': 10.26.0
      react: '>=16.8.0'
      react-dom: '>=16.8.0'
    dependencies:
      '@tanstack/react-query': 4.29.7(react-dom@18.2.0)(react@18.2.0)
      '@trpc/client': 10.26.0(@trpc/server@10.26.0)
      '@trpc/server': 10.26.0
      react: 18.2.0
      react-dom: 18.2.0(react@18.2.0)
    dev: false

  /@trpc/server@10.26.0:
    resolution: {integrity: sha512-+Wt0NFAeflVSNiUnHIDNN3C8jP7XIRmYrcgJ6IsAnm0lK4p/FkpCpeu1aig5qxrgZx30PHNDLZ/3FttVSEW2aQ==}
    dev: false

  /@types/body-parser@1.19.2:
    resolution: {integrity: sha512-ALYone6pm6QmwZoAgeyNksccT9Q4AWZQ6PvfwR37GT6r6FWUPguq6sUmNGSMV2Wr761oQoBxwGGa6DR5o1DC9g==}
    dependencies:
      '@types/connect': 3.4.35
      '@types/node': 18.16.0
    dev: true

  /@types/chai-subset@1.3.3:
    resolution: {integrity: sha512-frBecisrNGz+F4T6bcc+NLeolfiojh5FxW2klu669+8BARtyQv2C/GkNW6FUodVe4BroGMP/wER/YDGc7rEllw==}
    dependencies:
      '@types/chai': 4.3.5
    dev: true

  /@types/chai@4.3.5:
    resolution: {integrity: sha512-mEo1sAde+UCE6b2hxn332f1g1E8WfYRu6p5SvTKr2ZKC1f7gFJXk4h5PyGP9Dt6gCaG8y8XhwnXWC6Iy2cmBng==}
    dev: true

  /@types/chroma-js@2.4.0:
    resolution: {integrity: sha512-JklMxityrwjBTjGY2anH8JaTx3yjRU3/sEHSblLH1ba5lqcSh1LnImXJZO5peJfXyqKYWjHTGy4s5Wz++hARrw==}
    dev: true

  /@types/connect@3.4.35:
    resolution: {integrity: sha512-cdeYyv4KWoEgpBISTxWvqYsVy444DOqehiF3fM3ne10AmJ62RSyNkUnxMJXHQWRQQX2eR94m5y1IZyDwBjV9FQ==}
    dependencies:
      '@types/node': 18.16.0
    dev: true

  /@types/cookie@0.4.1:
    resolution: {integrity: sha512-XW/Aa8APYr6jSVVA1y/DEIZX0/GMKLEVekNG727R8cs56ahETkRAy/3DR7+fJyh7oUgGwNQaRfXCun0+KbWY7Q==}
    dev: false

  /@types/cors@2.8.13:
    resolution: {integrity: sha512-RG8AStHlUiV5ysZQKq97copd2UmVYw3/pRMLefISZ3S1hK104Cwm7iLQ3fTKx+lsUH2CE8FlLaYeEA2LSeqYUA==}
    dependencies:
      '@types/node': 18.16.0

  /@types/debug@4.1.8:
    resolution: {integrity: sha512-/vPO1EPOs306Cvhwv7KfVfYvOJqA/S/AXjaHQiJboCZzcNDb+TIJFN9/2C9DZ//ijSKWioNyUxD792QmDJ+HKQ==}
    dependencies:
      '@types/ms': 0.7.31
    dev: false

  /@types/eslint-scope@3.7.4:
    resolution: {integrity: sha512-9K4zoImiZc3HlIp6AVUDE4CWYx22a+lhSZMYNpbjW04+YF0KWj4pJXnEMjdnFTiQibFFmElcsasJXDbdI/EPhA==}
    dependencies:
      '@types/eslint': 8.44.0
      '@types/estree': 1.0.1
    dev: true

  /@types/eslint@8.37.0:
    resolution: {integrity: sha512-Piet7dG2JBuDIfohBngQ3rCt7MgO9xCO4xIMKxBThCq5PNRB91IjlJ10eJVwfoNtvTErmxLzwBZ7rHZtbOMmFQ==}
    dependencies:
      '@types/estree': 1.0.1
      '@types/json-schema': 7.0.12
    dev: true

  /@types/eslint@8.44.0:
    resolution: {integrity: sha512-gsF+c/0XOguWgaOgvFs+xnnRqt9GwgTvIks36WpE6ueeI4KCEHHd8K/CKHqhOqrJKsYH8m27kRzQEvWXAwXUTw==}
    dependencies:
      '@types/estree': 1.0.1
      '@types/json-schema': 7.0.12
    dev: true

  /@types/estree@1.0.1:
    resolution: {integrity: sha512-LG4opVs2ANWZ1TJoKc937iMmNstM/d0ae1vNbnBvBhqCSezgVUOzcLCqbI5elV8Vy6WKwKjaqR+zO9VKirBBCA==}
    dev: true

  /@types/express-serve-static-core@4.17.35:
    resolution: {integrity: sha512-wALWQwrgiB2AWTT91CB62b6Yt0sNHpznUXeZEcnPU3DRdlDIz74x8Qg1UUYKSVFi+va5vKOLYRBI1bRKiLLKIg==}
    dependencies:
      '@types/node': 18.16.0
      '@types/qs': 6.9.7
      '@types/range-parser': 1.2.4
      '@types/send': 0.17.1
    dev: true

  /@types/express@4.17.17:
    resolution: {integrity: sha512-Q4FmmuLGBG58btUnfS1c1r/NQdlp3DMfGDGig8WhfpA2YRUtEkxAjkZb0yvplJGYdF1fsQ81iMDcH24sSCNC/Q==}
    dependencies:
      '@types/body-parser': 1.19.2
      '@types/express-serve-static-core': 4.17.35
      '@types/qs': 6.9.7
      '@types/serve-static': 1.15.2
    dev: true

  /@types/hast@2.3.5:
    resolution: {integrity: sha512-SvQi0L/lNpThgPoleH53cdjB3y9zpLlVjRbqB3rH8hx1jiRSBGAhyjV3H+URFjNVRqt2EdYNrbZE5IsGlNfpRg==}
    dependencies:
      '@types/unist': 2.0.7
    dev: false

  /@types/http-errors@2.0.1:
    resolution: {integrity: sha512-/K3ds8TRAfBvi5vfjuz8y6+GiAYBZ0x4tXv1Av6CWBWn0IlADc+ZX9pMq7oU0fNQPnBwIZl3rmeLp6SBApbxSQ==}
    dev: true

  /@types/json-schema@7.0.12:
    resolution: {integrity: sha512-Hr5Jfhc9eYOQNPYO5WLDq/n4jqijdHNlDXjuAQkkt+mWdQR+XJToOHrsD4cPaMXpn6KO7y2+wM8AZEs8VpBLVA==}
    dev: true

  /@types/json5@0.0.29:
    resolution: {integrity: sha512-dRLjCWHYg4oaA77cxO64oO+7JwCwnIzkZPdrrC71jQmQtlhM556pwKo5bUzqvZndkVbeFLIIi+9TC40JNF5hNQ==}
    dev: true

  /@types/lodash.mergewith@4.6.7:
    resolution: {integrity: sha512-3m+lkO5CLRRYU0fhGRp7zbsGi6+BZj0uTVSwvcKU+nSlhjA9/QRNfuSGnD2mX6hQA7ZbmcCkzk5h4ZYGOtk14A==}
    dependencies:
      '@types/lodash': 4.14.195
    dev: false

  /@types/lodash@4.14.195:
    resolution: {integrity: sha512-Hwx9EUgdwf2GLarOjQp5ZH8ZmblzcbTBC2wtQWNKARBSxM9ezRIAUpeDTgoQRAFB0+8CNWXVA9+MaSOzOF3nPg==}

  /@types/mime@1.3.2:
    resolution: {integrity: sha512-YATxVxgRqNH6nHEIsvg6k2Boc1JHI9ZbH5iWFFv/MTkchz3b1ieGDa5T0a9RznNdI0KhVbdbWSN+KWWrQZRxTw==}
    dev: true

  /@types/mime@3.0.1:
    resolution: {integrity: sha512-Y4XFY5VJAuw0FgAqPNd6NNoV44jbq9Bz2L7Rh/J6jLTiHBSBJa9fxqQIvkIld4GsoDOcCbvzOUAbLPsSKKg+uA==}
    dev: true

  /@types/ms@0.7.31:
    resolution: {integrity: sha512-iiUgKzV9AuaEkZqkOLDIvlQiL6ltuZd9tGcW3gwpnX8JbuiuhFlEGmmFXEXkN50Cvq7Os88IY2v0dkDqXYWVgA==}
    dev: false

  /@types/node-fetch@2.6.4:
    resolution: {integrity: sha512-1ZX9fcN4Rvkvgv4E6PAY5WXUFWFcRWxZa3EW83UjycOB9ljJCedb2CupIP4RZMEwF/M3eTcCihbBRgwtGbg5Rg==}
    dependencies:
      '@types/node': 18.16.0
      form-data: 3.0.1
    dev: false

  /@types/node@18.16.0:
    resolution: {integrity: sha512-BsAaKhB+7X+H4GnSjGhJG9Qi8Tw+inU9nJDwmD5CgOmBLEI6ArdhikpLX7DjbjDRDTbqZzU2LSQNZg8WGPiSZQ==}

  /@types/node@18.16.19:
    resolution: {integrity: sha512-IXl7o+R9iti9eBW4Wg2hx1xQDig183jj7YLn8F7udNceyfkbn1ZxmzZXuak20gR40D7pIkIY1kYGx5VIGbaHKA==}
    dev: true

  /@types/node@20.4.2:
    resolution: {integrity: sha512-Dd0BYtWgnWJKwO1jkmTrzofjK2QXXcai0dmtzvIBhcA+RsG5h8R3xlyta0kGOZRNfL9GuRtb1knmPEhQrePCEw==}
    dev: true

  /@types/parse-json@4.0.0:
    resolution: {integrity: sha512-//oorEZjL6sbPcKUaCdIGlIUeH26mgzimjBB77G6XRgnDl/L5wOnpyBGRe/Mmf5CVW3PwEBE1NjiMZ/ssFh4wA==}
    dev: false

  /@types/pg@8.10.2:
    resolution: {integrity: sha512-MKFs9P6nJ+LAeHLU3V0cODEOgyThJ3OAnmOlsZsxux6sfQs3HRXR5bBn7xG5DjckEFhTAxsXi7k7cd0pCMxpJw==}
    dependencies:
      '@types/node': 18.16.0
      pg-protocol: 1.6.0
      pg-types: 4.0.1
    dev: false

  /@types/pluralize@0.0.30:
    resolution: {integrity: sha512-kVww6xZrW/db5BR9OqiT71J9huRdQ+z/r+LbDuT7/EK50mCmj5FoaIARnVv0rvjUS/YpDox0cDU9lpQT011VBA==}
    dev: true

  /@types/prop-types@15.7.5:
    resolution: {integrity: sha512-JCB8C6SnDoQf0cNycqd/35A7MjcnK+ZTqE7judS6o7utxUCg6imJg3QK2qzHKszlTjcj2cn+NwMB2i96ubpj7w==}

  /@types/qs@6.9.7:
    resolution: {integrity: sha512-FGa1F62FT09qcrueBA6qYTrJPVDzah9a+493+o2PCXsesWHIn27G98TsSMs3WPNbZIEj4+VJf6saSFpvD+3Zsw==}

  /@types/range-parser@1.2.4:
    resolution: {integrity: sha512-EEhsLsD6UsDM1yFhAvy0Cjr6VwmpMWqFBCb9w07wVugF7w9nfajxLuVmngTIpgS6svCnm6Vaw+MZhoDCKnOfsw==}
    dev: true

  /@types/react-dom@18.2.4:
    resolution: {integrity: sha512-G2mHoTMTL4yoydITgOGwWdWMVd8sNgyEP85xVmMKAPUBwQWm9wBPQUmvbeF4V3WBY1P7mmL4BkjQ0SqUpf1snw==}
    dependencies:
      '@types/react': 18.2.6
    dev: true

  /@types/react-syntax-highlighter@15.5.7:
    resolution: {integrity: sha512-bo5fEO5toQeyCp0zVHBeggclqf5SQ/Z5blfFmjwO5dkMVGPgmiwZsJh9nu/Bo5L7IHTuGWrja6LxJVE2uB5ZrQ==}
    dependencies:
      '@types/react': 18.2.6
    dev: true

  /@types/react@18.2.6:
    resolution: {integrity: sha512-wRZClXn//zxCFW+ye/D2qY65UsYP1Fpex2YXorHc8awoNamkMZSvBxwxdYVInsHOZZd2Ppq8isnSzJL5Mpf8OA==}
    dependencies:
      '@types/prop-types': 15.7.5
      '@types/scheduler': 0.16.3
      csstype: 3.1.2

  /@types/scheduler@0.16.3:
    resolution: {integrity: sha512-5cJ8CB4yAx7BH1oMvdU0Jh9lrEXyPkar6F9G/ERswkCuvP4KQZfZkSjcMbAICCpQTN4OuZn8tz0HiKv9TGZgrQ==}

  /@types/semver@7.5.0:
    resolution: {integrity: sha512-G8hZ6XJiHnuhQKR7ZmysCeJWE08o8T0AXtk5darsCaTVsYZhhgUrq53jizaR2FvsoeCwJhlmwTjkXBY5Pn/ZHw==}
    dev: true

  /@types/send@0.17.1:
    resolution: {integrity: sha512-Cwo8LE/0rnvX7kIIa3QHCkcuF21c05Ayb0ZfxPiv0W8VRiZiNW/WuRupHKpqqGVGf7SUA44QSOUKaEd9lIrd/Q==}
    dependencies:
      '@types/mime': 1.3.2
      '@types/node': 18.16.0
    dev: true

  /@types/serve-static@1.15.2:
    resolution: {integrity: sha512-J2LqtvFYCzaj8pVYKw8klQXrLLk7TBZmQ4ShlcdkELFKGwGMfevMLneMMRkMgZxotOD9wg497LpC7O8PcvAmfw==}
    dependencies:
      '@types/http-errors': 2.0.1
      '@types/mime': 3.0.1
      '@types/node': 18.16.0
    dev: true

  /@types/unist@2.0.7:
    resolution: {integrity: sha512-cputDpIbFgLUaGQn6Vqg3/YsJwxUwHLO13v3i5ouxT4lat0khip9AEWxtERujXV9wxIB1EyF97BSJFt6vpdI8g==}
    dev: false

  /@typescript-eslint/eslint-plugin@5.59.6(@typescript-eslint/parser@5.59.6)(eslint@8.40.0)(typescript@5.0.4):
    resolution: {integrity: sha512-sXtOgJNEuRU5RLwPUb1jxtToZbgvq3M6FPpY4QENxoOggK+UpTxUBpj6tD8+Qh2g46Pi9We87E+eHnUw8YcGsw==}
    engines: {node: ^12.22.0 || ^14.17.0 || >=16.0.0}
    peerDependencies:
      '@typescript-eslint/parser': ^5.0.0
      eslint: ^6.0.0 || ^7.0.0 || ^8.0.0
      typescript: '*'
    peerDependenciesMeta:
      typescript:
        optional: true
    dependencies:
      '@eslint-community/regexpp': 4.5.1
      '@typescript-eslint/parser': 5.59.6(eslint@8.40.0)(typescript@5.0.4)
      '@typescript-eslint/scope-manager': 5.59.6
      '@typescript-eslint/type-utils': 5.59.6(eslint@8.40.0)(typescript@5.0.4)
      '@typescript-eslint/utils': 5.59.6(eslint@8.40.0)(typescript@5.0.4)
      debug: 4.3.4
      eslint: 8.40.0
      grapheme-splitter: 1.0.4
      ignore: 5.2.4
      natural-compare-lite: 1.4.0
      semver: 7.5.4
      tsutils: 3.21.0(typescript@5.0.4)
      typescript: 5.0.4
    transitivePeerDependencies:
      - supports-color
    dev: true

  /@typescript-eslint/parser@5.59.6(eslint@8.40.0)(typescript@5.0.4):
    resolution: {integrity: sha512-7pCa6al03Pv1yf/dUg/s1pXz/yGMUBAw5EeWqNTFiSueKvRNonze3hma3lhdsOrQcaOXhbk5gKu2Fludiho9VA==}
    engines: {node: ^12.22.0 || ^14.17.0 || >=16.0.0}
    peerDependencies:
      eslint: ^6.0.0 || ^7.0.0 || ^8.0.0
      typescript: '*'
    peerDependenciesMeta:
      typescript:
        optional: true
    dependencies:
      '@typescript-eslint/scope-manager': 5.59.6
      '@typescript-eslint/types': 5.59.6
      '@typescript-eslint/typescript-estree': 5.59.6(typescript@5.0.4)
      debug: 4.3.4
      eslint: 8.40.0
      typescript: 5.0.4
    transitivePeerDependencies:
      - supports-color
    dev: true

  /@typescript-eslint/scope-manager@5.59.6:
    resolution: {integrity: sha512-gLbY3Le9Dxcb8KdpF0+SJr6EQ+hFGYFl6tVY8VxLPFDfUZC7BHFw+Vq7bM5lE9DwWPfx4vMWWTLGXgpc0mAYyQ==}
    engines: {node: ^12.22.0 || ^14.17.0 || >=16.0.0}
    dependencies:
      '@typescript-eslint/types': 5.59.6
      '@typescript-eslint/visitor-keys': 5.59.6
    dev: true

  /@typescript-eslint/type-utils@5.59.6(eslint@8.40.0)(typescript@5.0.4):
    resolution: {integrity: sha512-A4tms2Mp5yNvLDlySF+kAThV9VTBPCvGf0Rp8nl/eoDX9Okun8byTKoj3fJ52IJitjWOk0fKPNQhXEB++eNozQ==}
    engines: {node: ^12.22.0 || ^14.17.0 || >=16.0.0}
    peerDependencies:
      eslint: '*'
      typescript: '*'
    peerDependenciesMeta:
      typescript:
        optional: true
    dependencies:
      '@typescript-eslint/typescript-estree': 5.59.6(typescript@5.0.4)
      '@typescript-eslint/utils': 5.59.6(eslint@8.40.0)(typescript@5.0.4)
      debug: 4.3.4
      eslint: 8.40.0
      tsutils: 3.21.0(typescript@5.0.4)
      typescript: 5.0.4
    transitivePeerDependencies:
      - supports-color
    dev: true

  /@typescript-eslint/types@5.59.6:
    resolution: {integrity: sha512-tH5lBXZI7T2MOUgOWFdVNUILsI02shyQvfzG9EJkoONWugCG77NDDa1EeDGw7oJ5IvsTAAGVV8I3Tk2PNu9QfA==}
    engines: {node: ^12.22.0 || ^14.17.0 || >=16.0.0}
    dev: true

  /@typescript-eslint/typescript-estree@5.59.6(typescript@5.0.4):
    resolution: {integrity: sha512-vW6JP3lMAs/Tq4KjdI/RiHaaJSO7IUsbkz17it/Rl9Q+WkQ77EOuOnlbaU8kKfVIOJxMhnRiBG+olE7f3M16DA==}
    engines: {node: ^12.22.0 || ^14.17.0 || >=16.0.0}
    peerDependencies:
      typescript: '*'
    peerDependenciesMeta:
      typescript:
        optional: true
    dependencies:
      '@typescript-eslint/types': 5.59.6
      '@typescript-eslint/visitor-keys': 5.59.6
      debug: 4.3.4
      globby: 11.1.0
      is-glob: 4.0.3
      semver: 7.5.4
      tsutils: 3.21.0(typescript@5.0.4)
      typescript: 5.0.4
    transitivePeerDependencies:
      - supports-color
    dev: true

  /@typescript-eslint/utils@5.59.6(eslint@8.40.0)(typescript@5.0.4):
    resolution: {integrity: sha512-vzaaD6EXbTS29cVH0JjXBdzMt6VBlv+hE31XktDRMX1j3462wZCJa7VzO2AxXEXcIl8GQqZPcOPuW/Z1tZVogg==}
    engines: {node: ^12.22.0 || ^14.17.0 || >=16.0.0}
    peerDependencies:
      eslint: ^6.0.0 || ^7.0.0 || ^8.0.0
    dependencies:
      '@eslint-community/eslint-utils': 4.4.0(eslint@8.40.0)
      '@types/json-schema': 7.0.12
      '@types/semver': 7.5.0
      '@typescript-eslint/scope-manager': 5.59.6
      '@typescript-eslint/types': 5.59.6
      '@typescript-eslint/typescript-estree': 5.59.6(typescript@5.0.4)
      eslint: 8.40.0
      eslint-scope: 5.1.1
      semver: 7.5.4
    transitivePeerDependencies:
      - supports-color
      - typescript
    dev: true

  /@typescript-eslint/visitor-keys@5.59.6:
    resolution: {integrity: sha512-zEfbFLzB9ETcEJ4HZEEsCR9HHeNku5/Qw1jSS5McYJv5BR+ftYXwFFAH5Al+xkGaZEqowMwl7uoJjQb1YSPF8Q==}
    engines: {node: ^12.22.0 || ^14.17.0 || >=16.0.0}
    dependencies:
      '@typescript-eslint/types': 5.59.6
      eslint-visitor-keys: 3.4.1
    dev: true

  /@vitest/expect@0.33.0:
    resolution: {integrity: sha512-sVNf+Gla3mhTCxNJx+wJLDPp/WcstOe0Ksqz4Vec51MmgMth/ia0MGFEkIZmVGeTL5HtjYR4Wl/ZxBxBXZJTzQ==}
    dependencies:
      '@vitest/spy': 0.33.0
      '@vitest/utils': 0.33.0
      chai: 4.3.7
    dev: true

  /@vitest/runner@0.33.0:
    resolution: {integrity: sha512-UPfACnmCB6HKRHTlcgCoBh6ppl6fDn+J/xR8dTufWiKt/74Y9bHci5CKB8tESSV82zKYtkBJo9whU3mNvfaisg==}
    dependencies:
      '@vitest/utils': 0.33.0
      p-limit: 4.0.0
      pathe: 1.1.1
    dev: true

  /@vitest/snapshot@0.33.0:
    resolution: {integrity: sha512-tJjrl//qAHbyHajpFvr8Wsk8DIOODEebTu7pgBrP07iOepR5jYkLFiqLq2Ltxv+r0uptUb4izv1J8XBOwKkVYA==}
    dependencies:
      magic-string: 0.30.1
      pathe: 1.1.1
      pretty-format: 29.6.1
    dev: true

  /@vitest/spy@0.33.0:
    resolution: {integrity: sha512-Kv+yZ4hnH1WdiAkPUQTpRxW8kGtH8VRTnus7ZTGovFYM1ZezJpvGtb9nPIjPnptHbsyIAxYZsEpVPYgtpjGnrg==}
    dependencies:
      tinyspy: 2.1.1
    dev: true

  /@vitest/utils@0.33.0:
    resolution: {integrity: sha512-pF1w22ic965sv+EN6uoePkAOTkAPWM03Ri/jXNyMIKBb/XHLDPfhLvf/Fa9g0YECevAIz56oVYXhodLvLQ/awA==}
    dependencies:
      diff-sequences: 29.4.3
      loupe: 2.3.6
      pretty-format: 29.6.1
    dev: true

  /@webassemblyjs/ast@1.11.6:
    resolution: {integrity: sha512-IN1xI7PwOvLPgjcf180gC1bqn3q/QaOCwYUahIOhbYUu8KA/3tw2RT/T0Gidi1l7Hhj5D/INhJxiICObqpMu4Q==}
    dependencies:
      '@webassemblyjs/helper-numbers': 1.11.6
      '@webassemblyjs/helper-wasm-bytecode': 1.11.6
    dev: true

  /@webassemblyjs/floating-point-hex-parser@1.11.6:
    resolution: {integrity: sha512-ejAj9hfRJ2XMsNHk/v6Fu2dGS+i4UaXBXGemOfQ/JfQ6mdQg/WXtwleQRLLS4OvfDhv8rYnVwH27YJLMyYsxhw==}
    dev: true

  /@webassemblyjs/helper-api-error@1.11.6:
    resolution: {integrity: sha512-o0YkoP4pVu4rN8aTJgAyj9hC2Sv5UlkzCHhxqWj8butaLvnpdc2jOwh4ewE6CX0txSfLn/UYaV/pheS2Txg//Q==}
    dev: true

  /@webassemblyjs/helper-buffer@1.11.6:
    resolution: {integrity: sha512-z3nFzdcp1mb8nEOFFk8DrYLpHvhKC3grJD2ardfKOzmbmJvEf/tPIqCY+sNcwZIY8ZD7IkB2l7/pqhUhqm7hLA==}
    dev: true

  /@webassemblyjs/helper-numbers@1.11.6:
    resolution: {integrity: sha512-vUIhZ8LZoIWHBohiEObxVm6hwP034jwmc9kuq5GdHZH0wiLVLIPcMCdpJzG4C11cHoQ25TFIQj9kaVADVX7N3g==}
    dependencies:
      '@webassemblyjs/floating-point-hex-parser': 1.11.6
      '@webassemblyjs/helper-api-error': 1.11.6
      '@xtuc/long': 4.2.2
    dev: true

  /@webassemblyjs/helper-wasm-bytecode@1.11.6:
    resolution: {integrity: sha512-sFFHKwcmBprO9e7Icf0+gddyWYDViL8bpPjJJl0WHxCdETktXdmtWLGVzoHbqUcY4Be1LkNfwTmXOJUFZYSJdA==}
    dev: true

  /@webassemblyjs/helper-wasm-section@1.11.6:
    resolution: {integrity: sha512-LPpZbSOwTpEC2cgn4hTydySy1Ke+XEu+ETXuoyvuyezHO3Kjdu90KK95Sh9xTbmjrCsUwvWwCOQQNta37VrS9g==}
    dependencies:
      '@webassemblyjs/ast': 1.11.6
      '@webassemblyjs/helper-buffer': 1.11.6
      '@webassemblyjs/helper-wasm-bytecode': 1.11.6
      '@webassemblyjs/wasm-gen': 1.11.6
    dev: true

  /@webassemblyjs/ieee754@1.11.6:
    resolution: {integrity: sha512-LM4p2csPNvbij6U1f19v6WR56QZ8JcHg3QIJTlSwzFcmx6WSORicYj6I63f9yU1kEUtrpG+kjkiIAkevHpDXrg==}
    dependencies:
      '@xtuc/ieee754': 1.2.0
    dev: true

  /@webassemblyjs/leb128@1.11.6:
    resolution: {integrity: sha512-m7a0FhE67DQXgouf1tbN5XQcdWoNgaAuoULHIfGFIEVKA6tu/edls6XnIlkmS6FrXAquJRPni3ZZKjw6FSPjPQ==}
    dependencies:
      '@xtuc/long': 4.2.2
    dev: true

  /@webassemblyjs/utf8@1.11.6:
    resolution: {integrity: sha512-vtXf2wTQ3+up9Zsg8sa2yWiQpzSsMyXj0qViVP6xKGCUT8p8YJ6HqI7l5eCnWx1T/FYdsv07HQs2wTFbbof/RA==}
    dev: true

  /@webassemblyjs/wasm-edit@1.11.6:
    resolution: {integrity: sha512-Ybn2I6fnfIGuCR+Faaz7YcvtBKxvoLV3Lebn1tM4o/IAJzmi9AWYIPWpyBfU8cC+JxAO57bk4+zdsTjJR+VTOw==}
    dependencies:
      '@webassemblyjs/ast': 1.11.6
      '@webassemblyjs/helper-buffer': 1.11.6
      '@webassemblyjs/helper-wasm-bytecode': 1.11.6
      '@webassemblyjs/helper-wasm-section': 1.11.6
      '@webassemblyjs/wasm-gen': 1.11.6
      '@webassemblyjs/wasm-opt': 1.11.6
      '@webassemblyjs/wasm-parser': 1.11.6
      '@webassemblyjs/wast-printer': 1.11.6
    dev: true

  /@webassemblyjs/wasm-gen@1.11.6:
    resolution: {integrity: sha512-3XOqkZP/y6B4F0PBAXvI1/bky7GryoogUtfwExeP/v7Nzwo1QLcq5oQmpKlftZLbT+ERUOAZVQjuNVak6UXjPA==}
    dependencies:
      '@webassemblyjs/ast': 1.11.6
      '@webassemblyjs/helper-wasm-bytecode': 1.11.6
      '@webassemblyjs/ieee754': 1.11.6
      '@webassemblyjs/leb128': 1.11.6
      '@webassemblyjs/utf8': 1.11.6
    dev: true

  /@webassemblyjs/wasm-opt@1.11.6:
    resolution: {integrity: sha512-cOrKuLRE7PCe6AsOVl7WasYf3wbSo4CeOk6PkrjS7g57MFfVUF9u6ysQBBODX0LdgSvQqRiGz3CXvIDKcPNy4g==}
    dependencies:
      '@webassemblyjs/ast': 1.11.6
      '@webassemblyjs/helper-buffer': 1.11.6
      '@webassemblyjs/wasm-gen': 1.11.6
      '@webassemblyjs/wasm-parser': 1.11.6
    dev: true

  /@webassemblyjs/wasm-parser@1.11.6:
    resolution: {integrity: sha512-6ZwPeGzMJM3Dqp3hCsLgESxBGtT/OeCvCZ4TA1JUPYgmhAx38tTPR9JaKy0S5H3evQpO/h2uWs2j6Yc/fjkpTQ==}
    dependencies:
      '@webassemblyjs/ast': 1.11.6
      '@webassemblyjs/helper-api-error': 1.11.6
      '@webassemblyjs/helper-wasm-bytecode': 1.11.6
      '@webassemblyjs/ieee754': 1.11.6
      '@webassemblyjs/leb128': 1.11.6
      '@webassemblyjs/utf8': 1.11.6
    dev: true

  /@webassemblyjs/wast-printer@1.11.6:
    resolution: {integrity: sha512-JM7AhRcE+yW2GWYaKeHL5vt4xqee5N2WcezptmgyhNS+ScggqcT1OtXykhAb13Sn5Yas0j2uv9tHgrjwvzAP4A==}
    dependencies:
      '@webassemblyjs/ast': 1.11.6
      '@xtuc/long': 4.2.2
    dev: true

  /@xtuc/ieee754@1.2.0:
    resolution: {integrity: sha512-DX8nKgqcGwsc0eJSqYt5lwP4DH5FlHnmuWWBRy7X0NcaGR0ZtuyeESgMwTYVEtxmsNGY+qit4QYT/MIYTOTPeA==}
    dev: true

  /@xtuc/long@4.2.2:
    resolution: {integrity: sha512-NuHqBY1PB/D8xU6s/thBgOAiAP7HOYDQ32+BFZILJ8ivkUkAHQnWfn6WhL79Owj1qmUnoN/YPhktdIoucipkAQ==}
    dev: true

  /@zag-js/element-size@0.3.2:
    resolution: {integrity: sha512-bVvvigUGvAuj7PCkE5AbzvTJDTw5f3bg9nQdv+ErhVN8SfPPppLJEmmWdxqsRzrHXgx8ypJt/+Ty0kjtISVDsQ==}
    dev: false

  /@zag-js/focus-visible@0.2.2:
    resolution: {integrity: sha512-0j2gZq8HiZ51z4zNnSkF1iSkqlwRDvdH+son3wHdoz+7IUdMN/5Exd4TxMJ+gq2Of1DiXReYLL9qqh2PdQ4wgA==}
    dev: false

  /abort-controller@3.0.0:
    resolution: {integrity: sha512-h8lQ8tacZYnR3vNQTgibj+tODHI5/+l06Au2Pcriv/Gmet0eaj4TwWH41sO9wnHDiQsEj19q0drzdWdeAHtweg==}
    engines: {node: '>=6.5'}
    dependencies:
      event-target-shim: 5.0.1
    dev: false

  /accepts@1.3.8:
    resolution: {integrity: sha512-PYAthTa2m2VKxuvSD3DPC/Gy+U+sOA1LAuT8mkmRuvw+NACSaeXEQ+NHcVF7rONl6qcaxV3Uuemwawk+7+SJLw==}
    engines: {node: '>= 0.6'}
    dependencies:
      mime-types: 2.1.35
      negotiator: 0.6.3
    dev: false

  /acorn-import-assertions@1.9.0(acorn@8.10.0):
    resolution: {integrity: sha512-cmMwop9x+8KFhxvKrKfPYmN6/pKTYYHBqLa0DfvVZcKMJWNyWLnaqND7dx/qn66R7ewM1UX5XMaDVP5wlVTaVA==}
    peerDependencies:
      acorn: ^8
    dependencies:
      acorn: 8.10.0
    dev: true

  /acorn-jsx@5.3.2(acorn@8.10.0):
    resolution: {integrity: sha512-rq9s+JNhf0IChjtDXxllJ7g41oZk5SlXtp0LHwyA5cejwn7vKmKp4pPri6YEePv2PU65sAsegbXtIinmDFDXgQ==}
    peerDependencies:
      acorn: ^6.0.0 || ^7.0.0 || ^8.0.0
    dependencies:
      acorn: 8.10.0
    dev: true

  /acorn-walk@8.2.0:
    resolution: {integrity: sha512-k+iyHEuPgSw6SbuDpGQM+06HQUa04DZ3o+F6CSzXMvvI5KMvnaEqXe+YVe555R9nn6GPt404fos4wcgpw12SDA==}
    engines: {node: '>=0.4.0'}
    dev: true

  /acorn@8.10.0:
    resolution: {integrity: sha512-F0SAmZ8iUtS//m8DmCTA0jlh6TDKkHQyK6xc6V4KDTyZKA9dnvX9/3sRTVQrWm79glUAZbnmmNcdYwUIHWVybw==}
    engines: {node: '>=0.4.0'}
    hasBin: true
    dev: true

  /agentkeepalive@4.3.0:
    resolution: {integrity: sha512-7Epl1Blf4Sy37j4v9f9FjICCh4+KAQOyXgHEwlyBiAQLbhKdq/i2QQU3amQalS/wPhdPzDXPL5DMR5bkn+YeWg==}
    engines: {node: '>= 8.0.0'}
    dependencies:
      debug: 4.3.4
      depd: 2.0.0
      humanize-ms: 1.2.1
    transitivePeerDependencies:
      - supports-color
    dev: false

  /ajv-keywords@3.5.2(ajv@6.12.6):
    resolution: {integrity: sha512-5p6WTN0DdTGVQk6VjcEju19IgaHudalcfabD7yhDGeA6bcQnmL+CpveLJq/3hvfwd1aof6L386Ougkx6RfyMIQ==}
    peerDependencies:
      ajv: ^6.9.1
    dependencies:
      ajv: 6.12.6
    dev: true

  /ajv@6.12.6:
    resolution: {integrity: sha512-j3fVLgvTo527anyYyJOGTYJbG+vnnQYvE0m5mmkc1TK+nxAppkCLMIL0aZ4dblVCNoGShhm+kzE4ZUykBoMg4g==}
    dependencies:
      fast-deep-equal: 3.1.3
      fast-json-stable-stringify: 2.1.0
      json-schema-traverse: 0.4.1
      uri-js: 4.4.1
    dev: true

  /ansi-colors@4.1.3:
    resolution: {integrity: sha512-/6w/C21Pm1A7aZitlI5Ni/2J6FFQN8i1Cvz3kHABAAbw93v/NlvKdVOqz7CCWz/3iv/JplRSEEZ83XION15ovw==}
    engines: {node: '>=6'}
    dev: true

  /ansi-regex@5.0.1:
    resolution: {integrity: sha512-quJQXlTSUGL2LH9SUXo8VwsY4soanhgo6LNSm84E1LBcE8s3O0wpdiRzyR9z/ZZJMlMWv37qOOb9pdJlMUEKFQ==}
    engines: {node: '>=8'}

  /ansi-styles@3.2.1:
    resolution: {integrity: sha512-VT0ZI6kZRdTh8YyJw3SMbYm/u+NqfsAxEpWO0Pf9sq8/e94WxxOpPKx9FR1FlyCtOVDNOQ+8ntlqFxiRc+r5qA==}
    engines: {node: '>=4'}
    dependencies:
      color-convert: 1.9.3
    dev: false

  /ansi-styles@4.3.0:
    resolution: {integrity: sha512-zbB9rCJAT1rbjiVDb2hqKFHNYLxgtk8NURxZ3IZwD3F6NtxbXZQCnnSi1Lkx+IDohdPlFp222wVALIheZJQSEg==}
    engines: {node: '>=8'}
    dependencies:
      color-convert: 2.0.1

  /ansi-styles@5.2.0:
    resolution: {integrity: sha512-Cxwpt2SfTzTtXcfOlzGEee8O+c+MmUgGrNiBcXnuWxuFJHe6a5Hz7qwhwe5OgaSYI0IJvkLqWX1ASG+cJOkEiA==}
    engines: {node: '>=10'}
    dev: true

  /anymatch@3.1.3:
    resolution: {integrity: sha512-KMReFUr0B4t+D+OBkjR3KYqvocp2XaSzO55UcB6mgQMd3KbcE+mWTyvVV7D/zsdEbNnV6acZUutkiHQXvTr1Rw==}
    engines: {node: '>= 8'}
    dependencies:
      normalize-path: 3.0.0
      picomatch: 2.3.1
    dev: false

  /argparse@2.0.1:
    resolution: {integrity: sha512-8+9WqebbFzpX9OR+Wa6O29asIogeRMzcGtAINdpMHHyAg10f05aSFVBbcEqGf/PXw1EjAZ+q2/bEBg3DvurK3Q==}
    dev: true

  /aria-hidden@1.2.3:
    resolution: {integrity: sha512-xcLxITLe2HYa1cnYnwCjkOO1PqUHQpozB8x9AR0OgWN2woOBi5kSDVxKfd0b7sb1hw5qFeJhXm9H1nu3xSfLeQ==}
    engines: {node: '>=10'}
    dependencies:
      tslib: 2.6.0
    dev: false

  /aria-query@5.3.0:
    resolution: {integrity: sha512-b0P0sZPKtyu8HkeRAfCq0IfURZK+SuwMjY1UXGBU27wpAiTwQAIlq56IbIO+ytk/JjS1fMR14ee5WBBfKi5J6A==}
    dependencies:
      dequal: 2.0.3
    dev: true

  /array-buffer-byte-length@1.0.0:
    resolution: {integrity: sha512-LPuwb2P+NrQw3XhxGc36+XSvuBPopovXYTR9Ew++Du9Yb/bx5AzBfrIsBoj0EZUifjQU+sHL21sseZ3jerWO/A==}
    dependencies:
      call-bind: 1.0.2
      is-array-buffer: 3.0.2
    dev: true

  /array-flatten@1.1.1:
    resolution: {integrity: sha512-PCVAQswWemu6UdxsDFFX/+gVeYqKAod3D3UVm91jHwynguOwAvYPhx8nNlM++NqRcK6CxxpUafjmhIdKiHibqg==}
    dev: false

  /array-includes@3.1.6:
    resolution: {integrity: sha512-sgTbLvL6cNnw24FnbaDyjmvddQ2ML8arZsgaJhoABMoplz/4QRhtrYS+alr1BUM1Bwp6dhx8vVCBSLG+StwOFw==}
    engines: {node: '>= 0.4'}
    dependencies:
      call-bind: 1.0.2
      define-properties: 1.2.0
      es-abstract: 1.21.3
      get-intrinsic: 1.2.1
      is-string: 1.0.7
    dev: true

  /array-union@2.1.0:
    resolution: {integrity: sha512-HGyxoOTYUyCM6stUe6EJgnd4EoewAI7zMdfqO+kGjnlZmBDz/cR5pf8r/cR4Wq60sL/p0IkcjUEEPwS3GFrIyw==}
    engines: {node: '>=8'}
    dev: true

  /array.prototype.flat@1.3.1:
    resolution: {integrity: sha512-roTU0KWIOmJ4DRLmwKd19Otg0/mT3qPNt0Qb3GWW8iObuZXxrjB/pzn0R3hqpRSWg4HCwqx+0vwOnWnvlOyeIA==}
    engines: {node: '>= 0.4'}
    dependencies:
      call-bind: 1.0.2
      define-properties: 1.2.0
      es-abstract: 1.21.3
      es-shim-unscopables: 1.0.0
    dev: true

  /array.prototype.flatmap@1.3.1:
    resolution: {integrity: sha512-8UGn9O1FDVvMNB0UlLv4voxRMze7+FpHyF5mSMRjWHUMlpoDViniy05870VlxhfgTnLbpuwTzvD76MTtWxB/mQ==}
    engines: {node: '>= 0.4'}
    dependencies:
      call-bind: 1.0.2
      define-properties: 1.2.0
      es-abstract: 1.21.3
      es-shim-unscopables: 1.0.0
    dev: true

  /array.prototype.tosorted@1.1.1:
    resolution: {integrity: sha512-pZYPXPRl2PqWcsUs6LOMn+1f1532nEoPTYowBtqLwAW+W8vSVhkIGnmOX1t/UQjD6YGI0vcD2B1U7ZFGQH9jnQ==}
    dependencies:
      call-bind: 1.0.2
      define-properties: 1.2.0
      es-abstract: 1.21.3
      es-shim-unscopables: 1.0.0
      get-intrinsic: 1.2.1
    dev: true

  /assertion-error@1.1.0:
    resolution: {integrity: sha512-jgsaNduz+ndvGyFt3uSuWqvy4lCnIJiovtouQN5JZHOKCS2QuhEdbcQHFhVksz2N2U9hXJo8odG7ETyWlEeuDw==}
    dev: true

  /ast-types-flow@0.0.7:
    resolution: {integrity: sha512-eBvWn1lvIApYMhzQMsu9ciLfkBY499mFZlNqG+/9WR7PVlroQw0vG30cOQQbaKz3sCEc44TAOu2ykzqXSNnwag==}
    dev: true

  /asynckit@0.4.0:
    resolution: {integrity: sha512-Oei9OH4tRh0YqU3GxhX79dM/mwVgvbZJaSNaRk+bshkj0S5cfHcgYakreBjrHwatXKbz+IoIdYLxrKim2MjW0Q==}
    dev: false

  /available-typed-arrays@1.0.5:
    resolution: {integrity: sha512-DMD0KiN46eipeziST1LPP/STfDU0sufISXmjSgvVsoU2tqxctQeASejWcfNtxYKqETM1UxQ8sp2OrSBWpHY6sw==}
    engines: {node: '>= 0.4'}
    dev: true

  /axe-core@4.7.2:
    resolution: {integrity: sha512-zIURGIS1E1Q4pcrMjp+nnEh+16G56eG/MUllJH8yEvw7asDo7Ac9uhC9KIH5jzpITueEZolfYglnCGIuSBz39g==}
    engines: {node: '>=4'}
    dev: true

  /axobject-query@3.2.1:
    resolution: {integrity: sha512-jsyHu61e6N4Vbz/v18DHwWYKK0bSWLqn47eeDSKPB7m8tqMHF9YJ+mhIk2lVteyZrY8tnSj/jHOv4YiTCuCJgg==}
    dependencies:
      dequal: 2.0.3
    dev: true

  /babel-plugin-macros@3.1.0:
    resolution: {integrity: sha512-Cg7TFGpIr01vOQNODXOOaGz2NpCU5gl8x1qJFbb6hbZxR7XrcE2vtbAsTAbJ7/xwJtUuJEw8K8Zr/AE0LHlesg==}
    engines: {node: '>=10', npm: '>=6'}
    dependencies:
      '@babel/runtime': 7.22.6
      cosmiconfig: 7.1.0
      resolve: 1.22.2
    dev: false

  /balanced-match@1.0.2:
    resolution: {integrity: sha512-3oSeUO0TMV67hN1AmbXsK4yaqU7tjiHlbxRDZOpH0KW9+CeX4bRAaX0Anxt0tx2MrpRpWwQaPwIlISEJhYU5Pw==}
    dev: true

  /base-64@0.1.0:
    resolution: {integrity: sha512-Y5gU45svrR5tI2Vt/X9GPd3L0HNIKzGu202EjxrXMpuc2V2CiKgemAbUUsqYmZJvPtCXoUKjNZwBJzsNScUbXA==}
    dev: false

  /base64-js@1.5.1:
    resolution: {integrity: sha512-AKpaYlHn8t4SVbOHCy+b5+KKgvR4vrsD8vbvrbiQJps7fKDTkjkDry6ji0rUJjC0kzbNePLwzxq8iypo41qeWA==}
    dev: false

  /base64id@2.0.0:
    resolution: {integrity: sha512-lGe34o6EHj9y3Kts9R4ZYs/Gr+6N7MCaMlIFA3F1R2O5/m7K06AxfSeO5530PEERE6/WyEg3lsuyw4GHlPZHog==}
    engines: {node: ^4.5.0 || >= 5.9}
    dev: false

  /big-integer@1.6.51:
    resolution: {integrity: sha512-GPEid2Y9QU1Exl1rpO9B2IPJGHPSupF5GnVIP0blYvNOMer2bTvSWs1jGOUg04hTmu67nmLsQ9TBo1puaotBHg==}
    engines: {node: '>=0.6'}
    dev: true

  /big.js@5.2.2:
    resolution: {integrity: sha512-vyL2OymJxmarO8gxMr0mhChsO9QGwhynfuu4+MHTAW6czfq9humCB7rKpUjDd9YUiDPU4mzpyupFSvOClAwbmQ==}
    dev: true

  /binary-extensions@2.2.0:
    resolution: {integrity: sha512-jDctJ/IVQbZoJykoeHbhXpOlNBqGNcwXJKJog42E5HDPUwQTSdjCHdihjj0DlnheQ7blbT6dHOafNAiS8ooQKA==}
    engines: {node: '>=8'}
    dev: false

  /body-parser@1.20.1:
    resolution: {integrity: sha512-jWi7abTbYwajOytWCQc37VulmWiRae5RyTpaCyDcS5/lMdtwSz5lOpDE67srw/HYe35f1z3fDQw+3txg7gNtWw==}
    engines: {node: '>= 0.8', npm: 1.2.8000 || >= 1.4.16}
    dependencies:
      bytes: 3.1.2
      content-type: 1.0.5
      debug: 2.6.9
      depd: 2.0.0
      destroy: 1.2.0
      http-errors: 2.0.0
      iconv-lite: 0.4.24
      on-finished: 2.4.1
      qs: 6.11.0
      raw-body: 2.5.1
      type-is: 1.6.18
      unpipe: 1.0.0
    transitivePeerDependencies:
      - supports-color
    dev: false

  /bplist-parser@0.2.0:
    resolution: {integrity: sha512-z0M+byMThzQmD9NILRniCUXYsYpjwnlO8N5uCFaCqIOpqRsJCrQL9NK3JsD67CN5a08nF5oIL2bD6loTdHOuKw==}
    engines: {node: '>= 5.10.0'}
    dependencies:
      big-integer: 1.6.51
    dev: true

  /brace-expansion@1.1.11:
    resolution: {integrity: sha512-iCuPHDFgrHX7H2vEI/5xpz07zSHB00TpugqhmYtVmMO6518mCuRMoOYFldEBl0g187ufozdaHgWKcYFb61qGiA==}
    dependencies:
      balanced-match: 1.0.2
      concat-map: 0.0.1
    dev: true

  /braces@3.0.2:
    resolution: {integrity: sha512-b8um+L1RzM3WDSzvhm6gIz1yfTbBt6YTlcEKAvsmqCZZFw46z626lVj9j1yEPW33H5H+lBQpZMP1k8l+78Ha0A==}
    engines: {node: '>=8'}
    dependencies:
      fill-range: 7.0.1

  /browserslist@4.21.9:
    resolution: {integrity: sha512-M0MFoZzbUrRU4KNfCrDLnvyE7gub+peetoTid3TBIqtunaDJyXlwhakT+/VkvSXcfIzFfK/nkCs4nmyTmxdNSg==}
    engines: {node: ^6 || ^7 || ^8 || ^9 || ^10 || ^11 || ^12 || >=13.7}
    hasBin: true
    dependencies:
      caniuse-lite: 1.0.30001515
      electron-to-chromium: 1.4.460
      node-releases: 2.0.13
      update-browserslist-db: 1.0.11(browserslist@4.21.9)
    dev: true

  /buffer-from@0.1.2:
    resolution: {integrity: sha512-RiWIenusJsmI2KcvqQABB83tLxCByE3upSP8QU3rJDMVFGPWLvPQJt/O1Su9moRWeH7d+Q2HYb68f6+v+tw2vg==}
    dev: false

  /buffer-from@1.1.2:
    resolution: {integrity: sha512-E+XQCRwSbaaiChtv6k6Dwgc+bx+Bs6vuKJHHl5kox/BaKbhiXzqQOwK4cO22yElGp2OCmjwVhT3HmxgyPGnJfQ==}

  /buffer-writer@2.0.0:
    resolution: {integrity: sha512-a7ZpuTZU1TRtnwyCNW3I5dc0wWNC3VR9S++Ewyk2HHZdrO3CQJqSpd+95Us590V6AL7JqUAH2IwZ/398PmNFgw==}
    engines: {node: '>=4'}
    dev: false

  /bundle-name@3.0.0:
    resolution: {integrity: sha512-PKA4BeSvBpQKQ8iPOGCSiell+N8P+Tf1DlwqmYhpe2gAhKPHn8EYOxVT+ShuGmhg8lN8XiSlS80yiExKXrURlw==}
    engines: {node: '>=12'}
    dependencies:
      run-applescript: 5.0.0
    dev: true

  /busboy@1.6.0:
    resolution: {integrity: sha512-8SFQbg/0hQ9xy3UNTB0YEnsNBbWfhf7RtnzpL7TkBiTBRfrQ9Fxcnz7VJsleJpyp6rVLvXiuORqjlHi5q+PYuA==}
    engines: {node: '>=10.16.0'}
    dependencies:
      streamsearch: 1.1.0

  /bytes@3.1.2:
    resolution: {integrity: sha512-/Nf7TyzTx6S3yRJObOAV7956r8cr2+Oj8AC5dt8wSP3BQAoeX58NoHyCU8P8zGkNXStjTSi6fzO6F0pBdcYbEg==}
    engines: {node: '>= 0.8'}
    dev: false

  /cac@6.7.14:
    resolution: {integrity: sha512-b6Ilus+c3RrdDk+JhLKUAQfzzgLEPy6wcXqS7f/xe1EETvsDP6GORG7SFuOs6cID5YkqchW/LXZbX5bc8j7ZcQ==}
    engines: {node: '>=8'}
    dev: true

  /call-bind@1.0.2:
    resolution: {integrity: sha512-7O+FbCihrB5WGbFYesctwmTKae6rOiIzmz1icreWJ+0aA7LJfuqhEso2T9ncpcFtzMQtzXf2QGGueWJGTYsqrA==}
    dependencies:
      function-bind: 1.1.1
      get-intrinsic: 1.2.1

  /callsites@3.1.0:
    resolution: {integrity: sha512-P8BjAsXvZS+VIDUI11hHCQEv74YT67YUi5JJFNWIqL235sBmjX4+qx9Muvls5ivyNENctx46xQLQ3aTuE7ssaQ==}
    engines: {node: '>=6'}

  /caniuse-lite@1.0.30001515:
    resolution: {integrity: sha512-eEFDwUOZbE24sb+Ecsx3+OvNETqjWIdabMy52oOkIgcUtAsQifjUG9q4U9dgTHJM2mfk4uEPxc0+xuFdJ629QA==}

  /chai@4.3.7:
    resolution: {integrity: sha512-HLnAzZ2iupm25PlN0xFreAlBA5zaBSv3og0DdeGA4Ar6h6rJ3A0rolRUKJhSF2V10GZKDgWF/VmAEsNWjCRB+A==}
    engines: {node: '>=4'}
    dependencies:
      assertion-error: 1.1.0
      check-error: 1.0.2
      deep-eql: 4.1.3
      get-func-name: 2.0.0
      loupe: 2.3.6
      pathval: 1.1.1
      type-detect: 4.0.8
    dev: true

  /chalk@2.4.2:
    resolution: {integrity: sha512-Mti+f9lpJNcwF4tWV8/OrTTtF1gZi+f8FqlyAdouralcFWFQWF2+NgCHShjkCb+IFBLq9buZwE1xckQU4peSuQ==}
    engines: {node: '>=4'}
    dependencies:
      ansi-styles: 3.2.1
      escape-string-regexp: 1.0.5
      supports-color: 5.5.0
    dev: false

  /chalk@4.1.2:
    resolution: {integrity: sha512-oKnbhFyRIXpUuez8iBMmyEa4nbj4IOQyuhc/wy9kY7/WVPcwIO9VA668Pu8RkO7+0G76SLROeyw9CpQ061i4mA==}
    engines: {node: '>=10'}
    dependencies:
      ansi-styles: 4.3.0
      supports-color: 7.2.0

  /character-entities-legacy@1.1.4:
    resolution: {integrity: sha512-3Xnr+7ZFS1uxeiUDvV02wQ+QDbc55o97tIV5zHScSPJpcLm/r0DFPcoY3tYRp+VZukxuMeKgXYmsXQHO05zQeA==}
    dev: false

  /character-entities@1.2.4:
    resolution: {integrity: sha512-iBMyeEHxfVnIakwOuDXpVkc54HijNgCyQB2w0VfGQThle6NXn50zU6V/u+LDhxHcDUPojn6Kpga3PTAD8W1bQw==}
    dev: false

  /character-reference-invalid@1.1.4:
    resolution: {integrity: sha512-mKKUkUbhPpQlCOfIuZkvSEgktjPFIsZKRRbC6KWVEMvlzblj3i3asQv5ODsrwt0N3pHAEvjP8KTQPHkp0+6jOg==}
    dev: false

  /charenc@0.0.2:
    resolution: {integrity: sha512-yrLQ/yVUFXkzg7EDQsPieE/53+0RlaWTs+wBrvW36cyilJ2SaDWfl4Yj7MtLTXleV9uEKefbAGUPv2/iWSooRA==}
    dev: false

  /check-error@1.0.2:
    resolution: {integrity: sha512-BrgHpW9NURQgzoNyjfq0Wu6VFO6D7IZEmJNdtgNqpzGG8RuNFHt2jQxWlAs4HMe119chBnv+34syEZtc6IhLtA==}
    dev: true

  /chokidar@3.5.3:
    resolution: {integrity: sha512-Dr3sfKRP6oTcjf2JmUmFJfeVMvXBdegxB0iVQ5eb2V10uFJUCAS8OByZdVAyVb8xXNz3GjjTgj9kLWsZTqE6kw==}
    engines: {node: '>= 8.10.0'}
    dependencies:
      anymatch: 3.1.3
      braces: 3.0.2
      glob-parent: 5.1.2
      is-binary-path: 2.1.0
      is-glob: 4.0.3
      normalize-path: 3.0.0
      readdirp: 3.6.0
    optionalDependencies:
      fsevents: 2.3.2
    dev: false

  /chroma-js@2.4.2:
    resolution: {integrity: sha512-U9eDw6+wt7V8z5NncY2jJfZa+hUH8XEj8FQHgFJTrUFnJfXYf4Ml4adI2vXZOjqRDpFWtYVWypDfZwnJ+HIR4A==}
    dev: false

  /chrome-trace-event@1.0.3:
    resolution: {integrity: sha512-p3KULyQg4S7NIHixdwbGX+nFHkoBiA4YQmyWtjb8XngSKV124nJmRysgAeujbUVb15vh+RvFUfCPqU7rXk+hZg==}
    engines: {node: '>=6.0'}
    dev: true

  /client-only@0.0.1:
    resolution: {integrity: sha512-IV3Ou0jSMzZrd3pZ48nLkT9DA7Ag1pnPzaiQhpW7c3RbcqqzvzzVu+L8gfqMp/8IM2MQtSiqaCxrrcfu8I8rMA==}
    dev: false

  /cliui@7.0.4:
    resolution: {integrity: sha512-OcRE68cOsVMXp1Yvonl/fzkQOyjLSu/8bhPDfQt0e0/Eb283TKP20Fs2MqoPsr9SwA595rRCA+QMzYc9nBP+JQ==}
    dependencies:
      string-width: 4.2.3
      strip-ansi: 6.0.1
      wrap-ansi: 7.0.0
    dev: false

  /cliui@8.0.1:
    resolution: {integrity: sha512-BSeNnyus75C4//NQ9gQt1/csTXyo/8Sb+afLAkzAptFuMsod9HFokGNudZpi/oQV73hnVK+sR+5PVRMd+Dr7YQ==}
    engines: {node: '>=12'}
    dependencies:
      string-width: 4.2.3
      strip-ansi: 6.0.1
      wrap-ansi: 7.0.0
    dev: false

  /color-convert@1.9.3:
    resolution: {integrity: sha512-QfAUtd+vFdAtFQcC8CCyYt1fYWxSqAiK2cSD6zDB8N3cpsEBAvRxp9zOGg6G/SHHJYAT88/az/IuDGALsNVbGg==}
    dependencies:
      color-name: 1.1.3
    dev: false

  /color-convert@2.0.1:
    resolution: {integrity: sha512-RRECPsj7iu/xb5oKYcsFHSppFNnsj/52OVTRKb4zP5onXwVF3zVmmToNcOfGC+CRDpfK/U584fMg38ZHCaElKQ==}
    engines: {node: '>=7.0.0'}
    dependencies:
      color-name: 1.1.4

  /color-name@1.1.3:
    resolution: {integrity: sha512-72fSenhMw2HZMTVHeCA9KCmpEIbzWiQsjN+BHcBbS9vr1mtt+vJjPdksIBNUmKAW8TFUDPJK5SUU3QhE9NEXDw==}
    dev: false

  /color-name@1.1.4:
    resolution: {integrity: sha512-dOy+3AuW3a2wNbZHIuMZpTcgjGuLU/uBL/ubcZF9OXbDo8ff4O8yVp5Bf0efS8uEoYo5q4Fx7dY9OgQGXgAsQA==}

  /color2k@2.0.2:
    resolution: {integrity: sha512-kJhwH5nAwb34tmyuqq/lgjEKzlFXn1U99NlnB6Ws4qVaERcRUYeYP1cBw6BJ4vxaWStAUEef4WMr7WjOCnBt8w==}
    dev: false

  /combined-stream@1.0.8:
    resolution: {integrity: sha512-FQN4MRfuJeHf7cBbBMJFXhKSDq+2kAArBlmRBvcvFE5BB1HZKXtSFASDhdlz9zOYwxh8lDdnvmMOe/+5cdoEdg==}
    engines: {node: '>= 0.8'}
    dependencies:
      delayed-stream: 1.0.0
    dev: false

  /comma-separated-tokens@1.0.8:
    resolution: {integrity: sha512-GHuDRO12Sypu2cV70d1dkA2EUmXHgntrzbpvOB+Qy+49ypNfGgFQIC2fhhXbnyrJRynDCAARsT7Ou0M6hirpfw==}
    dev: false

  /commander@2.20.3:
    resolution: {integrity: sha512-GpVkmM8vF2vQUkj2LvZmD35JxeJOLCwJ9cUkugyk2nuhbv3+mJvpLYYt+0+USMxE+oj+ey/lJEnhZw75x/OMcQ==}
    dev: true

  /compute-scroll-into-view@1.0.20:
    resolution: {integrity: sha512-UCB0ioiyj8CRjtrvaceBLqqhZCVP+1B8+NWQhmdsm0VXOJtobBCf1dBQmebCCo34qZmUwZfIH2MZLqNHazrfjg==}
    dev: false

  /concat-map@0.0.1:
    resolution: {integrity: sha512-/Srv4dswyQNBfohGpz9o6Yb3Gz3SrUDqBH5rTuhGR7ahtlbYKnVxw2bCFMRljaA7EXHaXZ8wsHdodFvbkhKmqg==}
    dev: true

  /concurrently@8.2.0:
    resolution: {integrity: sha512-nnLMxO2LU492mTUj9qX/az/lESonSZu81UznYDoXtz1IQf996ixVqPAgHXwvHiHCAef/7S8HIK+fTFK7Ifk8YA==}
    engines: {node: ^14.13.0 || >=16.0.0}
    hasBin: true
    dependencies:
      chalk: 4.1.2
      date-fns: 2.30.0
      lodash: 4.17.21
      rxjs: 7.8.1
      shell-quote: 1.8.1
      spawn-command: 0.0.2
      supports-color: 8.1.1
      tree-kill: 1.2.2
      yargs: 17.7.2
    dev: false

  /content-disposition@0.5.4:
    resolution: {integrity: sha512-FveZTNuGw04cxlAiWbzi6zTAL/lhehaWbTtgluJh4/E95DqMwTmha3KZN1aAWA8cFIhHzMZUvLevkw5Rqk+tSQ==}
    engines: {node: '>= 0.6'}
    dependencies:
      safe-buffer: 5.2.1
    dev: false

  /content-type@1.0.5:
    resolution: {integrity: sha512-nTjqfcBFEipKdXCv4YDQWCfmcLZKm81ldF0pAopTvyrFGVbcR6P/VAAd5G7N+0tTr8QqiU0tFadD6FK4NtJwOA==}
    engines: {node: '>= 0.6'}
    dev: false

  /convert-source-map@1.9.0:
    resolution: {integrity: sha512-ASFBup0Mz1uyiIjANan1jzLQami9z1PoYSZCiiYW2FczPbenXc45FZdBZLzOT+r6+iciuEModtmCti+hjaAk0A==}
    dev: false

  /cookie-signature@1.0.6:
    resolution: {integrity: sha512-QADzlaHc8icV8I7vbaJXJwod9HWYp8uCqf1xa4OfNu1T7JVxQIrUgOWtHdNDtPiywmFbiS12VjotIXLrKM3orQ==}
    dev: false

  /cookie@0.4.2:
    resolution: {integrity: sha512-aSWTXFzaKWkvHO1Ny/s+ePFpvKsPnjc551iI41v3ny/ow6tBG5Vd+FuqGNhh1LxOmVzOlGUriIlOaokOvhaStA==}
    engines: {node: '>= 0.6'}
    dev: false

  /cookie@0.5.0:
    resolution: {integrity: sha512-YZ3GUyn/o8gfKJlnlX7g7xq4gyO6OSuhGPKaaGssGB2qgDUS0gPgtTvoyZLTt9Ab6dC4hfc9dV5arkvc/OCmrw==}
    engines: {node: '>= 0.6'}
    dev: false

  /copy-anything@3.0.5:
    resolution: {integrity: sha512-yCEafptTtb4bk7GLEQoM8KVJpxAfdBJYaXyzQEgQQQgYrZiDp8SJmGKlYza6CYjEDNstAdNdKA3UuoULlEbS6w==}
    engines: {node: '>=12.13'}
    dependencies:
      is-what: 4.1.15
    dev: false

  /copy-to-clipboard@3.3.3:
    resolution: {integrity: sha512-2KV8NhB5JqC3ky0r9PMCAZKbUHSwtEo4CwCs0KXgruG43gX5PMqDEBbVU4OUzw2MuAWUfsuFmWvEKG5QRfSnJA==}
    dependencies:
      toggle-selection: 1.0.6
    dev: false

  /core-util-is@1.0.3:
    resolution: {integrity: sha512-ZQBvi1DcpJ4GDqanjucZ2Hj3wEO5pZDS89BWbkcrvdxksJorwUDDZamX9ldFkp9aw2lmBDLgkObEA4DWNJ9FYQ==}
    dev: false

  /cors@2.8.5:
    resolution: {integrity: sha512-KIHbLJqu73RGr/hnbrO9uBeixNGuvSQjul/jdFvS/KFSIH1hWVd1ng7zOHx+YrEfInLG7q4n6GHQ9cDtxv/P6g==}
    engines: {node: '>= 0.10'}
    dependencies:
      object-assign: 4.1.1
      vary: 1.1.2
    dev: false

  /cosmiconfig@7.1.0:
    resolution: {integrity: sha512-AdmX6xUzdNASswsFtmwSt7Vj8po9IuqXm0UXz7QKPuEUmPB4XyjGfaAr2PSuELMwkRMVH1EpIkX5bTZGRB3eCA==}
    engines: {node: '>=10'}
    dependencies:
      '@types/parse-json': 4.0.0
      import-fresh: 3.3.0
      parse-json: 5.2.0
      path-type: 4.0.0
      yaml: 1.10.2
    dev: false

  /cross-spawn@7.0.3:
    resolution: {integrity: sha512-iRDPJKUPVEND7dHPO8rkbOnPpyDygcDFtWjpeWNCgy8WP2rXcxXL8TskReQl6OrB2G7+UJrags1q15Fudc7G6w==}
    engines: {node: '>= 8'}
    dependencies:
      path-key: 3.1.1
      shebang-command: 2.0.0
      which: 2.0.2
    dev: true

  /crypt@0.0.2:
    resolution: {integrity: sha512-mCxBlsHFYh9C+HVpiEacem8FEBnMXgU9gy4zmNC+SXAZNB/1idgp/aulFJ4FgCi7GPEVbfyng092GqL2k2rmow==}
    dev: false

  /css-box-model@1.2.1:
    resolution: {integrity: sha512-a7Vr4Q/kd/aw96bnJG332W9V9LkJO69JRcaCYDUqjp6/z0w6VcZjgAcTbgFxEPfBgdnAwlh3iwu+hLopa+flJw==}
    dependencies:
      tiny-invariant: 1.3.1
    dev: false

  /csstype@3.1.2:
    resolution: {integrity: sha512-I7K1Uu0MBPzaFKg4nI5Q7Vs2t+3gWWW648spaF+Rg7pI9ds18Ugn+lvg4SHczUdKlHI5LWBXyqfS8+DufyBsgQ==}

  /damerau-levenshtein@1.0.8:
    resolution: {integrity: sha512-sdQSFB7+llfUcQHUQO3+B8ERRj0Oa4w9POWMI/puGtuf7gFywGmkaLCElnudfTiKZV+NvHqL0ifzdrI8Ro7ESA==}
    dev: true

  /date-fns@2.30.0:
    resolution: {integrity: sha512-fnULvOpxnC5/Vg3NCiWelDsLiUc9bRwAPs/+LfTLNvetFCtCTN+yQz15C/fs4AwX1R9K5GLtLfn8QW+dWisaAw==}
    engines: {node: '>=0.11'}
    dependencies:
      '@babel/runtime': 7.22.6
    dev: false

  /dayjs@1.11.8:
    resolution: {integrity: sha512-LcgxzFoWMEPO7ggRv1Y2N31hUf2R0Vj7fuy/m+Bg1K8rr+KAs1AEy4y9jd5DXe8pbHgX+srkHNS7TH6Q6ZhYeQ==}
    dev: false

  /debug@2.6.9:
    resolution: {integrity: sha512-bC7ElrdJaJnPbAP+1EotYvqZsb3ecl5wi6Bfi6BJTUcNowp6cvspg0jXznRTKDjm/E7AdgFBVeAPVMNcKGsHMA==}
    peerDependencies:
      supports-color: '*'
    peerDependenciesMeta:
      supports-color:
        optional: true
    dependencies:
      ms: 2.0.0
    dev: false

  /debug@3.2.7:
    resolution: {integrity: sha512-CFjzYYAi4ThfiQvizrFQevTTXHtnCqWfe7x1AhgEscTz6ZbLbfoLRLPugTQyBth6f8ZERVUSyWHFD/7Wu4t1XQ==}
    peerDependencies:
      supports-color: '*'
    peerDependenciesMeta:
      supports-color:
        optional: true
    dependencies:
      ms: 2.1.3
    dev: true

  /debug@4.3.4:
    resolution: {integrity: sha512-PRWFHuSU3eDtQJPvnNY7Jcket1j0t5OuOsFzPPzsekD52Zl8qUfFIPEiswXqIvHWGVHOgX+7G/vCNNhehwxfkQ==}
    engines: {node: '>=6.0'}
    peerDependencies:
      supports-color: '*'
    peerDependenciesMeta:
      supports-color:
        optional: true
    dependencies:
      ms: 2.1.2

  /decimal.js@10.4.3:
    resolution: {integrity: sha512-VBBaLc1MgL5XpzgIP7ny5Z6Nx3UrRkIViUkPUdtl9aya5amy3De1gsUUSB1g3+3sExYNjCAsAznmukyxCb1GRA==}
    dev: false

  /dedent@1.0.1:
    resolution: {integrity: sha512-ISfLyH40XVmphoIMyGwOpN4w9kB4Jjz5r62myZDJMbjJSwur7r/EZ0xg64yyZl50qoDVIvCT9UMLmQAjepmjiA==}
    dependencies:
      babel-plugin-macros: 3.1.0
    dev: false

  /deep-eql@4.1.3:
    resolution: {integrity: sha512-WaEtAOpRA1MQ0eohqZjpGD8zdI0Ovsm8mmFhaDN8dvDZzyoUMcYDnf5Y6iu7HTXxf8JDS23qWa4a+hKCDyOPzw==}
    engines: {node: '>=6'}
    dependencies:
      type-detect: 4.0.8
    dev: true

  /deep-is@0.1.4:
    resolution: {integrity: sha512-oIPzksmTg4/MriiaYGO+okXDT7ztn/w3Eptv/+gSIdMdKsJo0u4CfYNFJPy+4SKMuCqGw2wxnA+URMg3t8a/bQ==}
    dev: true

  /default-browser-id@3.0.0:
    resolution: {integrity: sha512-OZ1y3y0SqSICtE8DE4S8YOE9UZOJ8wO16fKWVP5J1Qz42kV9jcnMVFrEE/noXb/ss3Q4pZIH79kxofzyNNtUNA==}
    engines: {node: '>=12'}
    dependencies:
      bplist-parser: 0.2.0
      untildify: 4.0.0
    dev: true

  /default-browser@4.0.0:
    resolution: {integrity: sha512-wX5pXO1+BrhMkSbROFsyxUm0i/cJEScyNhA4PPxc41ICuv05ZZB/MX28s8aZx6xjmatvebIapF6hLEKEcpneUA==}
    engines: {node: '>=14.16'}
    dependencies:
      bundle-name: 3.0.0
      default-browser-id: 3.0.0
      execa: 7.1.1
      titleize: 3.0.0
    dev: true

  /define-lazy-prop@3.0.0:
    resolution: {integrity: sha512-N+MeXYoqr3pOgn8xfyRPREN7gHakLYjhsHhWGT3fWAiL4IkAt0iDw14QiiEm2bE30c5XX5q0FtAA3CK5f9/BUg==}
    engines: {node: '>=12'}
    dev: true

  /define-properties@1.2.0:
    resolution: {integrity: sha512-xvqAVKGfT1+UAvPwKTVw/njhdQ8ZhXK4lI0bCIuCMrp2up9nPnaDftrLtmpTazqd1o+UY4zgzU+avtMbDP+ldA==}
    engines: {node: '>= 0.4'}
    dependencies:
      has-property-descriptors: 1.0.0
      object-keys: 1.1.1
    dev: true

  /delayed-stream@1.0.0:
    resolution: {integrity: sha512-ZySD7Nf91aLB0RxL4KGrKHBXl7Eds1DAmEdcoVawXnLD7SDhpNgtuII2aAkg7a7QS41jxPSZ17p4VdGnMHk3MQ==}
    engines: {node: '>=0.4.0'}
    dev: false

  /depd@2.0.0:
    resolution: {integrity: sha512-g7nH6P6dyDioJogAAGprGpCtVImJhpPk/roCzdb3fIh61/s/nPsfR6onyMwkCAR/OlC3yBC0lESvUoQEAssIrw==}
    engines: {node: '>= 0.8'}
    dev: false

  /dequal@2.0.3:
    resolution: {integrity: sha512-0je+qPKHEMohvfRTCEo3CrPG6cAzAYgmzKyxRiYSSDkS6eGJdyVJm7WaYA5ECaAD9wLB2T4EEeymA5aFVcYXCA==}
    engines: {node: '>=6'}
    dev: true

  /destroy@1.2.0:
    resolution: {integrity: sha512-2sJGJTaXIIaR1w4iJSNoN0hnMY7Gpc/n8D4qSCJw8QqFWXf7cuAgnEHxBpweaVcPevC2l3KpjYCx3NypQQgaJg==}
    engines: {node: '>= 0.8', npm: 1.2.8000 || >= 1.4.16}
    dev: false

  /detect-node-es@1.1.0:
    resolution: {integrity: sha512-ypdmJU/TbBby2Dxibuv7ZLW3Bs1QEmM7nHjEANfohJLvE0XVujisn1qPJcZxg+qDucsr+bP6fLD1rPS3AhJ7EQ==}
    dev: false

  /diff-sequences@29.4.3:
    resolution: {integrity: sha512-ofrBgwpPhCD85kMKtE9RYFFq6OC1A89oW2vvgWZNCwxrUpRUILopY7lsYyMDSjc8g6U6aiO0Qubg6r4Wgt5ZnA==}
    engines: {node: ^14.15.0 || ^16.10.0 || >=18.0.0}
    dev: true

  /digest-fetch@1.3.0:
    resolution: {integrity: sha512-CGJuv6iKNM7QyZlM2T3sPAdZWd/p9zQiRNS9G+9COUCwzWFTs0Xp8NF5iePx7wtvhDykReiRRrSeNb4oMmB8lA==}
    dependencies:
      base-64: 0.1.0
      md5: 2.3.0
    dev: false

  /dir-glob@3.0.1:
    resolution: {integrity: sha512-WkrWp9GR4KXfKGYzOLmTuGVi1UWFfws377n9cc55/tb6DuqyF6pcQ5AbiHEshaDpY9v6oaSr2XCDidGmMwdzIA==}
    engines: {node: '>=8'}
    dependencies:
      path-type: 4.0.0
    dev: true

  /doctrine@2.1.0:
    resolution: {integrity: sha512-35mSku4ZXK0vfCuHEDAwt55dg2jNajHZ1odvF+8SSr82EsZY4QmXfuWso8oEd8zRhVObSN18aM0CjSdoBX7zIw==}
    engines: {node: '>=0.10.0'}
    dependencies:
      esutils: 2.0.3
    dev: true

  /doctrine@3.0.0:
    resolution: {integrity: sha512-yS+Q5i3hBf7GBkd4KG8a7eBNNWNGLTaEwwYWUijIYM7zrlYDM0BFXHjjPWlWZ1Rg7UaddZeIDmi9jF3HmqiQ2w==}
    engines: {node: '>=6.0.0'}
    dependencies:
      esutils: 2.0.3
    dev: true

  /dotenv@16.3.1:
    resolution: {integrity: sha512-IPzF4w4/Rd94bA9imS68tZBaYyBWSCE47V1RGuMrB94iyTOIEwRmVL2x/4An+6mETpLrKJ5hQkB8W4kFAadeIQ==}
    engines: {node: '>=12'}
    dev: false

  /duplexer2@0.1.4:
    resolution: {integrity: sha512-asLFVfWWtJ90ZyOUHMqk7/S2w2guQKxUI2itj3d92ADHhxUSbCMGi1f1cBcJ7xM1To+pE/Khbwo1yuNbMEPKeA==}
    dependencies:
      readable-stream: 2.3.8
    dev: false

  /ee-first@1.1.1:
    resolution: {integrity: sha512-WMwm9LhRUo+WUaRN+vRuETqG89IgZphVSNkdFgeb6sS/E4OrDIN7t48CAewSHXc6C8lefD8KKfr5vY61brQlow==}
    dev: false

  /electron-to-chromium@1.4.460:
    resolution: {integrity: sha512-kKiHnbrHME7z8E6AYaw0ehyxY5+hdaRmeUbjBO22LZMdqTYCO29EvF0T1cQ3pJ1RN5fyMcHl1Lmcsdt9WWJpJQ==}
    dev: true

  /emoji-regex@8.0.0:
    resolution: {integrity: sha512-MSjYzcWNOA0ewAHpz0MxpYFvwg6yjy1NG3xteoqz644VCo/RPgnr1/GGt+ic3iJTzQ8Eu3TdM14SawnVUmGE6A==}
    dev: false

  /emoji-regex@9.2.2:
    resolution: {integrity: sha512-L18DaJsXSUk2+42pv8mLs5jJT2hqFkFE4j21wOmgbUqsZ2hL72NsUU785g9RXgo3s0ZNgVl42TiHp3ZtOv/Vyg==}
    dev: true

  /emojis-list@3.0.0:
    resolution: {integrity: sha512-/kyM18EfinwXZbno9FyUGeFh87KC8HRQBQGildHZbEuRyWFOmv1U10o9BBp8XVZDVNNuQKyIGIu5ZYAAXJ0V2Q==}
    engines: {node: '>= 4'}
    dev: true

  /encodeurl@1.0.2:
    resolution: {integrity: sha512-TPJXq8JqFaVYm2CWmPvnP2Iyo4ZSM7/QKcSmuMLDObfpH5fi7RUGmd/rTDf+rut/saiDiQEeVTNgAmJEdAOx0w==}
    engines: {node: '>= 0.8'}
    dev: false

  /engine.io-client@6.5.1:
    resolution: {integrity: sha512-hE5wKXH8Ru4L19MbM1GgYV/2Qo54JSMh1rlJbfpa40bEWkCKNo3ol2eOtGmowcr+ysgbI7+SGL+by42Q3pt/Ng==}
    dependencies:
      '@socket.io/component-emitter': 3.1.0
      debug: 4.3.4
      engine.io-parser: 5.1.0
      ws: 8.11.0
      xmlhttprequest-ssl: 2.0.0
    transitivePeerDependencies:
      - bufferutil
      - supports-color
      - utf-8-validate
    dev: false

  /engine.io-parser@5.1.0:
    resolution: {integrity: sha512-enySgNiK5tyZFynt3z7iqBR+Bto9EVVVvDFuTT0ioHCGbzirZVGDGiQjZzEp8hWl6hd5FSVytJGuScX1C1C35w==}
    engines: {node: '>=10.0.0'}
    dev: false

  /engine.io@6.5.1:
    resolution: {integrity: sha512-mGqhI+D7YxS9KJMppR6Iuo37Ed3abhU8NdfgSvJSDUafQutrN+sPTncJYTyM9+tkhSmWodKtVYGPPHyXJEwEQA==}
    engines: {node: '>=10.0.0'}
    dependencies:
      '@types/cookie': 0.4.1
      '@types/cors': 2.8.13
      '@types/node': 18.16.0
      accepts: 1.3.8
      base64id: 2.0.0
      cookie: 0.4.2
      cors: 2.8.5
      debug: 4.3.4
      engine.io-parser: 5.1.0
      ws: 8.11.0
    transitivePeerDependencies:
      - bufferutil
      - supports-color
      - utf-8-validate
    dev: false

  /enhanced-resolve@5.15.0:
    resolution: {integrity: sha512-LXYT42KJ7lpIKECr2mAXIaMldcNCh/7E0KBKOu4KSfkHmP+mZmSs+8V5gBAqisWBy0OO4W5Oyys0GO1Y8KtdKg==}
    engines: {node: '>=10.13.0'}
    dependencies:
      graceful-fs: 4.2.11
      tapable: 2.2.1
    dev: true

  /error-ex@1.3.2:
    resolution: {integrity: sha512-7dFHNmqeFSEt2ZBsCriorKnn3Z2pj+fd9kmI6QoWw4//DL+icEBfc0U7qJCisqrTsKTjw4fNFy2pW9OqStD84g==}
    dependencies:
      is-arrayish: 0.2.1
    dev: false

  /es-abstract@1.21.3:
    resolution: {integrity: sha512-ZU4miiY1j3sGPFLJ34VJXEqhpmL+HGByCinGHv4HC+Fxl2fI2Z4yR6tl0mORnDr6PA8eihWo4LmSWDbvhALckg==}
    engines: {node: '>= 0.4'}
    dependencies:
      array-buffer-byte-length: 1.0.0
      available-typed-arrays: 1.0.5
      call-bind: 1.0.2
      es-set-tostringtag: 2.0.1
      es-to-primitive: 1.2.1
      function.prototype.name: 1.1.5
      get-intrinsic: 1.2.1
      get-symbol-description: 1.0.0
      globalthis: 1.0.3
      gopd: 1.0.1
      has: 1.0.3
      has-property-descriptors: 1.0.0
      has-proto: 1.0.1
      has-symbols: 1.0.3
      internal-slot: 1.0.5
      is-array-buffer: 3.0.2
      is-callable: 1.2.7
      is-negative-zero: 2.0.2
      is-regex: 1.1.4
      is-shared-array-buffer: 1.0.2
      is-string: 1.0.7
      is-typed-array: 1.1.10
      is-weakref: 1.0.2
      object-inspect: 1.12.3
      object-keys: 1.1.1
      object.assign: 4.1.4
      regexp.prototype.flags: 1.5.0
      safe-regex-test: 1.0.0
      string.prototype.trim: 1.2.7
      string.prototype.trimend: 1.0.6
      string.prototype.trimstart: 1.0.6
      typed-array-byte-offset: 1.0.0
      typed-array-length: 1.0.4
      unbox-primitive: 1.0.2
      which-typed-array: 1.1.10
    dev: true

  /es-module-lexer@1.3.0:
    resolution: {integrity: sha512-vZK7T0N2CBmBOixhmjdqx2gWVbFZ4DXZ/NyRMZVlJXPa7CyFS+/a4QQsDGDQy9ZfEzxFuNEsMLeQJnKP2p5/JA==}
    dev: true

  /es-set-tostringtag@2.0.1:
    resolution: {integrity: sha512-g3OMbtlwY3QewlqAiMLI47KywjWZoEytKr8pf6iTC8uJq5bIAH52Z9pnQ8pVL6whrCto53JZDuUIsifGeLorTg==}
    engines: {node: '>= 0.4'}
    dependencies:
      get-intrinsic: 1.2.1
      has: 1.0.3
      has-tostringtag: 1.0.0
    dev: true

  /es-shim-unscopables@1.0.0:
    resolution: {integrity: sha512-Jm6GPcCdC30eMLbZ2x8z2WuRwAws3zTBBKuusffYVUrNj/GVSUAZ+xKMaUpfNDR5IbyNA5LJbaecoUVbmUcB1w==}
    dependencies:
      has: 1.0.3
    dev: true

  /es-to-primitive@1.2.1:
    resolution: {integrity: sha512-QCOllgZJtaUo9miYBcLChTUaHNjJF3PYs1VidD7AwiEj1kYxKeQTctLAezAOH5ZKRH0g2IgPn6KwB4IT8iRpvA==}
    engines: {node: '>= 0.4'}
    dependencies:
      is-callable: 1.2.7
      is-date-object: 1.0.5
      is-symbol: 1.0.4
    dev: true

  /esbuild@0.17.19:
    resolution: {integrity: sha512-XQ0jAPFkK/u3LcVRcvVHQcTIqD6E2H1fvZMA5dQPSOWb3suUbWbfbRf94pjc0bNzRYLfIrDRQXr7X+LHIm5oHw==}
    engines: {node: '>=12'}
    hasBin: true
    requiresBuild: true
    optionalDependencies:
      '@esbuild/android-arm': 0.17.19
      '@esbuild/android-arm64': 0.17.19
      '@esbuild/android-x64': 0.17.19
      '@esbuild/darwin-arm64': 0.17.19
      '@esbuild/darwin-x64': 0.17.19
      '@esbuild/freebsd-arm64': 0.17.19
      '@esbuild/freebsd-x64': 0.17.19
      '@esbuild/linux-arm': 0.17.19
      '@esbuild/linux-arm64': 0.17.19
      '@esbuild/linux-ia32': 0.17.19
      '@esbuild/linux-loong64': 0.17.19
      '@esbuild/linux-mips64el': 0.17.19
      '@esbuild/linux-ppc64': 0.17.19
      '@esbuild/linux-riscv64': 0.17.19
      '@esbuild/linux-s390x': 0.17.19
      '@esbuild/linux-x64': 0.17.19
      '@esbuild/netbsd-x64': 0.17.19
      '@esbuild/openbsd-x64': 0.17.19
      '@esbuild/sunos-x64': 0.17.19
      '@esbuild/win32-arm64': 0.17.19
      '@esbuild/win32-ia32': 0.17.19
      '@esbuild/win32-x64': 0.17.19
    dev: false

  /esbuild@0.18.12:
    resolution: {integrity: sha512-XuOVLDdtsDslXStStduT41op21Ytmf4/BDS46aa3xPJ7X5h2eMWBF1oAe3QjUH3bDksocNXgzGUZ7XHIBya6Tg==}
    engines: {node: '>=12'}
    hasBin: true
    requiresBuild: true
    optionalDependencies:
      '@esbuild/android-arm': 0.18.12
      '@esbuild/android-arm64': 0.18.12
      '@esbuild/android-x64': 0.18.12
      '@esbuild/darwin-arm64': 0.18.12
      '@esbuild/darwin-x64': 0.18.12
      '@esbuild/freebsd-arm64': 0.18.12
      '@esbuild/freebsd-x64': 0.18.12
      '@esbuild/linux-arm': 0.18.12
      '@esbuild/linux-arm64': 0.18.12
      '@esbuild/linux-ia32': 0.18.12
      '@esbuild/linux-loong64': 0.18.12
      '@esbuild/linux-mips64el': 0.18.12
      '@esbuild/linux-ppc64': 0.18.12
      '@esbuild/linux-riscv64': 0.18.12
      '@esbuild/linux-s390x': 0.18.12
      '@esbuild/linux-x64': 0.18.12
      '@esbuild/netbsd-x64': 0.18.12
      '@esbuild/openbsd-x64': 0.18.12
      '@esbuild/sunos-x64': 0.18.12
      '@esbuild/win32-arm64': 0.18.12
      '@esbuild/win32-ia32': 0.18.12
      '@esbuild/win32-x64': 0.18.12
    dev: true

  /escalade@3.1.1:
    resolution: {integrity: sha512-k0er2gUkLf8O0zKJiAhmkTnJlTvINGv7ygDNPbeIsX/TJjGJZHuh9B2UxbsaEkmlEo9MfhrSzmhIlhRlI2GXnw==}
    engines: {node: '>=6'}

  /escape-html@1.0.3:
    resolution: {integrity: sha512-NiSupZ4OeuGwr68lGIeym/ksIZMJodUGOSCZ/FSnTxcrekbvqrgdUxlJOMpijaKZVjAJrWrGs/6Jy8OMuyj9ow==}
    dev: false

  /escape-string-regexp@1.0.5:
    resolution: {integrity: sha512-vbRorB5FUQWvla16U8R/qgaFIya2qGzwDrNmCZuYKrbdSUMG6I1ZCGQRefkRVhuOkIGVne7BQ35DSfo1qvJqFg==}
    engines: {node: '>=0.8.0'}
    dev: false

  /escape-string-regexp@4.0.0:
    resolution: {integrity: sha512-TtpcNJ3XAzx3Gq8sWRzJaVajRs0uVxA2YAkdb1jm2YkPz4G6egUFAyA3n5vtEIZefPk5Wa4UXbKuS5fKkJWdgA==}
    engines: {node: '>=10'}

  /eslint-config-next@13.4.2(eslint@8.40.0)(typescript@5.0.4):
    resolution: {integrity: sha512-zjLJ9B9bbeWSo5q+iHfdt8gVYyT+y2BpWDfjR6XMBtFRSMKRGjllDKxnuKBV1q2Y/QpwLM2PXHJTMRyblCmRAg==}
    peerDependencies:
      eslint: ^7.23.0 || ^8.0.0
      typescript: '>=3.3.1'
    peerDependenciesMeta:
      typescript:
        optional: true
    dependencies:
      '@next/eslint-plugin-next': 13.4.2
      '@rushstack/eslint-patch': 1.3.2
      '@typescript-eslint/parser': 5.59.6(eslint@8.40.0)(typescript@5.0.4)
      eslint: 8.40.0
      eslint-import-resolver-node: 0.3.7
      eslint-import-resolver-typescript: 3.5.5(@typescript-eslint/parser@5.59.6)(eslint-import-resolver-node@0.3.7)(eslint-plugin-import@2.27.5)(eslint@8.40.0)
      eslint-plugin-import: 2.27.5(@typescript-eslint/parser@5.59.6)(eslint-import-resolver-typescript@3.5.5)(eslint@8.40.0)
      eslint-plugin-jsx-a11y: 6.7.1(eslint@8.40.0)
      eslint-plugin-react: 7.32.2(eslint@8.40.0)
      eslint-plugin-react-hooks: 4.6.0(eslint@8.40.0)
      typescript: 5.0.4
    transitivePeerDependencies:
      - eslint-import-resolver-webpack
      - supports-color
    dev: true

  /eslint-import-resolver-node@0.3.7:
    resolution: {integrity: sha512-gozW2blMLJCeFpBwugLTGyvVjNoeo1knonXAcatC6bjPBZitotxdWf7Gimr25N4c0AAOo4eOUfaG82IJPDpqCA==}
    dependencies:
      debug: 3.2.7
      is-core-module: 2.12.1
      resolve: 1.22.2
    transitivePeerDependencies:
      - supports-color
    dev: true

  /eslint-import-resolver-typescript@3.5.5(@typescript-eslint/parser@5.59.6)(eslint-import-resolver-node@0.3.7)(eslint-plugin-import@2.27.5)(eslint@8.40.0):
    resolution: {integrity: sha512-TdJqPHs2lW5J9Zpe17DZNQuDnox4xo2o+0tE7Pggain9Rbc19ik8kFtXdxZ250FVx2kF4vlt2RSf4qlUpG7bhw==}
    engines: {node: ^14.18.0 || >=16.0.0}
    peerDependencies:
      eslint: '*'
      eslint-plugin-import: '*'
    dependencies:
      debug: 4.3.4
      enhanced-resolve: 5.15.0
      eslint: 8.40.0
      eslint-module-utils: 2.8.0(@typescript-eslint/parser@5.59.6)(eslint-import-resolver-node@0.3.7)(eslint-import-resolver-typescript@3.5.5)(eslint@8.40.0)
      eslint-plugin-import: 2.27.5(@typescript-eslint/parser@5.59.6)(eslint-import-resolver-typescript@3.5.5)(eslint@8.40.0)
      get-tsconfig: 4.6.2
      globby: 13.2.2
      is-core-module: 2.12.1
      is-glob: 4.0.3
      synckit: 0.8.5
    transitivePeerDependencies:
      - '@typescript-eslint/parser'
      - eslint-import-resolver-node
      - eslint-import-resolver-webpack
      - supports-color
    dev: true

  /eslint-module-utils@2.8.0(@typescript-eslint/parser@5.59.6)(eslint-import-resolver-node@0.3.7)(eslint-import-resolver-typescript@3.5.5)(eslint@8.40.0):
    resolution: {integrity: sha512-aWajIYfsqCKRDgUfjEXNN/JlrzauMuSEy5sbd7WXbtW3EH6A6MpwEh42c7qD+MqQo9QMJ6fWLAeIJynx0g6OAw==}
    engines: {node: '>=4'}
    peerDependencies:
      '@typescript-eslint/parser': '*'
      eslint: '*'
      eslint-import-resolver-node: '*'
      eslint-import-resolver-typescript: '*'
      eslint-import-resolver-webpack: '*'
    peerDependenciesMeta:
      '@typescript-eslint/parser':
        optional: true
      eslint:
        optional: true
      eslint-import-resolver-node:
        optional: true
      eslint-import-resolver-typescript:
        optional: true
      eslint-import-resolver-webpack:
        optional: true
    dependencies:
      '@typescript-eslint/parser': 5.59.6(eslint@8.40.0)(typescript@5.0.4)
      debug: 3.2.7
      eslint: 8.40.0
      eslint-import-resolver-node: 0.3.7
      eslint-import-resolver-typescript: 3.5.5(@typescript-eslint/parser@5.59.6)(eslint-import-resolver-node@0.3.7)(eslint-plugin-import@2.27.5)(eslint@8.40.0)
    transitivePeerDependencies:
      - supports-color
    dev: true

  /eslint-plugin-import@2.27.5(@typescript-eslint/parser@5.59.6)(eslint-import-resolver-typescript@3.5.5)(eslint@8.40.0):
    resolution: {integrity: sha512-LmEt3GVofgiGuiE+ORpnvP+kAm3h6MLZJ4Q5HCyHADofsb4VzXFsRiWj3c0OFiV+3DWFh0qg3v9gcPlfc3zRow==}
    engines: {node: '>=4'}
    peerDependencies:
      '@typescript-eslint/parser': '*'
      eslint: ^2 || ^3 || ^4 || ^5 || ^6 || ^7.2.0 || ^8
    peerDependenciesMeta:
      '@typescript-eslint/parser':
        optional: true
    dependencies:
      '@typescript-eslint/parser': 5.59.6(eslint@8.40.0)(typescript@5.0.4)
      array-includes: 3.1.6
      array.prototype.flat: 1.3.1
      array.prototype.flatmap: 1.3.1
      debug: 3.2.7
      doctrine: 2.1.0
      eslint: 8.40.0
      eslint-import-resolver-node: 0.3.7
      eslint-module-utils: 2.8.0(@typescript-eslint/parser@5.59.6)(eslint-import-resolver-node@0.3.7)(eslint-import-resolver-typescript@3.5.5)(eslint@8.40.0)
      has: 1.0.3
      is-core-module: 2.12.1
      is-glob: 4.0.3
      minimatch: 3.1.2
      object.values: 1.1.6
      resolve: 1.22.2
      semver: 6.3.1
      tsconfig-paths: 3.14.2
    transitivePeerDependencies:
      - eslint-import-resolver-typescript
      - eslint-import-resolver-webpack
      - supports-color
    dev: true

  /eslint-plugin-jsx-a11y@6.7.1(eslint@8.40.0):
    resolution: {integrity: sha512-63Bog4iIethyo8smBklORknVjB0T2dwB8Mr/hIC+fBS0uyHdYYpzM/Ed+YC8VxTjlXHEWFOdmgwcDn1U2L9VCA==}
    engines: {node: '>=4.0'}
    peerDependencies:
      eslint: ^3 || ^4 || ^5 || ^6 || ^7 || ^8
    dependencies:
      '@babel/runtime': 7.22.6
      aria-query: 5.3.0
      array-includes: 3.1.6
      array.prototype.flatmap: 1.3.1
      ast-types-flow: 0.0.7
      axe-core: 4.7.2
      axobject-query: 3.2.1
      damerau-levenshtein: 1.0.8
      emoji-regex: 9.2.2
      eslint: 8.40.0
      has: 1.0.3
      jsx-ast-utils: 3.3.4
      language-tags: 1.0.5
      minimatch: 3.1.2
      object.entries: 1.1.6
      object.fromentries: 2.0.6
      semver: 6.3.1
    dev: true

  /eslint-plugin-react-hooks@4.6.0(eslint@8.40.0):
    resolution: {integrity: sha512-oFc7Itz9Qxh2x4gNHStv3BqJq54ExXmfC+a1NjAta66IAN87Wu0R/QArgIS9qKzX3dXKPI9H5crl9QchNMY9+g==}
    engines: {node: '>=10'}
    peerDependencies:
      eslint: ^3.0.0 || ^4.0.0 || ^5.0.0 || ^6.0.0 || ^7.0.0 || ^8.0.0-0
    dependencies:
      eslint: 8.40.0
    dev: true

  /eslint-plugin-react@7.32.2(eslint@8.40.0):
    resolution: {integrity: sha512-t2fBMa+XzonrrNkyVirzKlvn5RXzzPwRHtMvLAtVZrt8oxgnTQaYbU6SXTOO1mwQgp1y5+toMSKInnzGr0Knqg==}
    engines: {node: '>=4'}
    peerDependencies:
      eslint: ^3 || ^4 || ^5 || ^6 || ^7 || ^8
    dependencies:
      array-includes: 3.1.6
      array.prototype.flatmap: 1.3.1
      array.prototype.tosorted: 1.1.1
      doctrine: 2.1.0
      eslint: 8.40.0
      estraverse: 5.3.0
      jsx-ast-utils: 3.3.4
      minimatch: 3.1.2
      object.entries: 1.1.6
      object.fromentries: 2.0.6
      object.hasown: 1.1.2
      object.values: 1.1.6
      prop-types: 15.8.1
      resolve: 2.0.0-next.4
      semver: 6.3.1
      string.prototype.matchall: 4.0.8
    dev: true

  /eslint-plugin-unused-imports@2.0.0(@typescript-eslint/eslint-plugin@5.59.6)(eslint@8.40.0):
    resolution: {integrity: sha512-3APeS/tQlTrFa167ThtP0Zm0vctjr4M44HMpeg1P4bK6wItarumq0Ma82xorMKdFsWpphQBlRPzw/pxiVELX1A==}
    engines: {node: ^12.22.0 || ^14.17.0 || >=16.0.0}
    peerDependencies:
      '@typescript-eslint/eslint-plugin': ^5.0.0
      eslint: ^8.0.0
    peerDependenciesMeta:
      '@typescript-eslint/eslint-plugin':
        optional: true
    dependencies:
      '@typescript-eslint/eslint-plugin': 5.59.6(@typescript-eslint/parser@5.59.6)(eslint@8.40.0)(typescript@5.0.4)
      eslint: 8.40.0
      eslint-rule-composer: 0.3.0
    dev: true

  /eslint-rule-composer@0.3.0:
    resolution: {integrity: sha512-bt+Sh8CtDmn2OajxvNO+BX7Wn4CIWMpTRm3MaiKPCQcnnlm0CS2mhui6QaoeQugs+3Kj2ESKEEGJUdVafwhiCg==}
    engines: {node: '>=4.0.0'}
    dev: true

  /eslint-scope@5.1.1:
    resolution: {integrity: sha512-2NxwbF/hZ0KpepYN0cNbo+FN6XoK7GaHlQhgx/hIZl6Va0bF45RQOOwhLIy8lQDbuCiadSLCBnH2CFYquit5bw==}
    engines: {node: '>=8.0.0'}
    dependencies:
      esrecurse: 4.3.0
      estraverse: 4.3.0
    dev: true

  /eslint-scope@7.2.1:
    resolution: {integrity: sha512-CvefSOsDdaYYvxChovdrPo/ZGt8d5lrJWleAc1diXRKhHGiTYEI26cvo8Kle/wGnsizoCJjK73FMg1/IkIwiNA==}
    engines: {node: ^12.22.0 || ^14.17.0 || >=16.0.0}
    dependencies:
      esrecurse: 4.3.0
      estraverse: 5.3.0
    dev: true

  /eslint-visitor-keys@3.4.1:
    resolution: {integrity: sha512-pZnmmLwYzf+kWaM/Qgrvpen51upAktaaiI01nsJD/Yr3lMOdNtq0cxkrrg16w64VtisN6okbs7Q8AfGqj4c9fA==}
    engines: {node: ^12.22.0 || ^14.17.0 || >=16.0.0}
    dev: true

  /eslint@8.40.0:
    resolution: {integrity: sha512-bvR+TsP9EHL3TqNtj9sCNJVAFK3fBN8Q7g5waghxyRsPLIMwL73XSKnZFK0hk/O2ANC+iAoq6PWMQ+IfBAJIiQ==}
    engines: {node: ^12.22.0 || ^14.17.0 || >=16.0.0}
    hasBin: true
    dependencies:
      '@eslint-community/eslint-utils': 4.4.0(eslint@8.40.0)
      '@eslint-community/regexpp': 4.5.1
      '@eslint/eslintrc': 2.1.0
      '@eslint/js': 8.40.0
      '@humanwhocodes/config-array': 0.11.10
      '@humanwhocodes/module-importer': 1.0.1
      '@nodelib/fs.walk': 1.2.8
      ajv: 6.12.6
      chalk: 4.1.2
      cross-spawn: 7.0.3
      debug: 4.3.4
      doctrine: 3.0.0
      escape-string-regexp: 4.0.0
      eslint-scope: 7.2.1
      eslint-visitor-keys: 3.4.1
      espree: 9.6.1
      esquery: 1.5.0
      esutils: 2.0.3
      fast-deep-equal: 3.1.3
      file-entry-cache: 6.0.1
      find-up: 5.0.0
      glob-parent: 6.0.2
      globals: 13.20.0
      grapheme-splitter: 1.0.4
      ignore: 5.2.4
      import-fresh: 3.3.0
      imurmurhash: 0.1.4
      is-glob: 4.0.3
      is-path-inside: 3.0.3
      js-sdsl: 4.4.1
      js-yaml: 4.1.0
      json-stable-stringify-without-jsonify: 1.0.1
      levn: 0.4.1
      lodash.merge: 4.6.2
      minimatch: 3.1.2
      natural-compare: 1.4.0
      optionator: 0.9.3
      strip-ansi: 6.0.1
      strip-json-comments: 3.1.1
      text-table: 0.2.0
    transitivePeerDependencies:
      - supports-color
    dev: true

  /espree@9.6.1:
    resolution: {integrity: sha512-oruZaFkjorTpF32kDSI5/75ViwGeZginGGy2NoOSg3Q9bnwlnmDm4HLnkl0RE3n+njDXR037aY1+x58Z/zFdwQ==}
    engines: {node: ^12.22.0 || ^14.17.0 || >=16.0.0}
    dependencies:
      acorn: 8.10.0
      acorn-jsx: 5.3.2(acorn@8.10.0)
      eslint-visitor-keys: 3.4.1
    dev: true

  /esquery@1.5.0:
    resolution: {integrity: sha512-YQLXUplAwJgCydQ78IMJywZCceoqk1oH01OERdSAJc/7U2AylwjhSCLDEtqwg811idIS/9fIU5GjG73IgjKMVg==}
    engines: {node: '>=0.10'}
    dependencies:
      estraverse: 5.3.0
    dev: true

  /esrecurse@4.3.0:
    resolution: {integrity: sha512-KmfKL3b6G+RXvP8N1vr3Tq1kL/oCFgn2NYXEtqP8/L3pKapUA4G8cFVaoF3SU323CD4XypR/ffioHmkti6/Tag==}
    engines: {node: '>=4.0'}
    dependencies:
      estraverse: 5.3.0
    dev: true

  /estraverse@4.3.0:
    resolution: {integrity: sha512-39nnKffWz8xN1BU/2c79n9nB9HDzo0niYUqx6xyqUnyoAnQyyWpOTdZEeiCch8BBu515t4wp9ZmgVfVhn9EBpw==}
    engines: {node: '>=4.0'}
    dev: true

  /estraverse@5.3.0:
    resolution: {integrity: sha512-MMdARuVEQziNTeJD8DgMqmhwR11BRQ/cBP+pLtYdSTnf3MIO8fFeiINEbX36ZdNlfU/7A9f3gUw49B3oQsvwBA==}
    engines: {node: '>=4.0'}
    dev: true

  /esutils@2.0.3:
    resolution: {integrity: sha512-kVscqXk4OCp68SZ0dkgEKVi6/8ij300KBWTJq32P/dYeWTSwK41WyTxalN1eRmA5Z9UU/LX9D7FWSmV9SAYx6g==}
    engines: {node: '>=0.10.0'}
    dev: true

  /etag@1.8.1:
    resolution: {integrity: sha512-aIL5Fx7mawVa300al2BnEE4iNvo1qETxLrPI/o05L7z6go7fCw1J6EQmbK4FmJ2AS7kgVF/KEZWufBfdClMcPg==}
    engines: {node: '>= 0.6'}
    dev: false

  /event-target-shim@5.0.1:
    resolution: {integrity: sha512-i/2XbnSz/uxRCU6+NdVJgKWDTM427+MqYbkQzD321DuCQJUqOuJKIA0IM2+W2xtYHdKOmZ4dR6fExsd4SXL+WQ==}
    engines: {node: '>=6'}
    dev: false

  /events@3.3.0:
    resolution: {integrity: sha512-mQw+2fkQbALzQ7V0MY0IqdnXNOeTtP4r0lN9z7AAawCXgqea7bDii20AYrIBrFd/Hx0M2Ocz6S111CaFkUcb0Q==}
    engines: {node: '>=0.8.x'}
    dev: true

  /execa@5.1.1:
    resolution: {integrity: sha512-8uSpZZocAZRBAPIEINJj3Lo9HyGitllczc27Eh5YYojjMFMn8yHMDMaUHE2Jqfq05D/wucwI4JGURyXt1vchyg==}
    engines: {node: '>=10'}
    dependencies:
      cross-spawn: 7.0.3
      get-stream: 6.0.1
      human-signals: 2.1.0
      is-stream: 2.0.1
      merge-stream: 2.0.0
      npm-run-path: 4.0.1
      onetime: 5.1.2
      signal-exit: 3.0.7
      strip-final-newline: 2.0.0
    dev: true

  /execa@7.1.1:
    resolution: {integrity: sha512-wH0eMf/UXckdUYnO21+HDztteVv05rq2GXksxT4fCGeHkBhw1DROXh40wcjMcRqDOWE7iPJ4n3M7e2+YFP+76Q==}
    engines: {node: ^14.18.0 || ^16.14.0 || >=18.0.0}
    dependencies:
      cross-spawn: 7.0.3
      get-stream: 6.0.1
      human-signals: 4.3.1
      is-stream: 3.0.0
      merge-stream: 2.0.0
      npm-run-path: 5.1.0
      onetime: 6.0.0
      signal-exit: 3.0.7
      strip-final-newline: 3.0.0
    dev: true

  /express@4.18.2:
    resolution: {integrity: sha512-5/PsL6iGPdfQ/lKM1UuielYgv3BUoJfz1aUwU9vHZ+J7gyvwdQXFEBIEIaxeGf0GIcreATNyBExtalisDbuMqQ==}
    engines: {node: '>= 0.10.0'}
    dependencies:
      accepts: 1.3.8
      array-flatten: 1.1.1
      body-parser: 1.20.1
      content-disposition: 0.5.4
      content-type: 1.0.5
      cookie: 0.5.0
      cookie-signature: 1.0.6
      debug: 2.6.9
      depd: 2.0.0
      encodeurl: 1.0.2
      escape-html: 1.0.3
      etag: 1.8.1
      finalhandler: 1.2.0
      fresh: 0.5.2
      http-errors: 2.0.0
      merge-descriptors: 1.0.1
      methods: 1.1.2
      on-finished: 2.4.1
      parseurl: 1.3.3
      path-to-regexp: 0.1.7
      proxy-addr: 2.0.7
      qs: 6.11.0
      range-parser: 1.2.1
      safe-buffer: 5.2.1
      send: 0.18.0
      serve-static: 1.15.0
      setprototypeof: 1.2.0
      statuses: 2.0.1
      type-is: 1.6.18
      utils-merge: 1.0.1
      vary: 1.1.2
    transitivePeerDependencies:
      - supports-color
    dev: false

  /fast-deep-equal@3.1.3:
    resolution: {integrity: sha512-f3qQ9oQy9j2AhBe/H9VC91wLmKBCCU/gDOnKNAYG5hswO7BLKj09Hc5HYNz9cGI++xlpDCIgDaitVs03ATR84Q==}
    dev: true

  /fast-glob@3.3.0:
    resolution: {integrity: sha512-ChDuvbOypPuNjO8yIDf36x7BlZX1smcUMTTcyoIjycexOxd6DFsKsg21qVBzEmr3G7fUKIRy2/psii+CIUt7FA==}
    engines: {node: '>=8.6.0'}
    dependencies:
      '@nodelib/fs.stat': 2.0.5
      '@nodelib/fs.walk': 1.2.8
      glob-parent: 5.1.2
      merge2: 1.4.1
      micromatch: 4.0.5
    dev: true

  /fast-json-stable-stringify@2.1.0:
    resolution: {integrity: sha512-lhd/wF+Lk98HZoTCtlVraHtfh5XYijIjalXck7saUtuanSDyLMxnHhSXEDJqHxD7msR8D0uCmqlkwjCV8xvwHw==}
    dev: true

  /fast-levenshtein@2.0.6:
    resolution: {integrity: sha512-DCXu6Ifhqcks7TZKY3Hxp3y6qphY5SJZmrWMDrKcERSOXWQdMhU9Ig/PYrzyw/ul9jOIyh0N4M0tbC5hodg8dw==}
    dev: true

  /fastq@1.15.0:
    resolution: {integrity: sha512-wBrocU2LCXXa+lWBt8RoIRD89Fi8OdABODa/kEnyeyjS5aZO5/GNvI5sEINADqP/h8M29UHTHUb53sUu5Ihqdw==}
    dependencies:
      reusify: 1.0.4
    dev: true

  /fault@1.0.4:
    resolution: {integrity: sha512-CJ0HCB5tL5fYTEA7ToAq5+kTwd++Borf1/bifxd9iT70QcXr4MRrO3Llf8Ifs70q+SJcGHFtnIE/Nw6giCtECA==}
    dependencies:
      format: 0.2.2
    dev: false

  /fflate@0.4.8:
    resolution: {integrity: sha512-FJqqoDBR00Mdj9ppamLa/Y7vxm+PRmNWA67N846RvsoYVMKB4q3y/de5PA7gUmRMYK/8CMz2GDZQmCRN1wBcWA==}
    dev: false

  /file-entry-cache@6.0.1:
    resolution: {integrity: sha512-7Gps/XWymbLk2QLYK4NzpMOrYjMhdIxXuIvy2QBsLE6ljuodKvdkWs/cpyJJ3CVIVpH0Oi1Hvg1ovbMzLdFBBg==}
    engines: {node: ^10.12.0 || >=12.0.0}
    dependencies:
      flat-cache: 3.0.4
    dev: true

  /fill-range@7.0.1:
    resolution: {integrity: sha512-qOo9F+dMUmC2Lcb4BbVvnKJxTPjCm+RRpe4gDuGrzkL7mEVl/djYSu2OdQ2Pa302N4oqkSg9ir6jaLWJ2USVpQ==}
    engines: {node: '>=8'}
    dependencies:
      to-regex-range: 5.0.1

  /finalhandler@1.2.0:
    resolution: {integrity: sha512-5uXcUVftlQMFnWC9qu/svkWv3GTd2PfUhK/3PLkYNAe7FbqJMt3515HaxE6eRL74GdsriiwujiawdaB1BpEISg==}
    engines: {node: '>= 0.8'}
    dependencies:
      debug: 2.6.9
      encodeurl: 1.0.2
      escape-html: 1.0.3
      on-finished: 2.4.1
      parseurl: 1.3.3
      statuses: 2.0.1
      unpipe: 1.0.0
    transitivePeerDependencies:
      - supports-color
    dev: false

  /find-root@1.1.0:
    resolution: {integrity: sha512-NKfW6bec6GfKc0SGx1e07QZY9PE99u0Bft/0rzSD5k3sO/vwkVUpDUKVm5Gpp5Ue3YfShPFTX2070tDs5kB9Ng==}
    dev: false

  /find-up@5.0.0:
    resolution: {integrity: sha512-78/PXT1wlLLDgTzDs7sjq9hzz0vXD+zn+7wypEe4fXQxCmdmqfGsEPQxmiCSQI3ajFV91bVSsvNtrJRiW6nGng==}
    engines: {node: '>=10'}
    dependencies:
      locate-path: 6.0.0
      path-exists: 4.0.0
    dev: true

  /flat-cache@3.0.4:
    resolution: {integrity: sha512-dm9s5Pw7Jc0GvMYbshN6zchCA9RgQlzzEZX3vylR9IqFfS8XciblUXOKfW6SiuJ0e13eDYZoZV5wdrev7P3Nwg==}
    engines: {node: ^10.12.0 || >=12.0.0}
    dependencies:
      flatted: 3.2.7
      rimraf: 3.0.2
    dev: true

  /flatted@3.2.7:
    resolution: {integrity: sha512-5nqDSxl8nn5BSNxyR3n4I6eDmbolI6WT+QqR547RwxQapgjQBmtktdP+HTBb/a/zLsbzERTONyUB5pefh5TtjQ==}
    dev: true

  /focus-lock@0.11.6:
    resolution: {integrity: sha512-KSuV3ur4gf2KqMNoZx3nXNVhqCkn42GuTYCX4tXPEwf0MjpFQmNMiN6m7dXaUXgIoivL6/65agoUMg4RLS0Vbg==}
    engines: {node: '>=10'}
    dependencies:
      tslib: 2.6.0
    dev: false

  /for-each@0.3.3:
    resolution: {integrity: sha512-jqYfLp7mo9vIyQf8ykW2v7A+2N4QjeCeI5+Dz9XraiO1ign81wjiH7Fb9vSOWvQfNtmSa4H2RoQTrrXivdUZmw==}
    dependencies:
      is-callable: 1.2.7
    dev: true

  /form-data-encoder@1.7.2:
    resolution: {integrity: sha512-qfqtYan3rxrnCk1VYaA4H+Ms9xdpPqvLZa6xmMgFvhO32x7/3J/ExcTd6qpxM0vH2GdMI+poehyBZvqfMTto8A==}
    dev: false

  /form-data@3.0.1:
    resolution: {integrity: sha512-RHkBKtLWUVwd7SqRIvCZMEvAMoGUp0XU+seQiZejj0COz3RI3hWP4sCv3gZWWLjJTd7rGwcsF5eKZGii0r/hbg==}
    engines: {node: '>= 6'}
    dependencies:
      asynckit: 0.4.0
      combined-stream: 1.0.8
      mime-types: 2.1.35
    dev: false

  /format@0.2.2:
    resolution: {integrity: sha512-wzsgA6WOq+09wrU1tsJ09udeR/YZRaeArL9e1wPbFg3GG2yDnC2ldKpxs4xunpFF9DgqCqOIra3bc1HWrJ37Ww==}
    engines: {node: '>=0.4.x'}
    dev: false

  /formdata-node@4.4.1:
    resolution: {integrity: sha512-0iirZp3uVDjVGt9p49aTaqjk84TrglENEDuqfdlZQ1roC9CWlPk6Avf8EEnZNcAqPonwkG35x4n3ww/1THYAeQ==}
    engines: {node: '>= 12.20'}
    dependencies:
      node-domexception: 1.0.0
      web-streams-polyfill: 4.0.0-beta.3
    dev: false

  /forwarded@0.2.0:
    resolution: {integrity: sha512-buRG0fpBtRHSTCOASe6hD258tEubFoRLb4ZNA6NxMVHNw2gOcwHo9wyablzMzOA5z9xA9L1KNjk/Nt6MT9aYow==}
    engines: {node: '>= 0.6'}
    dev: false

  /framer-motion@10.12.17(react-dom@18.2.0)(react@18.2.0):
    resolution: {integrity: sha512-IR+aAYntsyu6ofyxqQV4QYotmOqzcuKxhqNpfc3DXJjNWOPpOeSyH0A+In3IEBu49Yx/+PNht+YMeZSdCNaYbw==}
    peerDependencies:
      react: ^18.0.0
      react-dom: ^18.0.0
    peerDependenciesMeta:
      react:
        optional: true
      react-dom:
        optional: true
    dependencies:
      react: 18.2.0
      react-dom: 18.2.0(react@18.2.0)
      tslib: 2.6.0
    optionalDependencies:
      '@emotion/is-prop-valid': 0.8.8
    dev: false

  /framesync@6.1.2:
    resolution: {integrity: sha512-jBTqhX6KaQVDyus8muwZbBeGGP0XgujBRbQ7gM7BRdS3CadCZIHiawyzYLnafYcvZIh5j8WE7cxZKFn7dXhu9g==}
    dependencies:
      tslib: 2.4.0
    dev: false

  /fresh@0.5.2:
    resolution: {integrity: sha512-zJ2mQYM18rEFOudeV4GShTGIQ7RbzA7ozbU9I/XBpm7kqgMywgmylMwXHxZJmkVoYkna9d2pVXVXPdYTP9ej8Q==}
    engines: {node: '>= 0.6'}
    dev: false

  /fs.realpath@1.0.0:
    resolution: {integrity: sha512-OO0pH2lK6a0hZnAdau5ItzHPI6pUlvI7jMVnxUQRtw4owF2wk8lOSabtGDCTP4Ggrg2MbGnWO9X8K1t4+fGMDw==}
    dev: true

  /fsevents@2.3.2:
    resolution: {integrity: sha512-xiqMQR4xAeHTuB9uWm+fFRcIOgKBMiOBP+eXiyT7jsgVCq1bkVygt00oASowB7EdtpOHaaPgKt812P9ab+DDKA==}
    engines: {node: ^8.16.0 || ^10.6.0 || >=11.0.0}
    os: [darwin]
    requiresBuild: true
    optional: true

  /function-bind@1.1.1:
    resolution: {integrity: sha512-yIovAzMX49sF8Yl58fSCWJ5svSLuaibPxXQJFLmBObTuCr0Mf1KiPopGM9NiFjiYBCbfaa2Fh6breQ6ANVTI0A==}

  /function.prototype.name@1.1.5:
    resolution: {integrity: sha512-uN7m/BzVKQnCUF/iW8jYea67v++2u7m5UgENbHRtdDVclOUP+FMPlCNdmk0h/ysGyo2tavMJEDqJAkJdRa1vMA==}
    engines: {node: '>= 0.4'}
    dependencies:
      call-bind: 1.0.2
      define-properties: 1.2.0
      es-abstract: 1.21.3
      functions-have-names: 1.2.3
    dev: true

  /functions-have-names@1.2.3:
    resolution: {integrity: sha512-xckBUXyTIqT97tq2x2AMb+g163b5JFysYk0x4qxNFwbfQkmNZoiRHb6sPzI9/QV33WeuvVYBUIiD4NzNIyqaRQ==}
    dev: true

  /get-caller-file@2.0.5:
    resolution: {integrity: sha512-DyFP3BM/3YHTQOCUL/w0OZHR0lpKeGrxotcHWcqNEdnltqFwXVfhEBQ94eIo34AfQpo0rGki4cyIiftY06h2Fg==}
    engines: {node: 6.* || 8.* || >= 10.*}
    dev: false

  /get-func-name@2.0.0:
    resolution: {integrity: sha512-Hm0ixYtaSZ/V7C8FJrtZIuBBI+iSgL+1Aq82zSu8VQNB4S3Gk8e7Qs3VwBDJAhmRZcFqkl3tQu36g/Foh5I5ig==}
    dev: true

  /get-intrinsic@1.2.1:
    resolution: {integrity: sha512-2DcsyfABl+gVHEfCOaTrWgyt+tb6MSEGmKq+kI5HwLbIYgjgmMcV8KQ41uaKz1xxUcn9tJtgFbQUEVcEbd0FYw==}
    dependencies:
      function-bind: 1.1.1
      has: 1.0.3
      has-proto: 1.0.1
      has-symbols: 1.0.3

  /get-nonce@1.0.1:
    resolution: {integrity: sha512-FJhYRoDaiatfEkUK8HKlicmu/3SGFD51q3itKDGoSTysQJBnfOcxU5GxnhE1E6soB76MbT0MBtnKJuXyAx+96Q==}
    engines: {node: '>=6'}
    dev: false

  /get-stream@6.0.1:
    resolution: {integrity: sha512-ts6Wi+2j3jQjqi70w5AlN8DFnkSwC+MqmxEzdEALB2qXZYV3X/b1CTfgPLGJNMeAWxdPfU8FO1ms3NUfaHCPYg==}
    engines: {node: '>=10'}
    dev: true

  /get-symbol-description@1.0.0:
    resolution: {integrity: sha512-2EmdH1YvIQiZpltCNgkuiUnyukzxM/R6NDJX31Ke3BG1Nq5b0S2PhX59UKi9vZpPDQVdqn+1IcaAwnzTT5vCjw==}
    engines: {node: '>= 0.4'}
    dependencies:
      call-bind: 1.0.2
      get-intrinsic: 1.2.1
    dev: true

  /get-tsconfig@4.6.2:
    resolution: {integrity: sha512-E5XrT4CbbXcXWy+1jChlZmrmCwd5KGx502kDCXJJ7y898TtWW9FwoG5HfOLVRKmlmDGkWN2HM9Ho+/Y8F0sJDg==}
    dependencies:
      resolve-pkg-maps: 1.0.0

  /glob-parent@5.1.2:
    resolution: {integrity: sha512-AOIgSQCepiJYwP3ARnGx+5VnTu2HBYdzbGP45eLw1vr3zB3vZLeyed1sC9hnbcOc9/SrMyM5RPQrkGz4aS9Zow==}
    engines: {node: '>= 6'}
    dependencies:
      is-glob: 4.0.3

  /glob-parent@6.0.2:
    resolution: {integrity: sha512-XxwI8EOhVQgWp6iDL+3b0r86f4d6AX6zSU55HfB4ydCEuXLXc5FcYeOu+nnGftS4TEju/11rt4KJPTMgbfmv4A==}
    engines: {node: '>=10.13.0'}
    dependencies:
      is-glob: 4.0.3
    dev: true

  /glob-to-regexp@0.4.1:
    resolution: {integrity: sha512-lkX1HJXwyMcprw/5YUZc2s7DrpAiHB21/V+E1rHUrVNokkvB6bqMzT0VfV6/86ZNabt1k14YOIaT7nDvOX3Iiw==}
    dev: true

  /glob@7.1.7:
    resolution: {integrity: sha512-OvD9ENzPLbegENnYP5UUfJIirTg4+XwMWGaQfQTY0JenxNvvIKP3U3/tAQSPIu/lHxXYSZmpXlUHeqAIdKzBLQ==}
    dependencies:
      fs.realpath: 1.0.0
      inflight: 1.0.6
      inherits: 2.0.4
      minimatch: 3.1.2
      once: 1.4.0
      path-is-absolute: 1.0.1
    dev: true

  /glob@7.2.3:
    resolution: {integrity: sha512-nFR0zLpU2YCaRxwoCJvL6UvCH2JFyFVIvwTLsIf21AuHlMskA1hhTdk+LlYJtOlYt9v6dvszD2BGRqBL+iQK9Q==}
    dependencies:
      fs.realpath: 1.0.0
      inflight: 1.0.6
      inherits: 2.0.4
      minimatch: 3.1.2
      once: 1.4.0
      path-is-absolute: 1.0.1
    dev: true

  /globals@13.20.0:
    resolution: {integrity: sha512-Qg5QtVkCy/kv3FUSlu4ukeZDVf9ee0iXLAUYX13gbR17bnejFTzr4iS9bY7kwCf1NztRNm1t91fjOiyx4CSwPQ==}
    engines: {node: '>=8'}
    dependencies:
      type-fest: 0.20.2
    dev: true

  /globalthis@1.0.3:
    resolution: {integrity: sha512-sFdI5LyBiNTHjRd7cGPWapiHWMOXKyuBNX/cWJ3NfzrZQVa8GI/8cofCl74AOVqq9W5kNmguTIzJ/1s2gyI9wA==}
    engines: {node: '>= 0.4'}
    dependencies:
      define-properties: 1.2.0
    dev: true

  /globalyzer@0.1.0:
    resolution: {integrity: sha512-40oNTM9UfG6aBmuKxk/giHn5nQ8RVz/SS4Ir6zgzOv9/qC3kKZ9v4etGTcJbEl/NyVQH7FGU7d+X1egr57Md2Q==}
    dev: true

  /globby@11.1.0:
    resolution: {integrity: sha512-jhIXaOzy1sb8IyocaruWSn1TjmnBVs8Ayhcy83rmxNJ8q2uWKCAj3CnJY+KpGSXCueAPc0i05kVvVKtP1t9S3g==}
    engines: {node: '>=10'}
    dependencies:
      array-union: 2.1.0
      dir-glob: 3.0.1
      fast-glob: 3.3.0
      ignore: 5.2.4
      merge2: 1.4.1
      slash: 3.0.0
    dev: true

  /globby@13.2.2:
    resolution: {integrity: sha512-Y1zNGV+pzQdh7H39l9zgB4PJqjRNqydvdYCDG4HFXM4XuvSaQQlEc91IU1yALL8gUTDomgBAfz3XJdmUS+oo0w==}
    engines: {node: ^12.20.0 || ^14.13.1 || >=16.0.0}
    dependencies:
      dir-glob: 3.0.1
      fast-glob: 3.3.0
      ignore: 5.2.4
      merge2: 1.4.1
      slash: 4.0.0
    dev: true

  /globrex@0.1.2:
    resolution: {integrity: sha512-uHJgbwAMwNFf5mLst7IWLNg14x1CkeqglJb/K3doi4dw6q2IvAAmM/Y81kevy83wP+Sst+nutFTYOGg3d1lsxg==}
    dev: true

  /gopd@1.0.1:
    resolution: {integrity: sha512-d65bNlIadxvpb/A2abVdlqKqV563juRnZ1Wtk6s1sIR8uNsXR70xqIzVqxVf1eTqDunwT2MkczEeaezCKTZhwA==}
    dependencies:
      get-intrinsic: 1.2.1
    dev: true

  /gpt-tokens@1.0.10:
    resolution: {integrity: sha512-DNWfqhu+ZAbjTUT76Xc5UBE+e7L0WejsrbiJy+/zgvA2C4697OFN6TLfQY7zaWlay8bNUKqLzbStz0VI0thDtQ==}
    dependencies:
      decimal.js: 10.4.3
      js-tiktoken: 1.0.7
    dev: false

  /graceful-fs@4.2.11:
    resolution: {integrity: sha512-RbJ5/jmFcNNCcDV5o9eTnBLJ/HszWV0P73bc+Ff4nS/rJj+YaS6IGyiOL0VoBYX+l1Wrl3k63h/KrH+nhJ0XvQ==}
    dev: true

  /grapheme-splitter@1.0.4:
    resolution: {integrity: sha512-bzh50DW9kTPM00T8y4o8vQg89Di9oLJVLW/KaOGIXJWP/iqCN6WKYkbNOF04vFLJhwcpYUh9ydh/+5vpOqV4YQ==}
    dev: true

  /graphile-worker@0.13.0:
    resolution: {integrity: sha512-8Hl5XV6hkabZRhYzvbUfvjJfPFR5EPxYRVWlzQC2rqYHrjULTLBgBYZna5R9ukbnsbWSvn4vVrzOBIOgIC1jjw==}
    engines: {node: '>=10.0.0'}
    hasBin: true
    dependencies:
      '@graphile/logger': 0.2.0
      '@types/debug': 4.1.8
      '@types/pg': 8.10.2
      chokidar: 3.5.3
      cosmiconfig: 7.1.0
      json5: 2.2.3
      pg: 8.11.1
      tslib: 2.6.0
      yargs: 16.2.0
    transitivePeerDependencies:
      - pg-native
    dev: false

  /has-bigints@1.0.2:
    resolution: {integrity: sha512-tSvCKtBr9lkF0Ex0aQiP9N+OpV4zi2r/Nee5VkRDbaqv35RLYMzbwQfFSZZH0kR+Rd6302UJZ2p/bJCEoR3VoQ==}
    dev: true

  /has-flag@3.0.0:
    resolution: {integrity: sha512-sKJf1+ceQBr4SMkvQnBDNDtf4TXpVhVGateu0t918bl30FnbE2m4vNLX+VWe/dpjlb+HugGYzW7uQXH98HPEYw==}
    engines: {node: '>=4'}
    dev: false

  /has-flag@4.0.0:
    resolution: {integrity: sha512-EykJT/Q1KjTWctppgIAgfSO0tKVuZUjhgMr17kqTumMl6Afv3EISleU7qZUzoXDFTAHTDC4NOoG/ZxU3EvlMPQ==}
    engines: {node: '>=8'}

  /has-property-descriptors@1.0.0:
    resolution: {integrity: sha512-62DVLZGoiEBDHQyqG4w9xCuZ7eJEwNmJRWw2VY84Oedb7WFcA27fiEVe8oUQx9hAUJ4ekurquucTGwsyO1XGdQ==}
    dependencies:
      get-intrinsic: 1.2.1
    dev: true

  /has-proto@1.0.1:
    resolution: {integrity: sha512-7qE+iP+O+bgF9clE5+UoBFzE65mlBiVj3tKCrlNQ0Ogwm0BjpT/gK4SlLYDMybDh5I3TCTKnPPa0oMG7JDYrhg==}
    engines: {node: '>= 0.4'}

  /has-symbols@1.0.3:
    resolution: {integrity: sha512-l3LCuF6MgDNwTDKkdYGEihYjt5pRPbEg46rtlmnSPlUbgmB8LOIrKJbYYFBSbnPaJexMKtiPO8hmeRjRz2Td+A==}
    engines: {node: '>= 0.4'}

  /has-tostringtag@1.0.0:
    resolution: {integrity: sha512-kFjcSNhnlGV1kyoGk7OXKSawH5JOb/LzUc5w9B02hOTO0dfFRjbHQKvg1d6cf3HbeUmtU9VbbV3qzZ2Teh97WQ==}
    engines: {node: '>= 0.4'}
    dependencies:
      has-symbols: 1.0.3
    dev: true

  /has@1.0.3:
    resolution: {integrity: sha512-f2dvO0VU6Oej7RkWJGrehjbzMAjFp5/VKPp5tTpWIV4JHHZK1/BxbFRtf/siA2SWTe09caDmVtYYzWEIbBS4zw==}
    engines: {node: '>= 0.4.0'}
    dependencies:
      function-bind: 1.1.1

  /hast-util-parse-selector@2.2.5:
    resolution: {integrity: sha512-7j6mrk/qqkSehsM92wQjdIgWM2/BW61u/53G6xmC8i1OmEdKLHbk419QKQUjz6LglWsfqoiHmyMRkP1BGjecNQ==}
    dev: false

  /hastscript@6.0.0:
    resolution: {integrity: sha512-nDM6bvd7lIqDUiYEiu5Sl/+6ReP0BMk/2f4U/Rooccxkj0P5nm+acM5PrGJ/t5I8qPGiqZSE6hVAwZEdZIvP4w==}
    dependencies:
      '@types/hast': 2.3.5
      comma-separated-tokens: 1.0.8
      hast-util-parse-selector: 2.2.5
      property-information: 5.6.0
      space-separated-tokens: 1.1.5
    dev: false

  /highlight.js@10.7.3:
    resolution: {integrity: sha512-tzcUFauisWKNHaRkN4Wjl/ZA07gENAjFl3J/c480dprkGTg5EQstgaNFqBfUqCq54kZRIEcreTsAgF/m2quD7A==}
    dev: false

  /hoist-non-react-statics@3.3.2:
    resolution: {integrity: sha512-/gGivxi8JPKWNm/W0jSmzcMPpfpPLc3dY/6GxhX2hQ9iGj3aDfklV4ET7NjKpSinLpJ5vafa9iiGIEZg10SfBw==}
    dependencies:
      react-is: 16.13.1
    dev: false

  /html-tokenize@2.0.1:
    resolution: {integrity: sha512-QY6S+hZ0f5m1WT8WffYN+Hg+xm/w5I8XeUcAq/ZYP5wVC8xbKi4Whhru3FtrAebD5EhBW8rmFzkDI6eCAuFe2w==}
    hasBin: true
    dependencies:
      buffer-from: 0.1.2
      inherits: 2.0.4
      minimist: 1.2.8
      readable-stream: 1.0.34
      through2: 0.4.2
    dev: false

  /http-errors@2.0.0:
    resolution: {integrity: sha512-FtwrG/euBzaEjYeRqOgly7G0qviiXoJWnvEH2Z1plBdXgbyjv34pHTSb9zoeHMyDy33+DWy5Wt9Wo+TURtOYSQ==}
    engines: {node: '>= 0.8'}
    dependencies:
      depd: 2.0.0
      inherits: 2.0.4
      setprototypeof: 1.2.0
      statuses: 2.0.1
      toidentifier: 1.0.1
    dev: false

  /human-signals@2.1.0:
    resolution: {integrity: sha512-B4FFZ6q/T2jhhksgkbEW3HBvWIfDW85snkQgawt07S7J5QXTk6BkNV+0yAeZrM5QpMAdYlocGoljn0sJ/WQkFw==}
    engines: {node: '>=10.17.0'}
    dev: true

  /human-signals@4.3.1:
    resolution: {integrity: sha512-nZXjEF2nbo7lIw3mgYjItAfgQXog3OjJogSbKa2CQIIvSGWcKgeJnQlNXip6NglNzYH45nSRiEVimMvYL8DDqQ==}
    engines: {node: '>=14.18.0'}
    dev: true

  /humanize-ms@1.2.1:
    resolution: {integrity: sha512-Fl70vYtsAFb/C06PTS9dZBo7ihau+Tu/DNCk/OyHhea07S+aeMWpFFkUaXRa8fI+ScZbEI8dfSxwY7gxZ9SAVQ==}
    dependencies:
      ms: 2.1.3
    dev: false

  /iconv-lite@0.4.24:
    resolution: {integrity: sha512-v3MXnZAcvnywkTUEZomIActle7RXXeedOR31wwl7VlyoXO4Qi9arvSenNQWne1TcRwhCL1HwLI21bEqdpj8/rA==}
    engines: {node: '>=0.10.0'}
    dependencies:
      safer-buffer: 2.1.2
    dev: false

  /ignore@5.2.4:
    resolution: {integrity: sha512-MAb38BcSbH0eHNBxn7ql2NH/kX33OkB3lZ1BNdh7ENeRChHTYsTvWrMubiIAMNS2llXEEgZ1MUOBtXChP3kaFQ==}
    engines: {node: '>= 4'}
    dev: true

  /immer@10.0.2:
    resolution: {integrity: sha512-Rx3CqeqQ19sxUtYV9CU911Vhy8/721wRFnJv3REVGWUmoAcIwzifTsdmJte/MV+0/XpM35LZdQMBGkRIoLPwQA==}
    dev: false

  /import-fresh@3.3.0:
    resolution: {integrity: sha512-veYYhQa+D1QBKznvhUHxb8faxlrwUnxseDAbAp457E0wLNio2bOSKnjYDhMj+YiAq61xrMGhQk9iXVk5FzgQMw==}
    engines: {node: '>=6'}
    dependencies:
      parent-module: 1.0.1
      resolve-from: 4.0.0

  /imurmurhash@0.1.4:
    resolution: {integrity: sha512-JmXMZ6wuvDmLiHEml9ykzqO6lwFbof0GG4IkcGaENdCRDDmMVnny7s5HsIgHCbaq0w2MyPhDqkhTUgS2LU2PHA==}
    engines: {node: '>=0.8.19'}
    dev: true

  /inflight@1.0.6:
    resolution: {integrity: sha512-k92I/b08q4wvFscXCLvqfsHCrjrF7yiXsQuIVvVE7N82W3+aqpzuUdBbfhWcy/FZR3/4IgflMgKLOsvPDrGCJA==}
    dependencies:
      once: 1.4.0
      wrappy: 1.0.2
    dev: true

  /inherits@2.0.4:
    resolution: {integrity: sha512-k/vGaX4/Yla3WzyMCvTQOXYeIHvqOKtnqBduzTHpzpQZzAskKMhZ2K+EnBiSM9zGSoIFeMpXKxa4dYeZIQqewQ==}

  /internal-slot@1.0.5:
    resolution: {integrity: sha512-Y+R5hJrzs52QCG2laLn4udYVnxsfny9CpOhNhUvk/SSSVyF6T27FzRbF0sroPidSu3X8oEAkOn2K804mjpt6UQ==}
    engines: {node: '>= 0.4'}
    dependencies:
      get-intrinsic: 1.2.1
      has: 1.0.3
      side-channel: 1.0.4
    dev: true

  /invariant@2.2.4:
    resolution: {integrity: sha512-phJfQVBuaJM5raOpJjSfkiD6BpbCE4Ns//LaXl6wGYtUBY83nWS6Rf9tXm2e8VaK60JEjYldbPif/A2B1C2gNA==}
    dependencies:
      loose-envify: 1.4.0
    dev: false

  /ipaddr.js@1.9.1:
    resolution: {integrity: sha512-0KI/607xoxSToH7GjN1FfSbLoU0+btTicjsQSWQlh/hZykN8KpmMf7uYwPW3R+akZ6R/w18ZlXSHBYXiYUPO3g==}
    engines: {node: '>= 0.10'}
    dev: false

  /is-alphabetical@1.0.4:
    resolution: {integrity: sha512-DwzsA04LQ10FHTZuL0/grVDk4rFoVH1pjAToYwBrHSxcrBIGQuXrQMtD5U1b0U2XVgKZCTLLP8u2Qxqhy3l2Vg==}
    dev: false

  /is-alphanumerical@1.0.4:
    resolution: {integrity: sha512-UzoZUr+XfVz3t3v4KyGEniVL9BDRoQtY7tOyrRybkVNjDFWyo1yhXNGrrBTQxp3ib9BLAWs7k2YKBQsFRkZG9A==}
    dependencies:
      is-alphabetical: 1.0.4
      is-decimal: 1.0.4
    dev: false

  /is-array-buffer@3.0.2:
    resolution: {integrity: sha512-y+FyyR/w8vfIRq4eQcM1EYgSTnmHXPqaF+IgzgraytCFq5Xh8lllDVmAZolPJiZttZLeFSINPYMaEJ7/vWUa1w==}
    dependencies:
      call-bind: 1.0.2
      get-intrinsic: 1.2.1
      is-typed-array: 1.1.10
    dev: true

  /is-arrayish@0.2.1:
    resolution: {integrity: sha512-zz06S8t0ozoDXMG+ube26zeCTNXcKIPJZJi8hBrF4idCLms4CG9QtK7qBl1boi5ODzFpjswb5JPmHCbMpjaYzg==}
    dev: false

  /is-bigint@1.0.4:
    resolution: {integrity: sha512-zB9CruMamjym81i2JZ3UMn54PKGsQzsJeo6xvN3HJJ4CAsQNB6iRutp2To77OfCNuoxspsIhzaPoO1zyCEhFOg==}
    dependencies:
      has-bigints: 1.0.2
    dev: true

  /is-binary-path@2.1.0:
    resolution: {integrity: sha512-ZMERYes6pDydyuGidse7OsHxtbI7WVeUEozgR/g7rd0xUimYNlvZRE/K2MgZTjWy725IfelLeVcEM97mmtRGXw==}
    engines: {node: '>=8'}
    dependencies:
      binary-extensions: 2.2.0
    dev: false

  /is-boolean-object@1.1.2:
    resolution: {integrity: sha512-gDYaKHJmnj4aWxyj6YHyXVpdQawtVLHU5cb+eztPGczf6cjuTdwve5ZIEfgXqH4e57An1D1AKf8CZ3kYrQRqYA==}
    engines: {node: '>= 0.4'}
    dependencies:
      call-bind: 1.0.2
      has-tostringtag: 1.0.0
    dev: true

  /is-buffer@1.1.6:
    resolution: {integrity: sha512-NcdALwpXkTm5Zvvbk7owOUSvVvBKDgKP5/ewfXEznmQFfs4ZRmanOeKBTjRVjka3QFoN6XJ+9F3USqfHqTaU5w==}
    dev: false

  /is-callable@1.2.7:
    resolution: {integrity: sha512-1BC0BVFhS/p0qtw6enp8e+8OD0UrK0oFLztSjNzhcKA3WDuJxxAPXzPuPtKkjEY9UUoEWlX/8fgKeu2S8i9JTA==}
    engines: {node: '>= 0.4'}
    dev: true

  /is-core-module@2.12.1:
    resolution: {integrity: sha512-Q4ZuBAe2FUsKtyQJoQHlvP8OvBERxO3jEmy1I7hcRXcJBGGHFh/aJBswbXuS9sgrDH2QUO8ilkwNPHvHMd8clg==}
    dependencies:
      has: 1.0.3

  /is-date-object@1.0.5:
    resolution: {integrity: sha512-9YQaSxsAiSwcvS33MBk3wTCVnWK+HhF8VZR2jRxehM16QcVOdHqPn4VPHmRK4lSr38n9JriurInLcP90xsYNfQ==}
    engines: {node: '>= 0.4'}
    dependencies:
      has-tostringtag: 1.0.0
    dev: true

  /is-decimal@1.0.4:
    resolution: {integrity: sha512-RGdriMmQQvZ2aqaQq3awNA6dCGtKpiDFcOzrTWrDAT2MiWrKQVPmxLGHl7Y2nNu6led0kEyoX0enY0qXYsv9zw==}
    dev: false

  /is-docker@2.2.1:
    resolution: {integrity: sha512-F+i2BKsFrH66iaUFc0woD8sLy8getkwTwtOBjvs56Cx4CgJDeKQeqfz8wAYiSb8JOprWhHH5p77PbmYCvvUuXQ==}
    engines: {node: '>=8'}
    hasBin: true
    dev: true

  /is-docker@3.0.0:
    resolution: {integrity: sha512-eljcgEDlEns/7AXFosB5K/2nCM4P7FQPkGc/DWLy5rmFEWvZayGrik1d9/QIY5nJ4f9YsVvBkA6kJpHn9rISdQ==}
    engines: {node: ^12.20.0 || ^14.13.1 || >=16.0.0}
    hasBin: true
    dev: true

  /is-extglob@2.1.1:
    resolution: {integrity: sha512-SbKbANkN603Vi4jEZv49LeVJMn4yGwsbzZworEoyEiutsN3nJYdbO36zfhGJ6QEDpOZIFkDtnq5JRxmvl3jsoQ==}
    engines: {node: '>=0.10.0'}

  /is-fullwidth-code-point@3.0.0:
    resolution: {integrity: sha512-zymm5+u+sCsSWyD9qNaejV3DFvhCKclKdizYaJUuHA83RLjb7nSuGnddCHGv0hk+KY7BMAlsWeK4Ueg6EV6XQg==}
    engines: {node: '>=8'}
    dev: false

  /is-glob@4.0.3:
    resolution: {integrity: sha512-xelSayHH36ZgE7ZWhli7pW34hNbNl8Ojv5KVmkJD4hBdD3th8Tfk9vYasLM+mXWOZhFkgZfxhLSnrwRr4elSSg==}
    engines: {node: '>=0.10.0'}
    dependencies:
      is-extglob: 2.1.1

  /is-hexadecimal@1.0.4:
    resolution: {integrity: sha512-gyPJuv83bHMpocVYoqof5VDiZveEoGoFL8m3BXNb2VW8Xs+rz9kqO8LOQ5DH6EsuvilT1ApazU0pyl+ytbPtlw==}
    dev: false

  /is-inside-container@1.0.0:
    resolution: {integrity: sha512-KIYLCCJghfHZxqjYBE7rEy0OBuTd5xCHS7tHVgvCLkx7StIoaxwNW3hCALgEUjFfeRk+MG/Qxmp/vtETEF3tRA==}
    engines: {node: '>=14.16'}
    hasBin: true
    dependencies:
      is-docker: 3.0.0
    dev: true

  /is-negative-zero@2.0.2:
    resolution: {integrity: sha512-dqJvarLawXsFbNDeJW7zAz8ItJ9cd28YufuuFzh0G8pNHjJMnY08Dv7sYX2uF5UpQOwieAeOExEYAWWfu7ZZUA==}
    engines: {node: '>= 0.4'}
    dev: true

  /is-number-object@1.0.7:
    resolution: {integrity: sha512-k1U0IRzLMo7ZlYIfzRu23Oh6MiIFasgpb9X76eqfFZAqwH44UI4KTBvBYIZ1dSL9ZzChTB9ShHfLkR4pdW5krQ==}
    engines: {node: '>= 0.4'}
    dependencies:
      has-tostringtag: 1.0.0
    dev: true

  /is-number@7.0.0:
    resolution: {integrity: sha512-41Cifkg6e8TylSpdtTpeLVMqvSBEVzTttHvERD741+pnZ8ANv0004MRL43QKPDlK9cGvNp6NZWZUBlbGXYxxng==}
    engines: {node: '>=0.12.0'}

  /is-path-inside@3.0.3:
    resolution: {integrity: sha512-Fd4gABb+ycGAmKou8eMftCupSir5lRxqf4aD/vd0cD2qc4HL07OjCeuHMr8Ro4CoMaeCKDB0/ECBOVWjTwUvPQ==}
    engines: {node: '>=8'}
    dev: true

  /is-regex@1.1.4:
    resolution: {integrity: sha512-kvRdxDsxZjhzUX07ZnLydzS1TU/TJlTUHHY4YLL87e37oUA49DfkLqgy+VjFocowy29cKvcSiu+kIv728jTTVg==}
    engines: {node: '>= 0.4'}
    dependencies:
      call-bind: 1.0.2
      has-tostringtag: 1.0.0
    dev: true

  /is-shared-array-buffer@1.0.2:
    resolution: {integrity: sha512-sqN2UDu1/0y6uvXyStCOzyhAjCSlHceFoMKJW8W9EU9cvic/QdsZ0kEU93HEy3IUEFZIiH/3w+AH/UQbPHNdhA==}
    dependencies:
      call-bind: 1.0.2
    dev: true

  /is-stream@2.0.1:
    resolution: {integrity: sha512-hFoiJiTl63nn+kstHGBtewWSKnQLpyb155KHheA1l39uvtO9nWIop1p3udqPcUd/xbF1VLMO4n7OI6p7RbngDg==}
    engines: {node: '>=8'}
    dev: true

  /is-stream@3.0.0:
    resolution: {integrity: sha512-LnQR4bZ9IADDRSkvpqMGvt/tEJWclzklNgSw48V5EAaAeDd6qGvN8ei6k5p0tvxSR171VmGyHuTiAOfxAbr8kA==}
    engines: {node: ^12.20.0 || ^14.13.1 || >=16.0.0}
    dev: true

  /is-string@1.0.7:
    resolution: {integrity: sha512-tE2UXzivje6ofPW7l23cjDOMa09gb7xlAqG6jG5ej6uPV32TlWP3NKPigtaGeHNu9fohccRYvIiZMfOOnOYUtg==}
    engines: {node: '>= 0.4'}
    dependencies:
      has-tostringtag: 1.0.0
    dev: true

  /is-symbol@1.0.4:
    resolution: {integrity: sha512-C/CPBqKWnvdcxqIARxyOh4v1UUEOCHpgDa0WYgpKDFMszcrPcffg5uhwSgPCLD2WWxmq6isisz87tzT01tuGhg==}
    engines: {node: '>= 0.4'}
    dependencies:
      has-symbols: 1.0.3
    dev: true

  /is-typed-array@1.1.10:
    resolution: {integrity: sha512-PJqgEHiWZvMpaFZ3uTc8kHPM4+4ADTlDniuQL7cU/UDA0Ql7F70yGfHph3cLNe+c9toaigv+DFzTJKhc2CtO6A==}
    engines: {node: '>= 0.4'}
    dependencies:
      available-typed-arrays: 1.0.5
      call-bind: 1.0.2
      for-each: 0.3.3
      gopd: 1.0.1
      has-tostringtag: 1.0.0
    dev: true

  /is-weakref@1.0.2:
    resolution: {integrity: sha512-qctsuLZmIQ0+vSSMfoVvyFe2+GSEvnmZ2ezTup1SBse9+twCCeial6EEi3Nc2KFcf6+qz2FBPnjXsk8xhKSaPQ==}
    dependencies:
      call-bind: 1.0.2
    dev: true

  /is-what@4.1.15:
    resolution: {integrity: sha512-uKua1wfy3Yt+YqsD6mTUEa2zSi3G1oPlqTflgaPJ7z63vUGN5pxFpnQfeSLMFnJDEsdvOtkp1rUWkYjB4YfhgA==}
    engines: {node: '>=12.13'}
    dev: false

  /is-wsl@2.2.0:
    resolution: {integrity: sha512-fKzAra0rGJUUBwGBgNkHZuToZcn+TtXHpeCgmkMJMMYx1sQDYaCSyjJBSCa2nH1DGm7s3n1oBnohoVTBaN7Lww==}
    engines: {node: '>=8'}
    dependencies:
      is-docker: 2.2.1
    dev: true

  /isarray@0.0.1:
    resolution: {integrity: sha512-D2S+3GLxWH+uhrNEcoh/fnmYeP8E8/zHl644d/jdA0g2uyXvy3sb0qxotE+ne0LtccHknQzWwZEzhak7oJ0COQ==}
    dev: false

  /isarray@1.0.0:
    resolution: {integrity: sha512-VLghIWNM6ELQzo7zwmcg0NmTVyWKYjvIeM83yjp0wRDTmUnrM678fQbcKBo6n2CJEF0szoG//ytg+TKla89ALQ==}
    dev: false

  /isexe@2.0.0:
    resolution: {integrity: sha512-RHxMLp9lnKHGHRng9QFhRCMbYAcVpn69smSGcq3f36xjgVVWThj4qqLbTLlq7Ssj8B+fIQ1EuCEGI2lKsyQeIw==}
    dev: true

  /isolated-vm@4.5.0:
    resolution: {integrity: sha512-Kse0m5t+B9wZQVeTDqzPoX1SIFNTNfyaUxhnCuFgpXL1+5GYJ9GUAN3mpD+ainixGmUXgeYaVBX+QPDjEBBu0w==}
    engines: {node: '>=10.4.0'}
    requiresBuild: true
    dev: false

  /jest-worker@27.5.1:
    resolution: {integrity: sha512-7vuh85V5cdDofPyxn58nrPjBktZo0u9x1g8WtjQol+jZDaE+fhN+cIvTj11GndBnMnyfrUOG1sZQxCdjKh+DKg==}
    engines: {node: '>= 10.13.0'}
    dependencies:
      '@types/node': 18.16.19
      merge-stream: 2.0.0
      supports-color: 8.1.1
    dev: true

  /jose@4.14.4:
    resolution: {integrity: sha512-j8GhLiKmUAh+dsFXlX1aJCbt5KMibuKb+d7j1JaOJG6s2UjX1PQlW+OKB/sD4a/5ZYF4RcmYmLSndOoU3Lt/3g==}
    dev: false

  /js-sdsl@4.4.1:
    resolution: {integrity: sha512-6Gsx8R0RucyePbWqPssR8DyfuXmLBooYN5cZFZKjHGnQuaf7pEzhtpceagJxVu4LqhYY5EYA7nko3FmeHZ1KbA==}
    dev: true

  /js-tiktoken@1.0.7:
    resolution: {integrity: sha512-biba8u/clw7iesNEWLOLwrNGoBP2lA+hTaBLs/D45pJdUPFXyxD6nhcDVtADChghv4GgyAiMKYMiRx7x6h7Biw==}
    dependencies:
      base64-js: 1.5.1
    dev: false

  /js-tokens@4.0.0:
    resolution: {integrity: sha512-RdJUflcE3cUzKiMqQgsCu06FPu9UdIJO0beYbPhHN4k6apgJtifcoCtT9bcxOpYBtpD2kCM6Sbzg4CausW/PKQ==}

  /js-yaml@4.1.0:
    resolution: {integrity: sha512-wpxZs9NoxZaJESJGIZTyDEaYpl0FKSA+FB9aJiyemKhMwkxQg63h4T1KJgUGHpTqPDNRcmmYLugrRjJlBtWvRA==}
    hasBin: true
    dependencies:
      argparse: 2.0.1
    dev: true

  /json-parse-even-better-errors@2.3.1:
    resolution: {integrity: sha512-xyFwyhro/JEof6Ghe2iz2NcXoj2sloNsWr/XsERDK/oiPCfaNhl5ONfp+jQdAZRQQ0IJWNzH9zIZF7li91kh2w==}

  /json-schema-traverse@0.4.1:
    resolution: {integrity: sha512-xbbCH5dCYU5T8LcEhhuh7HJ88HXuW3qsI3Y0zOZFKfZEHcpWiHU/Jxzk629Brsab/mMiHQti9wMP+845RPe3Vg==}
    dev: true

  /json-stable-stringify-without-jsonify@1.0.1:
    resolution: {integrity: sha512-Bdboy+l7tA3OGW6FjyFHWkP5LuByj1Tk33Ljyq0axyzdk9//JSi2u3fP1QSmd1KNwq6VOKYGlAu87CisVir6Pw==}
    dev: true

  /json-stringify-pretty-compact@4.0.0:
    resolution: {integrity: sha512-3CNZ2DnrpByG9Nqj6Xo8vqbjT4F6N+tb4Gb28ESAZjYZ5yqvmc56J+/kuIwkaAMOyblTQhUW7PxMkUb8Q36N3Q==}
    dev: false

  /json5@1.0.2:
    resolution: {integrity: sha512-g1MWMLBiz8FKi1e4w0UyVL3w+iJceWAFBAaBnnGKOpNa5f8TLktkbre1+s6oICydWAm+HRUGTmI+//xv2hvXYA==}
    hasBin: true
    dependencies:
      minimist: 1.2.8
    dev: true

  /json5@2.2.3:
    resolution: {integrity: sha512-XmOWe7eyHYH14cLdVPoyg+GOH3rYX++KpzrylJwSW98t3Nk+U8XOl8FWKOgwtzdb8lXGf6zYwDUzeHMWfxasyg==}
    engines: {node: '>=6'}
    hasBin: true

  /jsonc-parser@3.2.0:
    resolution: {integrity: sha512-gfFQZrcTc8CnKXp6Y4/CBT3fTc0OVuDofpre4aEeEpSBPV5X5v4+Vmx+8snU7RLPrNHPKSgLxGo9YuQzz20o+w==}
    dev: true

  /jsx-ast-utils@3.3.4:
    resolution: {integrity: sha512-fX2TVdCViod6HwKEtSWGHs57oFhVfCMwieb9PuRDgjDPh5XeqJiHFFFJCHxU5cnTc3Bu/GRL+kPiFmw8XWOfKw==}
    engines: {node: '>=4.0'}
    dependencies:
      array-includes: 3.1.6
      array.prototype.flat: 1.3.1
      object.assign: 4.1.4
      object.values: 1.1.6
    dev: true

  /language-subtag-registry@0.3.22:
    resolution: {integrity: sha512-tN0MCzyWnoz/4nHS6uxdlFWoUZT7ABptwKPQ52Ea7URk6vll88bWBVhodtnlfEuCcKWNGoc+uGbw1cwa9IKh/w==}
    dev: true

  /language-tags@1.0.5:
    resolution: {integrity: sha512-qJhlO9cGXi6hBGKoxEG/sKZDAHD5Hnu9Hs4WbOY3pCWXDhw0N8x1NenNzm2EnNLkLkk7J2SdxAkDSbb6ftT+UQ==}
    dependencies:
      language-subtag-registry: 0.3.22
    dev: true

  /levn@0.4.1:
    resolution: {integrity: sha512-+bT2uH4E5LGE7h/n3evcS/sQlJXCpIp6ym8OWJ5eV6+67Dsql/LaaT7qJBAt2rzfoa/5QBGBhxDix1dMt2kQKQ==}
    engines: {node: '>= 0.8.0'}
    dependencies:
      prelude-ls: 1.2.1
      type-check: 0.4.0
    dev: true

  /lines-and-columns@1.2.4:
    resolution: {integrity: sha512-7ylylesZQ/PV29jhEDl3Ufjo6ZX7gCqJr5F7PKrqc93v7fzSymt1BpwEU8nAUXs8qzzvqhbjhK5QZg6Mt/HkBg==}
    dev: false

  /loader-runner@4.3.0:
    resolution: {integrity: sha512-3R/1M+yS3j5ou80Me59j7F9IMs4PXs3VqRrm0TU3AbKPxlmpoY1TNscJV/oGJXo8qCatFGTfDbY6W6ipGOYXfg==}
    engines: {node: '>=6.11.5'}
    dev: true

  /loader-utils@2.0.4:
    resolution: {integrity: sha512-xXqpXoINfFhgua9xiqD8fPFHgkoq1mmmpE92WlDbm9rNRd/EbRb+Gqf908T2DMfuHjjJlksiK2RbHVOdD/MqSw==}
    engines: {node: '>=8.9.0'}
    dependencies:
      big.js: 5.2.2
      emojis-list: 3.0.0
      json5: 2.2.3
    dev: true

  /local-pkg@0.4.3:
    resolution: {integrity: sha512-SFppqq5p42fe2qcZQqqEOiVRXl+WCP1MdT6k7BDEW1j++sp5fIY+/fdRQitvKgB5BrBcmrs5m/L0v2FrU5MY1g==}
    engines: {node: '>=14'}
    dev: true

  /locate-path@6.0.0:
    resolution: {integrity: sha512-iPZK6eYjbxRu3uB4/WZ3EsEIMJFMqAoopl3R+zuq0UjcAm/MO6KCweDgPfP3elTztoKP3KtnVHxTn2NHBSDVUw==}
    engines: {node: '>=10'}
    dependencies:
      p-locate: 5.0.0
    dev: true

  /lodash.merge@4.6.2:
    resolution: {integrity: sha512-0KpjqXRVvrYyCsX1swR/XTK0va6VQkQM6MNo7PqW77ByjAhoARA8EfrP1N4+KlKj8YS0ZUCtRT/YUuhyYDujIQ==}
    dev: true

  /lodash.mergewith@4.6.2:
    resolution: {integrity: sha512-GK3g5RPZWTRSeLSpgP8Xhra+pnjBC56q9FZYe1d5RN3TJ35dbkGy3YqBSMbyCrlbi+CM9Z3Jk5yTL7RCsqboyQ==}
    dev: false

  /lodash@4.17.21:
    resolution: {integrity: sha512-v2kDEe57lecTulaDIuNTPy3Ry4gLGJ6Z1O3vE1krgXZNrsQ+LFTGHVxVjcXPs17LhbZVGedAJv8XZ1tvj5FvSg==}
    dev: false

  /loose-envify@1.4.0:
    resolution: {integrity: sha512-lyuxPGr/Wfhrlem2CL/UcnUc1zcqKAImBDzukY7Y5F/yQiNdko6+fRLevlw1HgMySw7f611UIY408EtxRSoK3Q==}
    hasBin: true
    dependencies:
      js-tokens: 4.0.0

  /loupe@2.3.6:
    resolution: {integrity: sha512-RaPMZKiMy8/JruncMU5Bt6na1eftNoo++R4Y+N2FrxkDVTrGvcyzFTsaGif4QTeKESheMGegbhw6iUAq+5A8zA==}
    dependencies:
      get-func-name: 2.0.0
    dev: true

  /lowlight@1.20.0:
    resolution: {integrity: sha512-8Ktj+prEb1RoCPkEOrPMYUN/nCggB7qAWe3a7OpMjWQkh3l2RD5wKRQ+o8Q8YuI9RG/xs95waaI/E6ym/7NsTw==}
    dependencies:
      fault: 1.0.4
      highlight.js: 10.7.3
    dev: false

  /lru-cache@6.0.0:
    resolution: {integrity: sha512-Jo6dJ04CmSjuznwJSS3pUeWmd/H0ffTlkXXgwZi+eq1UCmqQwCh+eLsYOYCwY991i2Fah4h1BEMCx4qThGbsiA==}
    engines: {node: '>=10'}
    dependencies:
      yallist: 4.0.0

  /magic-string@0.30.1:
    resolution: {integrity: sha512-mbVKXPmS0z0G4XqFDCTllmDQ6coZzn94aMlb0o/A4HEHJCKcanlDZwYJgwnkmgD3jyWhUgj9VsPrfd972yPffA==}
    engines: {node: '>=12'}
    dependencies:
      '@jridgewell/sourcemap-codec': 1.4.15
    dev: true

  /md5@2.3.0:
    resolution: {integrity: sha512-T1GITYmFaKuO91vxyoQMFETst+O71VUPEU3ze5GNzDm0OWdP8v1ziTaAEPUr/3kLsY3Sftgz242A1SetQiDL7g==}
    dependencies:
      charenc: 0.0.2
      crypt: 0.0.2
      is-buffer: 1.1.6
    dev: false

  /media-typer@0.3.0:
    resolution: {integrity: sha512-dq+qelQ9akHpcOl/gUVRTxVIOkAJ1wR3QAvb4RsVjS8oVoFjDGTc679wJYmUmknUF5HwMLOgb5O+a3KxfWapPQ==}
    engines: {node: '>= 0.6'}
    dev: false

  /merge-descriptors@1.0.1:
    resolution: {integrity: sha512-cCi6g3/Zr1iqQi6ySbseM1Xvooa98N0w31jzUYrXPX2xqObmFGHJ0tQ5u74H3mVh7wLouTseZyYIq39g8cNp1w==}
    dev: false

  /merge-stream@2.0.0:
    resolution: {integrity: sha512-abv/qOcuPfk3URPfDzmZU1LKmuw8kT+0nIHvKrKgFrwifol/doWcdA4ZqsWQ8ENrFKkd67Mfpo/LovbIUsbt3w==}
    dev: true

  /merge2@1.4.1:
    resolution: {integrity: sha512-8q7VEgMJW4J8tcfVPy8g09NcQwZdbwFEqhe/WZkoIzjn/3TGDwtOCYtXGxA3O8tPzpczCCDgv+P2P5y00ZJOOg==}
    engines: {node: '>= 8'}
    dev: true

  /methods@1.1.2:
    resolution: {integrity: sha512-iclAHeNqNm68zFtnZ0e+1L2yUIdvzNoauKU4WBA3VvH/vPFieF7qfRlwUZU+DA9P9bPXIS90ulxoUoCH23sV2w==}
    engines: {node: '>= 0.6'}
    dev: false

  /micromatch@4.0.5:
    resolution: {integrity: sha512-DMy+ERcEW2q8Z2Po+WNXuw3c5YaUSFjAO5GsJqfEl7UjvtIuFKO6ZrKvcItdy98dwFI2N1tg3zNIdKaQT+aNdA==}
    engines: {node: '>=8.6'}
    dependencies:
      braces: 3.0.2
      picomatch: 2.3.1
    dev: true

  /mime-db@1.52.0:
    resolution: {integrity: sha512-sPU4uV7dYlvtWJxwwxHD0PuihVNiE7TyAbQ5SWxDCB9mUYvOgroQOwYQQOKPJ8CIbE+1ETVlOoK1UC2nU3gYvg==}
    engines: {node: '>= 0.6'}

  /mime-types@2.1.35:
    resolution: {integrity: sha512-ZDY+bPm5zTTF+YpCrAU9nK0UgICYPT0QtT1NZWFv4s++TNkcgVaT0g6+4R2uI4MjQjzysHB1zxuWL50hzaeXiw==}
    engines: {node: '>= 0.6'}
    dependencies:
      mime-db: 1.52.0

  /mime@1.6.0:
    resolution: {integrity: sha512-x0Vn8spI+wuJ1O6S7gnbaQg8Pxh4NNHb7KSINmEWKiPE4RKOplvijn+NkmYmmRgP68mc70j2EbeTFRsrswaQeg==}
    engines: {node: '>=4'}
    hasBin: true
    dev: false

  /mime@3.0.0:
    resolution: {integrity: sha512-jSCU7/VB1loIWBZe14aEYHU/+1UMEHoaO7qxCOVJOw9GgH72VAWppxNcjU+x9a2k3GSIBXNKxXQFqRvvZ7vr3A==}
    engines: {node: '>=10.0.0'}
    hasBin: true
    dev: true

  /mimic-fn@2.1.0:
    resolution: {integrity: sha512-OqbOk5oEQeAZ8WXWydlu9HJjz9WVdEIvamMCcXmuqUYjTknH/sqsWvhQ3vgwKFRR1HpjvNBKQ37nbJgYzGqGcg==}
    engines: {node: '>=6'}
    dev: true

  /mimic-fn@4.0.0:
    resolution: {integrity: sha512-vqiC06CuhBTUdZH+RYl8sFrL096vA45Ok5ISO6sE/Mr1jRbGH4Csnhi8f3wKVl7x8mO4Au7Ir9D3Oyv1VYMFJw==}
    engines: {node: '>=12'}
    dev: true

  /minimatch@3.1.2:
    resolution: {integrity: sha512-J7p63hRiAjw1NDEww1W7i37+ByIrOWO5XQQAzZ3VOcL0PNybwpfmV/N05zFAzwQ9USyEcX6t3UO+K5aqBQOIHw==}
    dependencies:
      brace-expansion: 1.1.11
    dev: true

  /minimist@1.2.8:
    resolution: {integrity: sha512-2yyAR8qBkN3YuheJanUpWC5U3bb5osDywNB8RzDVlDwDHbocAJveqqj1u8+SVD7jkWT4yvsHCpWqqWqAxb0zCA==}

  /mlly@1.4.0:
    resolution: {integrity: sha512-ua8PAThnTwpprIaU47EPeZ/bPUVp2QYBbWMphUQpVdBI3Lgqzm5KZQ45Agm3YJedHXaIHl6pBGabaLSUPPSptg==}
    dependencies:
      acorn: 8.10.0
      pathe: 1.1.1
      pkg-types: 1.0.3
      ufo: 1.1.2
    dev: true

  /monaco-editor@0.40.0:
    resolution: {integrity: sha512-1wymccLEuFSMBvCk/jT1YDW/GuxMLYwnFwF9CDyYCxoTw2Pt379J3FUhwy9c43j51JdcxVPjwk0jm0EVDsBS2g==}
<<<<<<< HEAD
    dev: false
=======
>>>>>>> 3c59e4b7

  /ms@2.0.0:
    resolution: {integrity: sha512-Tpp60P6IUJDTuOq/5Z8cdskzJujfwqfOTkrwIwj7IRISpnkJnT6SyJ4PCPnGMoFjC9ddhal5KVIYtAt97ix05A==}
    dev: false

  /ms@2.1.2:
    resolution: {integrity: sha512-sGkPx+VjMtmA6MX27oA4FBFELFCZZ4S4XqeGOXCv68tT+jb3vk/RyaKWP0PTKyWtmLSM0b+adUTEvbs1PEaH2w==}

  /ms@2.1.3:
    resolution: {integrity: sha512-6FlzubTLZG3J2a/NVCAleEhjzq5oxgHyaCU9yYXvcLsvoVaHJq/s5xXI6/XXP6tz7R9xAOtHnSO/tXtF3WRTlA==}

  /multipipe@1.0.2:
    resolution: {integrity: sha512-6uiC9OvY71vzSGX8lZvSqscE7ft9nPupJ8fMjrCNRAUy2LREUW42UL+V/NTrogr6rFgRydUrCX4ZitfpSNkSCQ==}
    dependencies:
      duplexer2: 0.1.4
      object-assign: 4.1.1
    dev: false

  /nanoid@3.3.6:
    resolution: {integrity: sha512-BGcqMMJuToF7i1rt+2PWSNVnWIkGCU78jBG3RxO/bZlnZPK2Cmi2QaffxGO/2RvWi9sL+FAiRiXMgsyxQ1DIDA==}
    engines: {node: ^10 || ^12 || ^13.7 || ^14 || >=15.0.1}
    hasBin: true

  /natural-compare-lite@1.4.0:
    resolution: {integrity: sha512-Tj+HTDSJJKaZnfiuw+iaF9skdPpTo2GtEly5JHnWV/hfv2Qj/9RKsGISQtLh2ox3l5EAGw487hnBee0sIJ6v2g==}
    dev: true

  /natural-compare@1.4.0:
    resolution: {integrity: sha512-OWND8ei3VtNC9h7V60qff3SVobHr996CTwgxubgyQYEpg290h9J0buyECNNJexkFm5sOajh5G116RYA1c8ZMSw==}
    dev: true

  /negotiator@0.6.3:
    resolution: {integrity: sha512-+EUsqGPLsM+j/zdChZjsnX51g4XrHFOIXwfnCVPGlQk/k5giakcKsuxCObBRu6DSm9opw/O6slWbJdghQM4bBg==}
    engines: {node: '>= 0.6'}
    dev: false

  /neo-async@2.6.2:
    resolution: {integrity: sha512-Yd3UES5mWCSqR+qNT93S3UoYUkqAZ9lLg8a7g9rimsWmYGK8cVToA4/sF3RrshdyV3sAGMXVUmpMYOw+dLpOuw==}
    dev: true

  /next-auth@4.22.1(next@13.4.2)(react-dom@18.2.0)(react@18.2.0):
    resolution: {integrity: sha512-NTR3f6W7/AWXKw8GSsgSyQcDW6jkslZLH8AiZa5PQ09w1kR8uHtR9rez/E9gAq/o17+p0JYHE8QjF3RoniiObA==}
    peerDependencies:
      next: ^12.2.5 || ^13
      nodemailer: ^6.6.5
      react: ^17.0.2 || ^18
      react-dom: ^17.0.2 || ^18
    peerDependenciesMeta:
      nodemailer:
        optional: true
    dependencies:
      '@babel/runtime': 7.22.6
      '@panva/hkdf': 1.1.1
      cookie: 0.5.0
      jose: 4.14.4
      next: 13.4.2(react-dom@18.2.0)(react@18.2.0)
      oauth: 0.9.15
      openid-client: 5.4.3
      preact: 10.16.0
      preact-render-to-string: 5.2.6(preact@10.16.0)
      react: 18.2.0
      react-dom: 18.2.0(react@18.2.0)
      uuid: 8.3.2
    dev: false

  /next@13.4.2(react-dom@18.2.0)(react@18.2.0):
    resolution: {integrity: sha512-aNFqLs3a3nTGvLWlO9SUhCuMUHVPSFQC0+tDNGAsDXqx+WJDFSbvc233gOJ5H19SBc7nw36A9LwQepOJ2u/8Kg==}
    engines: {node: '>=16.8.0'}
    hasBin: true
    peerDependencies:
      '@opentelemetry/api': ^1.1.0
      fibers: '>= 3.1.0'
      node-sass: ^6.0.0 || ^7.0.0
      react: ^18.2.0
      react-dom: ^18.2.0
      sass: ^1.3.0
    peerDependenciesMeta:
      '@opentelemetry/api':
        optional: true
      fibers:
        optional: true
      node-sass:
        optional: true
      sass:
        optional: true
    dependencies:
      '@next/env': 13.4.2
      '@swc/helpers': 0.5.1
      busboy: 1.6.0
      caniuse-lite: 1.0.30001515
      postcss: 8.4.14
      react: 18.2.0
      react-dom: 18.2.0(react@18.2.0)
      styled-jsx: 5.1.1(react@18.2.0)
      zod: 3.21.4
    optionalDependencies:
      '@next/swc-darwin-arm64': 13.4.2
      '@next/swc-darwin-x64': 13.4.2
      '@next/swc-linux-arm64-gnu': 13.4.2
      '@next/swc-linux-arm64-musl': 13.4.2
      '@next/swc-linux-x64-gnu': 13.4.2
      '@next/swc-linux-x64-musl': 13.4.2
      '@next/swc-win32-arm64-msvc': 13.4.2
      '@next/swc-win32-ia32-msvc': 13.4.2
      '@next/swc-win32-x64-msvc': 13.4.2
    transitivePeerDependencies:
      - '@babel/core'
      - babel-plugin-macros
    dev: false

  /nextjs-routes@2.0.1(next@13.4.2):
    resolution: {integrity: sha512-pBGRm6uR44zwUjWWYn6+gwz08BhBbqUYlIzsbNHAh1TWohHYKWFaa2YVsj8BxEo726MZYg87OJPnHpaaY1ia0w==}
    hasBin: true
    peerDependencies:
      next: '*'
    dependencies:
      chokidar: 3.5.3
      next: 13.4.2(react-dom@18.2.0)(react@18.2.0)
    dev: false

  /node-domexception@1.0.0:
    resolution: {integrity: sha512-/jKZoMpw0F8GRwl4/eLROPA3cfcXtLApP0QzLmUT/HuPCZWyB7IY9ZrMeKw2O/nFIqPQB3PVM9aYm0F312AXDQ==}
    engines: {node: '>=10.5.0'}
    dev: false

  /node-fetch@2.6.12:
    resolution: {integrity: sha512-C/fGU2E8ToujUivIO0H+tpQ6HWo4eEmchoPIoXtxCrVghxdKq+QOHqEZW7tuP3KlV3bC8FRMO5nMCC7Zm1VP6g==}
    engines: {node: 4.x || >=6.0.0}
    peerDependencies:
      encoding: ^0.1.0
    peerDependenciesMeta:
      encoding:
        optional: true
    dependencies:
      whatwg-url: 5.0.0
    dev: false

  /node-releases@2.0.13:
    resolution: {integrity: sha512-uYr7J37ae/ORWdZeQ1xxMJe3NtdmqMC/JZK+geofDrkLUApKRHPd18/TxtBOJ4A0/+uUIliorNrfYV6s1b02eQ==}
    dev: true

  /normalize-path@3.0.0:
    resolution: {integrity: sha512-6eZs5Ls3WtCisHWp9S2GUy8dqkpGi4BVSz3GaqiE6ezub0512ESztXUwUB6C6IKbQkY2Pnb/mD4WYojCRwcwLA==}
    engines: {node: '>=0.10.0'}
    dev: false

  /npm-run-path@4.0.1:
    resolution: {integrity: sha512-S48WzZW777zhNIrn7gxOlISNAqi9ZC/uQFnRdbeIHhZhCA6UqpkOT8T1G7BvfdgP4Er8gF4sUbaS0i7QvIfCWw==}
    engines: {node: '>=8'}
    dependencies:
      path-key: 3.1.1
    dev: true

  /npm-run-path@5.1.0:
    resolution: {integrity: sha512-sJOdmRGrY2sjNTRMbSvluQqg+8X7ZK61yvzBEIDhz4f8z1TZFYABsqjjCBd/0PUNE9M6QDgHJXQkGUEm7Q+l9Q==}
    engines: {node: ^12.20.0 || ^14.13.1 || >=16.0.0}
    dependencies:
      path-key: 4.0.0
    dev: true

  /oauth@0.9.15:
    resolution: {integrity: sha512-a5ERWK1kh38ExDEfoO6qUHJb32rd7aYmPHuyCu3Fta/cnICvYmgd2uhuKXvPD+PXB+gCEYYEaQdIRAjCOwAKNA==}
    dev: false

  /object-assign@4.1.1:
    resolution: {integrity: sha512-rJgTQnkUnH1sFw8yT6VSU3zD3sWmu6sZhIseY8VX+GRu3P6F7Fu+JNDoXfklElbLJSnc3FUQHVe4cU5hj+BcUg==}
    engines: {node: '>=0.10.0'}

  /object-hash@2.2.0:
    resolution: {integrity: sha512-gScRMn0bS5fH+IuwyIFgnh9zBdo4DV+6GhygmWM9HyNJSgS0hScp1f5vjtm7oIIOiT9trXrShAkLFSc2IqKNgw==}
    engines: {node: '>= 6'}
    dev: false

  /object-inspect@1.12.3:
    resolution: {integrity: sha512-geUvdk7c+eizMNUDkRpW1wJwgfOiOeHbxBR/hLXK1aT6zmVSO0jsQcs7fj6MGw89jC/cjGfLcNOrtMYtGqm81g==}

  /object-keys@0.4.0:
    resolution: {integrity: sha512-ncrLw+X55z7bkl5PnUvHwFK9FcGuFYo9gtjws2XtSzL+aZ8tm830P60WJ0dSmFVaSalWieW5MD7kEdnXda9yJw==}
    dev: false

  /object-keys@1.1.1:
    resolution: {integrity: sha512-NuAESUOUMrlIXOfHKzD6bpPu3tYt3xvjNdRIQ+FeT0lNb4K8WR70CaDxhuNguS2XG+GjkyMwOzsN5ZktImfhLA==}
    engines: {node: '>= 0.4'}
    dev: true

  /object.assign@4.1.4:
    resolution: {integrity: sha512-1mxKf0e58bvyjSCtKYY4sRe9itRk3PJpquJOjeIkz885CczcI4IvJJDLPS72oowuSh+pBxUFROpX+TU++hxhZQ==}
    engines: {node: '>= 0.4'}
    dependencies:
      call-bind: 1.0.2
      define-properties: 1.2.0
      has-symbols: 1.0.3
      object-keys: 1.1.1
    dev: true

  /object.entries@1.1.6:
    resolution: {integrity: sha512-leTPzo4Zvg3pmbQ3rDK69Rl8GQvIqMWubrkxONG9/ojtFE2rD9fjMKfSI5BxW3osRH1m6VdzmqK8oAY9aT4x5w==}
    engines: {node: '>= 0.4'}
    dependencies:
      call-bind: 1.0.2
      define-properties: 1.2.0
      es-abstract: 1.21.3
    dev: true

  /object.fromentries@2.0.6:
    resolution: {integrity: sha512-VciD13dswC4j1Xt5394WR4MzmAQmlgN72phd/riNp9vtD7tp4QQWJ0R4wvclXcafgcYK8veHRed2W6XeGBvcfg==}
    engines: {node: '>= 0.4'}
    dependencies:
      call-bind: 1.0.2
      define-properties: 1.2.0
      es-abstract: 1.21.3
    dev: true

  /object.hasown@1.1.2:
    resolution: {integrity: sha512-B5UIT3J1W+WuWIU55h0mjlwaqxiE5vYENJXIXZ4VFe05pNYrkKuK0U/6aFcb0pKywYJh7IhfoqUfKVmrJJHZHw==}
    dependencies:
      define-properties: 1.2.0
      es-abstract: 1.21.3
    dev: true

  /object.values@1.1.6:
    resolution: {integrity: sha512-FVVTkD1vENCsAcwNs9k6jea2uHC/X0+JcjG8YA60FN5CMaJmG95wT9jek/xX9nornqGRrBkKtzuAu2wuHpKqvw==}
    engines: {node: '>= 0.4'}
    dependencies:
      call-bind: 1.0.2
      define-properties: 1.2.0
      es-abstract: 1.21.3
    dev: true

  /obuf@1.1.2:
    resolution: {integrity: sha512-PX1wu0AmAdPqOL1mWhqmlOd8kOIZQwGZw6rh7uby9fTc5lhaOWFLX3I6R1hrF9k3zUY40e6igsLGkDXK92LJNg==}
    dev: false

  /oidc-token-hash@5.0.3:
    resolution: {integrity: sha512-IF4PcGgzAr6XXSff26Sk/+P4KZFJVuHAJZj3wgO3vX2bMdNVp/QXTP3P7CEm9V1IdG8lDLY3HhiqpsE/nOwpPw==}
    engines: {node: ^10.13.0 || >=12.0.0}
    dev: false

  /on-finished@2.4.1:
    resolution: {integrity: sha512-oVlzkg3ENAhCk2zdv7IJwd/QUD4z2RxRwpkcGY8psCVcCYZNq4wYnVWALHM+brtuJjePWiYF/ClmuDr8Ch5+kg==}
    engines: {node: '>= 0.8'}
    dependencies:
      ee-first: 1.1.1
    dev: false

  /once@1.4.0:
    resolution: {integrity: sha512-lNaJgI+2Q5URQBkccEKHTQOPaXdUxnZZElQTZY0MFUAuaEqe1E+Nyvgdz/aIyNi6Z9MzO5dv1H8n58/GELp3+w==}
    dependencies:
      wrappy: 1.0.2
    dev: true

  /onetime@5.1.2:
    resolution: {integrity: sha512-kbpaSSGJTWdAY5KPVeMOKXSrPtr8C8C7wodJbcsd51jRnmD+GZu8Y0VoU6Dm5Z4vWr0Ig/1NKuWRKf7j5aaYSg==}
    engines: {node: '>=6'}
    dependencies:
      mimic-fn: 2.1.0
    dev: true

  /onetime@6.0.0:
    resolution: {integrity: sha512-1FlR+gjXK7X+AsAHso35MnyN5KqGwJRi/31ft6x0M194ht7S+rWAvd7PHss9xSKMzE0asv1pyIHaJYq+BbacAQ==}
    engines: {node: '>=12'}
    dependencies:
      mimic-fn: 4.0.0
    dev: true

  /open@9.1.0:
    resolution: {integrity: sha512-OS+QTnw1/4vrf+9hh1jc1jnYjzSG4ttTBB8UxOwAnInG3Uo4ssetzC1ihqaIHjLJnA5GGlRl6QlZXOTQhRBUvg==}
    engines: {node: '>=14.16'}
    dependencies:
      default-browser: 4.0.0
      define-lazy-prop: 3.0.0
      is-inside-container: 1.0.0
      is-wsl: 2.2.0
    dev: true

  /openai@4.0.0-beta.2:
    resolution: {integrity: sha512-zTuAxBFe5nSO7LngbV+/O0udtgHWfXb2lFei8/sDY4GB5cOdnrRoSOtiyUfV65ANdvlI4F75oYZX7w067cxj3w==}
    dependencies:
      '@types/node': 18.16.0
      '@types/node-fetch': 2.6.4
      '@types/qs': 6.9.7
      abort-controller: 3.0.0
      agentkeepalive: 4.3.0
      digest-fetch: 1.3.0
      form-data-encoder: 1.7.2
      formdata-node: 4.4.1
      node-fetch: 2.6.12
      qs: 6.11.2
    transitivePeerDependencies:
      - encoding
      - supports-color
    dev: false

  /openapi-typescript@5.4.1:
    resolution: {integrity: sha512-AGB2QiZPz4rE7zIwV3dRHtoUC/CWHhUjuzGXvtmMQN2AFV8xCTLKcZUHLcdPQmt/83i22nRE7+TxXOXkK+gf4Q==}
    engines: {node: '>= 14.0.0'}
    hasBin: true
    dependencies:
      js-yaml: 4.1.0
      mime: 3.0.0
      prettier: 2.8.8
      tiny-glob: 0.2.9
      undici: 5.22.1
      yargs-parser: 21.1.1
    dev: true

  /openapi-typescript@6.3.4:
    resolution: {integrity: sha512-icWb7WBBFr8+RxX7NZC5ez0WkTSQAScLnI33vHRLvWxkpOGKLlp94C0wcicZWzh85EoIoFjO+tujcQxo7zeZdA==}
    hasBin: true
    dependencies:
      ansi-colors: 4.1.3
      fast-glob: 3.3.0
      js-yaml: 4.1.0
      supports-color: 9.4.0
      undici: 5.22.1
      yargs-parser: 21.1.1
    dev: true

  /openid-client@5.4.3:
    resolution: {integrity: sha512-sVQOvjsT/sbSfYsQI/9liWQGVZH/Pp3rrtlGEwgk/bbHfrUDZ24DN57lAagIwFtuEu+FM9Ev7r85s8S/yPjimQ==}
    dependencies:
      jose: 4.14.4
      lru-cache: 6.0.0
      object-hash: 2.2.0
      oidc-token-hash: 5.0.3
    dev: false

  /optionator@0.9.3:
    resolution: {integrity: sha512-JjCoypp+jKn1ttEFExxhetCKeJt9zhAgAve5FXHixTvFDW/5aEktX9bufBKLRRMdU7bNtpLfcGu94B3cdEJgjg==}
    engines: {node: '>= 0.8.0'}
    dependencies:
      '@aashutoshrathi/word-wrap': 1.2.6
      deep-is: 0.1.4
      fast-levenshtein: 2.0.6
      levn: 0.4.1
      prelude-ls: 1.2.1
      type-check: 0.4.0
    dev: true

  /p-limit@3.1.0:
    resolution: {integrity: sha512-TYOanM3wGwNGsZN2cVTYPArw454xnXj5qmWF1bEoAc4+cU/ol7GVh7odevjp1FNHduHc3KZMcFduxU5Xc6uJRQ==}
    engines: {node: '>=10'}
    dependencies:
      yocto-queue: 0.1.0
    dev: true

  /p-limit@4.0.0:
    resolution: {integrity: sha512-5b0R4txpzjPWVw/cXXUResoD4hb6U/x9BH08L7nw+GN1sezDzPdxeRvpc9c433fZhBan/wusjbCsqwqm4EIBIQ==}
    engines: {node: ^12.20.0 || ^14.13.1 || >=16.0.0}
    dependencies:
      yocto-queue: 1.0.0
    dev: true

  /p-locate@5.0.0:
    resolution: {integrity: sha512-LaNjtRWUBY++zB5nE/NwcaoMylSPk+S+ZHNB1TzdbMJMny6dynpAGt7X/tl/QYq3TIeE6nxHppbo2LGymrG5Pw==}
    engines: {node: '>=10'}
    dependencies:
      p-limit: 3.1.0
    dev: true

  /packet-reader@1.0.0:
    resolution: {integrity: sha512-HAKu/fG3HpHFO0AA8WE8q2g+gBJaZ9MG7fcKk+IJPLTGAD6Psw4443l+9DGRbOIh3/aXr7Phy0TjilYivJo5XQ==}
    dev: false

  /parent-module@1.0.1:
    resolution: {integrity: sha512-GQ2EWRpQV8/o+Aw8YqtfZZPfNRWZYkbidE9k5rpl/hC3vtHHBfGm2Ifi6qWV+coDGkrUKZAxE3Lot5kcsRlh+g==}
    engines: {node: '>=6'}
    dependencies:
      callsites: 3.1.0

  /parse-entities@2.0.0:
    resolution: {integrity: sha512-kkywGpCcRYhqQIchaWqZ875wzpS/bMKhz5HnN3p7wveJTkTtyAB/AlnS0f8DFSqYW1T82t6yEAkEcB+A1I3MbQ==}
    dependencies:
      character-entities: 1.2.4
      character-entities-legacy: 1.1.4
      character-reference-invalid: 1.1.4
      is-alphanumerical: 1.0.4
      is-decimal: 1.0.4
      is-hexadecimal: 1.0.4
    dev: false

  /parse-json@5.2.0:
    resolution: {integrity: sha512-ayCKvm/phCGxOkYRSCM82iDwct8/EonSEgCSxWxD7ve6jHggsFl4fZVQBPRNgQoKiuV/odhFrGzQXZwbifC8Rg==}
    engines: {node: '>=8'}
    dependencies:
      '@babel/code-frame': 7.22.5
      error-ex: 1.3.2
      json-parse-even-better-errors: 2.3.1
      lines-and-columns: 1.2.4
    dev: false

  /parseurl@1.3.3:
    resolution: {integrity: sha512-CiyeOxFT/JZyN5m0z9PfXw4SCBJ6Sygz1Dpl0wqjlhDEGGBP1GnsUVEL0p63hoG1fcj3fHynXi9NYO4nWOL+qQ==}
    engines: {node: '>= 0.8'}
    dev: false

  /path-exists@4.0.0:
    resolution: {integrity: sha512-ak9Qy5Q7jYb2Wwcey5Fpvg2KoAc/ZIhLSLOSBmRmygPsGwkVVt0fZa0qrtMz+m6tJTAHfZQ8FnmB4MG4LWy7/w==}
    engines: {node: '>=8'}
    dev: true

  /path-is-absolute@1.0.1:
    resolution: {integrity: sha512-AVbw3UJ2e9bq64vSaS9Am0fje1Pa8pbGqTTsmXfaIiMpnr5DlDhfJOuLj9Sf95ZPVDAUerDfEk88MPmPe7UCQg==}
    engines: {node: '>=0.10.0'}
    dev: true

  /path-key@3.1.1:
    resolution: {integrity: sha512-ojmeN0qd+y0jszEtoY48r0Peq5dwMEkIlCOu6Q5f41lfkswXuKtYrhgoTpLnyIcHm24Uhqx+5Tqm2InSwLhE6Q==}
    engines: {node: '>=8'}
    dev: true

  /path-key@4.0.0:
    resolution: {integrity: sha512-haREypq7xkM7ErfgIyA0z+Bj4AGKlMSdlQE2jvJo6huWD1EdkKYV+G/T4nq0YEF2vgTT8kqMFKo1uHn950r4SQ==}
    engines: {node: '>=12'}
    dev: true

  /path-parse@1.0.7:
    resolution: {integrity: sha512-LDJzPVEEEPR+y48z93A0Ed0yXb8pAByGWo/k5YYdYgpY2/2EsOsksJrq7lOHxryrVOn1ejG6oAp8ahvOIQD8sw==}

  /path-to-regexp@0.1.7:
    resolution: {integrity: sha512-5DFkuoqlv1uYQKxy8omFBeJPQcdoE07Kv2sferDCrAq1ohOU+MSDswDIbnx3YAM60qIOnYa53wBhXW0EbMonrQ==}
    dev: false

  /path-type@4.0.0:
    resolution: {integrity: sha512-gDKb8aZMDeD/tZWs9P6+q0J9Mwkdl6xMV8TjnGP3qJVJ06bdMgkbBlLU8IdfOsIsFz2BW1rNVT3XuNEl8zPAvw==}
    engines: {node: '>=8'}

  /pathe@1.1.1:
    resolution: {integrity: sha512-d+RQGp0MAYTIaDBIMmOfMwz3E+LOZnxx1HZd5R18mmCZY0QBlK0LDZfPc8FW8Ed2DlvsuE6PRjroDY+wg4+j/Q==}
    dev: true

  /pathval@1.1.1:
    resolution: {integrity: sha512-Dp6zGqpTdETdR63lehJYPeIOqpiNBNtc7BpWSLrOje7UaIsE5aY92r/AunQA7rsXvet3lrJ3JnZX29UPTKXyKQ==}
    dev: true

  /pg-cloudflare@1.1.1:
    resolution: {integrity: sha512-xWPagP/4B6BgFO+EKz3JONXv3YDgvkbVrGw2mTo3D6tVDQRh1e7cqVGvyR3BE+eQgAvx1XhW/iEASj4/jCWl3Q==}
    requiresBuild: true
    dev: false
    optional: true

  /pg-connection-string@2.6.1:
    resolution: {integrity: sha512-w6ZzNu6oMmIzEAYVw+RLK0+nqHPt8K3ZnknKi+g48Ak2pr3dtljJW3o+D/n2zzCG07Zoe9VOX3aiKpj+BN0pjg==}
    dev: false

  /pg-int8@1.0.1:
    resolution: {integrity: sha512-WCtabS6t3c8SkpDBUlb1kjOs7l66xsGdKpIPZsg4wR+B3+u9UAum2odSsF9tnvxg80h4ZxLWMy4pRjOsFIqQpw==}
    engines: {node: '>=4.0.0'}
    dev: false

  /pg-numeric@1.0.2:
    resolution: {integrity: sha512-BM/Thnrw5jm2kKLE5uJkXqqExRUY/toLHda65XgFTBTFYZyopbKjBe29Ii3RbkvlsMoFwD+tHeGaCjjv0gHlyw==}
    engines: {node: '>=4'}
    dev: false

  /pg-pool@3.6.1(pg@8.11.1):
    resolution: {integrity: sha512-jizsIzhkIitxCGfPRzJn1ZdcosIt3pz9Sh3V01fm1vZnbnCMgmGl5wvGGdNN2EL9Rmb0EcFoCkixH4Pu+sP9Og==}
    peerDependencies:
      pg: '>=8.0'
    dependencies:
      pg: 8.11.1
    dev: false

  /pg-protocol@1.6.0:
    resolution: {integrity: sha512-M+PDm637OY5WM307051+bsDia5Xej6d9IR4GwJse1qA1DIhiKlksvrneZOYQq42OM+spubpcNYEo2FcKQrDk+Q==}
    dev: false

  /pg-types@2.2.0:
    resolution: {integrity: sha512-qTAAlrEsl8s4OiEQY69wDvcMIdQN6wdz5ojQiOy6YRMuynxenON0O5oCpJI6lshc6scgAY8qvJ2On/p+CXY0GA==}
    engines: {node: '>=4'}
    dependencies:
      pg-int8: 1.0.1
      postgres-array: 2.0.0
      postgres-bytea: 1.0.0
      postgres-date: 1.0.7
      postgres-interval: 1.2.0
    dev: false

  /pg-types@4.0.1:
    resolution: {integrity: sha512-hRCSDuLII9/LE3smys1hRHcu5QGcLs9ggT7I/TCs0IE+2Eesxi9+9RWAAwZ0yaGjxoWICF/YHLOEjydGujoJ+g==}
    engines: {node: '>=10'}
    dependencies:
      pg-int8: 1.0.1
      pg-numeric: 1.0.2
      postgres-array: 3.0.2
      postgres-bytea: 3.0.0
      postgres-date: 2.0.1
      postgres-interval: 3.0.0
      postgres-range: 1.1.3
    dev: false

  /pg@8.11.1:
    resolution: {integrity: sha512-utdq2obft07MxaDg0zBJI+l/M3mBRfIpEN3iSemsz0G5F2/VXx+XzqF4oxrbIZXQxt2AZzIUzyVg/YM6xOP/WQ==}
    engines: {node: '>= 8.0.0'}
    peerDependencies:
      pg-native: '>=3.0.1'
    peerDependenciesMeta:
      pg-native:
        optional: true
    dependencies:
      buffer-writer: 2.0.0
      packet-reader: 1.0.0
      pg-connection-string: 2.6.1
      pg-pool: 3.6.1(pg@8.11.1)
      pg-protocol: 1.6.0
      pg-types: 2.2.0
      pgpass: 1.0.5
    optionalDependencies:
      pg-cloudflare: 1.1.1
    dev: false

  /pgpass@1.0.5:
    resolution: {integrity: sha512-FdW9r/jQZhSeohs1Z3sI1yxFQNFvMcnmfuj4WBMUTxOrAyLMaTcE1aAMBiTlbMNaXvBCQuVi0R7hd8udDSP7ug==}
    dependencies:
      split2: 4.2.0
    dev: false

  /picocolors@1.0.0:
    resolution: {integrity: sha512-1fygroTLlHu66zi26VoTDv8yRgm0Fccecssto+MhsZ0D/DGW2sm8E8AjW7NU5VVTRt5GxbeZ5qBuJr+HyLYkjQ==}

  /picomatch@2.3.1:
    resolution: {integrity: sha512-JU3teHTNjmE2VCGFzuY8EXzCDVwEqB2a8fsIvwaStHhAWJEeVd1o1QD80CU6+ZdEXXSLbSsuLwJjkCBWqRQUVA==}
    engines: {node: '>=8.6'}

  /pkg-types@1.0.3:
    resolution: {integrity: sha512-nN7pYi0AQqJnoLPC9eHFQ8AcyaixBUOwvqc5TDnIKCMEE6I0y8P7OKA7fPexsXGCGxQDl/cmrLAp26LhcwxZ4A==}
    dependencies:
      jsonc-parser: 3.2.0
      mlly: 1.4.0
      pathe: 1.1.1
    dev: true

  /pluralize@8.0.0:
    resolution: {integrity: sha512-Nc3IT5yHzflTfbjgqWcCPpo7DaKy4FnpB0l/zCAW0Tc7jxAiuqSxHasntB3D7887LSrA93kDJ9IXovxJYxyLCA==}
    engines: {node: '>=4'}
    dev: false

  /postcss@8.4.14:
    resolution: {integrity: sha512-E398TUmfAYFPBSdzgeieK2Y1+1cpdxJx8yXbK/m57nRhKSmk1GB2tO4lbLBtlkfPQTDKfe4Xqv1ASWPpayPEig==}
    engines: {node: ^10 || ^12 || >=14}
    dependencies:
      nanoid: 3.3.6
      picocolors: 1.0.0
      source-map-js: 1.0.2
    dev: false

  /postcss@8.4.26:
    resolution: {integrity: sha512-jrXHFF8iTloAenySjM/ob3gSj7pCu0Ji49hnjqzsgSRa50hkWCKD0HQ+gMNJkW38jBI68MpAAg7ZWwHwX8NMMw==}
    engines: {node: ^10 || ^12 || >=14}
    dependencies:
      nanoid: 3.3.6
      picocolors: 1.0.0
      source-map-js: 1.0.2
    dev: true

  /postgres-array@2.0.0:
    resolution: {integrity: sha512-VpZrUqU5A69eQyW2c5CA1jtLecCsN2U/bD6VilrFDWq5+5UIEVO7nazS3TEcHf1zuPYO/sqGvUvW62g86RXZuA==}
    engines: {node: '>=4'}
    dev: false

  /postgres-array@3.0.2:
    resolution: {integrity: sha512-6faShkdFugNQCLwucjPcY5ARoW1SlbnrZjmGl0IrrqewpvxvhSLHimCVzqeuULCbG0fQv7Dtk1yDbG3xv7Veog==}
    engines: {node: '>=12'}
    dev: false

  /postgres-bytea@1.0.0:
    resolution: {integrity: sha512-xy3pmLuQqRBZBXDULy7KbaitYqLcmxigw14Q5sj8QBVLqEwXfeybIKVWiqAXTlcvdvb0+xkOtDbfQMOf4lST1w==}
    engines: {node: '>=0.10.0'}
    dev: false

  /postgres-bytea@3.0.0:
    resolution: {integrity: sha512-CNd4jim9RFPkObHSjVHlVrxoVQXz7quwNFpz7RY1okNNme49+sVyiTvTRobiLV548Hx/hb1BG+iE7h9493WzFw==}
    engines: {node: '>= 6'}
    dependencies:
      obuf: 1.1.2
    dev: false

  /postgres-date@1.0.7:
    resolution: {integrity: sha512-suDmjLVQg78nMK2UZ454hAG+OAW+HQPZ6n++TNDUX+L0+uUlLywnoxJKDou51Zm+zTCjrCl0Nq6J9C5hP9vK/Q==}
    engines: {node: '>=0.10.0'}
    dev: false

  /postgres-date@2.0.1:
    resolution: {integrity: sha512-YtMKdsDt5Ojv1wQRvUhnyDJNSr2dGIC96mQVKz7xufp07nfuFONzdaowrMHjlAzY6GDLd4f+LUHHAAM1h4MdUw==}
    engines: {node: '>=12'}
    dev: false

  /postgres-interval@1.2.0:
    resolution: {integrity: sha512-9ZhXKM/rw350N1ovuWHbGxnGh/SNJ4cnxHiM0rxE4VN41wsg8P8zWn9hv/buK00RP4WvlOyr/RBDiptyxVbkZQ==}
    engines: {node: '>=0.10.0'}
    dependencies:
      xtend: 4.0.2
    dev: false

  /postgres-interval@3.0.0:
    resolution: {integrity: sha512-BSNDnbyZCXSxgA+1f5UU2GmwhoI0aU5yMxRGO8CdFEcY2BQF9xm/7MqKnYoM1nJDk8nONNWDk9WeSmePFhQdlw==}
    engines: {node: '>=12'}
    dev: false

  /postgres-range@1.1.3:
    resolution: {integrity: sha512-VdlZoocy5lCP0c/t66xAfclglEapXPCIVhqqJRncYpvbCgImF0w67aPKfbqUMr72tO2k5q0TdTZwCLjPTI6C9g==}
    dev: false

  /posthog-js@1.68.4:
    resolution: {integrity: sha512-rHk4uk99nvWiDTU7P2mFdEfzFR6km0hvOpCR3tm/+F7kCJKs7QDkMblOZZHZultxM4wSNyB4neeohmnHjKYUhQ==}
    dependencies:
      fflate: 0.4.8
    dev: false

  /preact-render-to-string@5.2.6(preact@10.16.0):
    resolution: {integrity: sha512-JyhErpYOvBV1hEPwIxc/fHWXPfnEGdRKxc8gFdAZ7XV4tlzyzG847XAyEZqoDnynP88akM4eaHcSOzNcLWFguw==}
    peerDependencies:
      preact: '>=10'
    dependencies:
      preact: 10.16.0
      pretty-format: 3.8.0
    dev: false

  /preact@10.16.0:
    resolution: {integrity: sha512-XTSj3dJ4roKIC93pald6rWuB2qQJO9gO2iLLyTe87MrjQN+HklueLsmskbywEWqCHlclgz3/M4YLL2iBr9UmMA==}
    dev: false

  /prelude-ls@1.2.1:
    resolution: {integrity: sha512-vkcDPrRZo1QZLbn5RLGPpg/WmIQ65qoWWhcGKf/b5eplkkarX0m9z8ppCat4mlOqUsWpyNuYgO3VRyrYHSzX5g==}
    engines: {node: '>= 0.8.0'}
    dev: true

  /prettier@2.8.8:
    resolution: {integrity: sha512-tdN8qQGvNjw4CHbY+XXk0JgCXn9QiF21a55rBe5LJAU+kDyC4WQn4+awm2Xfk2lQMk5fKup9XgzTZtGkjBdP9Q==}
    engines: {node: '>=10.13.0'}
    hasBin: true
    dev: true

  /prettier@3.0.0:
    resolution: {integrity: sha512-zBf5eHpwHOGPC47h0zrPyNn+eAEIdEzfywMoYn2XPi0P44Zp0tSq64rq0xAREh4auw2cJZHo9QUob+NqCQky4g==}
    engines: {node: '>=14'}
    hasBin: true
    dev: false

  /pretty-format@29.6.1:
    resolution: {integrity: sha512-7jRj+yXO0W7e4/tSJKoR7HRIHLPPjtNaUGG2xxKQnGvPNRkgWcQ0AZX6P4KBRJN4FcTBWb3sa7DVUJmocYuoog==}
    engines: {node: ^14.15.0 || ^16.10.0 || >=18.0.0}
    dependencies:
      '@jest/schemas': 29.6.0
      ansi-styles: 5.2.0
      react-is: 18.2.0
    dev: true

  /pretty-format@3.8.0:
    resolution: {integrity: sha512-WuxUnVtlWL1OfZFQFuqvnvs6MiAGk9UNsBostyBOB0Is9wb5uRESevA6rnl/rkksXaGX3GzZhPup5d6Vp1nFew==}
    dev: false

  /prisma@4.14.0:
    resolution: {integrity: sha512-+5dMl1uxMQb4RepndY6AwR9xi1cDcaGFICu+ws6/Nmgt93mFPNj8tYxSfTdmfg+rkNrUId9rk/Ac2vTgLe/oXA==}
    engines: {node: '>=14.17'}
    hasBin: true
    requiresBuild: true
    dependencies:
      '@prisma/engines': 4.14.0

  /prismjs@1.27.0:
    resolution: {integrity: sha512-t13BGPUlFDR7wRB5kQDG4jjl7XeuH6jbJGt11JHPL96qwsEHNX2+68tFXqc1/k+/jALsbSWJKUOT/hcYAZ5LkA==}
    engines: {node: '>=6'}
    dev: false

  /prismjs@1.29.0:
    resolution: {integrity: sha512-Kx/1w86q/epKcmte75LNrEoT+lX8pBpavuAbvJWRXar7Hz8jrtF+e3vY751p0R8H9HdArwaCTNDDzHg/ScJK1Q==}
    engines: {node: '>=6'}
    dev: false

  /process-nextick-args@2.0.1:
    resolution: {integrity: sha512-3ouUOpQhtgrbOa17J7+uxOTpITYWaGP7/AhoR3+A+/1e9skrzelGi/dXzEYyvbxubEF6Wn2ypscTKiKJFFn1ag==}
    dev: false

  /prop-types@15.8.1:
    resolution: {integrity: sha512-oj87CgZICdulUohogVAR7AjlC0327U4el4L6eAvOqCeudMDVU0NThNaV+b9Df4dXgSP1gXMTnPdhfe/2qDH5cg==}
    dependencies:
      loose-envify: 1.4.0
      object-assign: 4.1.1
      react-is: 16.13.1

  /property-information@5.6.0:
    resolution: {integrity: sha512-YUHSPk+A30YPv+0Qf8i9Mbfe/C0hdPXk1s1jPVToV8pk8BQtpw10ct89Eo7OWkutrwqvT0eicAxlOg3dOAu8JA==}
    dependencies:
      xtend: 4.0.2
    dev: false

  /proxy-addr@2.0.7:
    resolution: {integrity: sha512-llQsMLSUDUPT44jdrU/O37qlnifitDP+ZwrmmZcoSKyLKvtZxpyV0n2/bD/N4tBAAZ/gJEdZU7KMraoK1+XYAg==}
    engines: {node: '>= 0.10'}
    dependencies:
      forwarded: 0.2.0
      ipaddr.js: 1.9.1
    dev: false

  /punycode@2.3.0:
    resolution: {integrity: sha512-rRV+zQD8tVFys26lAGR9WUuS4iUAngJScM+ZRSKtvl5tKeZ2t5bvdNFdNHBW9FWR4guGHlgmsZ1G7BSm2wTbuA==}
    engines: {node: '>=6'}
    dev: true

  /qs@6.11.0:
    resolution: {integrity: sha512-MvjoMCJwEarSbUYk5O+nmoSzSutSsTwF85zcHPQ9OrlFoZOYIjaqBAJIqIXjptyD5vThxGq52Xu/MaJzRkIk4Q==}
    engines: {node: '>=0.6'}
    dependencies:
      side-channel: 1.0.4
    dev: false

  /qs@6.11.2:
    resolution: {integrity: sha512-tDNIz22aBzCDxLtVH++VnTfzxlfeK5CbqohpSqpJgj1Wg/cQbStNAz3NuqCs5vV+pjBsK4x4pN9HlVh7rcYRiA==}
    engines: {node: '>=0.6'}
    dependencies:
      side-channel: 1.0.4
    dev: false

  /queue-microtask@1.2.3:
    resolution: {integrity: sha512-NuaNSa6flKT5JaSYQzJok04JzTL1CA6aGhv5rfLW3PgqA+M2ChpZQnAC8h8i4ZFkBS8X5RqkDBHA7r4hej3K9A==}
    dev: true

  /randombytes@2.1.0:
    resolution: {integrity: sha512-vYl3iOX+4CKUWuxGi9Ukhie6fsqXqS9FE2Zaic4tNFD2N2QQaXOMFbuKK4QmDHC0JO6B1Zp41J0LpT0oR68amQ==}
    dependencies:
      safe-buffer: 5.2.1
    dev: true

  /range-parser@1.2.1:
    resolution: {integrity: sha512-Hrgsx+orqoygnmhFbKaHE6c296J+HTAQXoxEF6gNupROmmGJRoyzfG3ccAveqCBrwr/2yxQ5BVd/GTl5agOwSg==}
    engines: {node: '>= 0.6'}
    dev: false

  /raw-body@2.5.1:
    resolution: {integrity: sha512-qqJBtEyVgS0ZmPGdCFPWJ3FreoqvG4MVQln/kCgF7Olq95IbOp0/BWyMwbdtn4VTvkM8Y7khCQ2Xgk/tcrCXig==}
    engines: {node: '>= 0.8'}
    dependencies:
      bytes: 3.1.2
      http-errors: 2.0.0
      iconv-lite: 0.4.24
      unpipe: 1.0.0
    dev: false

  /raw-loader@4.0.2(webpack@5.88.1):
    resolution: {integrity: sha512-ZnScIV3ag9A4wPX/ZayxL/jZH+euYb6FcUinPcgiQW0+UBtEv0O6Q3lGd3cqJ+GHH+rksEv3Pj99oxJ3u3VIKA==}
    engines: {node: '>= 10.13.0'}
    peerDependencies:
      webpack: ^4.0.0 || ^5.0.0
    dependencies:
      loader-utils: 2.0.4
      schema-utils: 3.3.0
      webpack: 5.88.1
    dev: true

  /react-clientside-effect@1.2.6(react@18.2.0):
    resolution: {integrity: sha512-XGGGRQAKY+q25Lz9a/4EPqom7WRjz3z9R2k4jhVKA/puQFH/5Nt27vFZYql4m4NVNdUvX8PS3O7r/Zzm7cjUlg==}
    peerDependencies:
      react: ^15.3.0 || ^16.0.0 || ^17.0.0 || ^18.0.0
    dependencies:
      '@babel/runtime': 7.22.6
      react: 18.2.0
    dev: false

  /react-dom@18.2.0(react@18.2.0):
    resolution: {integrity: sha512-6IMTriUmvsjHUjNtEDudZfuDQUoWXVxKHhlEGSk81n4YFS+r/Kl99wXiwlVXtPBtJenozv2P+hxDsw9eA7Xo6g==}
    peerDependencies:
      react: ^18.2.0
    dependencies:
      loose-envify: 1.4.0
      react: 18.2.0
      scheduler: 0.23.0
    dev: false

  /react-fast-compare@3.2.1:
    resolution: {integrity: sha512-xTYf9zFim2pEif/Fw16dBiXpe0hoy5PxcD8+OwBnTtNLfIm3g6WxhKNurY+6OmdH1u6Ta/W/Vl6vjbYP1MFnDg==}
    dev: false

  /react-focus-lock@2.9.5(@types/react@18.2.6)(react@18.2.0):
    resolution: {integrity: sha512-h6vrdgUbsH2HeD5I7I3Cx1PPrmwGuKYICS+kB9m+32X/9xHRrAbxgvaBpG7BFBN9h3tO+C3qX1QAVESmi4CiIA==}
    peerDependencies:
      '@types/react': ^16.8.0 || ^17.0.0 || ^18.0.0
      react: ^16.8.0 || ^17.0.0 || ^18.0.0
    peerDependenciesMeta:
      '@types/react':
        optional: true
    dependencies:
      '@babel/runtime': 7.22.6
      '@types/react': 18.2.6
      focus-lock: 0.11.6
      prop-types: 15.8.1
      react: 18.2.0
      react-clientside-effect: 1.2.6(react@18.2.0)
      use-callback-ref: 1.3.0(@types/react@18.2.6)(react@18.2.0)
      use-sidecar: 1.1.2(@types/react@18.2.6)(react@18.2.0)
    dev: false

  /react-icons@4.10.1(react@18.2.0):
    resolution: {integrity: sha512-/ngzDP/77tlCfqthiiGNZeYFACw85fUjZtLbedmJ5DTlNDIwETxhwBzdOJ21zj4iJdvc0J3y7yOsX3PpxAJzrw==}
    peerDependencies:
      react: '*'
    dependencies:
      react: 18.2.0
    dev: false

  /react-is@16.13.1:
    resolution: {integrity: sha512-24e6ynE2H+OKt4kqsOvNd8kBpV65zoxbA4BVsEOB3ARVWQki/DHzaUoC5KuON/BiccDaCCTZBuOcfZs70kR8bQ==}

  /react-is@18.2.0:
    resolution: {integrity: sha512-xWGDIW6x921xtzPkhiULtthJHoJvBbF3q26fzloPCK0hsvxtPVelvftw3zjbHWSkR2km9Z+4uxbDDK/6Zw9B8w==}
    dev: true

  /react-remove-scroll-bar@2.3.4(@types/react@18.2.6)(react@18.2.0):
    resolution: {integrity: sha512-63C4YQBUt0m6ALadE9XV56hV8BgJWDmmTPY758iIJjfQKt2nYwoUrPk0LXRXcB/yIj82T1/Ixfdpdk68LwIB0A==}
    engines: {node: '>=10'}
    peerDependencies:
      '@types/react': ^16.8.0 || ^17.0.0 || ^18.0.0
      react: ^16.8.0 || ^17.0.0 || ^18.0.0
    peerDependenciesMeta:
      '@types/react':
        optional: true
    dependencies:
      '@types/react': 18.2.6
      react: 18.2.0
      react-style-singleton: 2.2.1(@types/react@18.2.6)(react@18.2.0)
      tslib: 2.6.0
    dev: false

  /react-remove-scroll@2.5.6(@types/react@18.2.6)(react@18.2.0):
    resolution: {integrity: sha512-bO856ad1uDYLefgArk559IzUNeQ6SWH4QnrevIUjH+GczV56giDfl3h0Idptf2oIKxQmd1p9BN25jleKodTALg==}
    engines: {node: '>=10'}
    peerDependencies:
      '@types/react': ^16.8.0 || ^17.0.0 || ^18.0.0
      react: ^16.8.0 || ^17.0.0 || ^18.0.0
    peerDependenciesMeta:
      '@types/react':
        optional: true
    dependencies:
      '@types/react': 18.2.6
      react: 18.2.0
      react-remove-scroll-bar: 2.3.4(@types/react@18.2.6)(react@18.2.0)
      react-style-singleton: 2.2.1(@types/react@18.2.6)(react@18.2.0)
      tslib: 2.6.0
      use-callback-ref: 1.3.0(@types/react@18.2.6)(react@18.2.0)
      use-sidecar: 1.1.2(@types/react@18.2.6)(react@18.2.0)
    dev: false

  /react-ssr-prepass@1.5.0(react@18.2.0):
    resolution: {integrity: sha512-yFNHrlVEReVYKsLI5lF05tZoHveA5pGzjFbFJY/3pOqqjGOmMmqx83N4hIjN2n6E1AOa+eQEUxs3CgRnPmT0RQ==}
    peerDependencies:
      react: ^16.8.0 || ^17.0.0 || ^18.0.0
    dependencies:
      react: 18.2.0
    dev: false

  /react-style-singleton@2.2.1(@types/react@18.2.6)(react@18.2.0):
    resolution: {integrity: sha512-ZWj0fHEMyWkHzKYUr2Bs/4zU6XLmq9HsgBURm7g5pAVfyn49DgUiNgY2d4lXRlYSiCif9YBGpQleewkcqddc7g==}
    engines: {node: '>=10'}
    peerDependencies:
      '@types/react': ^16.8.0 || ^17.0.0 || ^18.0.0
      react: ^16.8.0 || ^17.0.0 || ^18.0.0
    peerDependenciesMeta:
      '@types/react':
        optional: true
    dependencies:
      '@types/react': 18.2.6
      get-nonce: 1.0.1
      invariant: 2.2.4
      react: 18.2.0
      tslib: 2.6.0
    dev: false

  /react-syntax-highlighter@15.5.0(react@18.2.0):
    resolution: {integrity: sha512-+zq2myprEnQmH5yw6Gqc8lD55QHnpKaU8TOcFeC/Lg/MQSs8UknEA0JC4nTZGFAXC2J2Hyj/ijJ7NlabyPi2gg==}
    peerDependencies:
      react: '>= 0.14.0'
    dependencies:
      '@babel/runtime': 7.22.6
      highlight.js: 10.7.3
      lowlight: 1.20.0
      prismjs: 1.29.0
      react: 18.2.0
      refractor: 3.6.0
    dev: false

  /react-textarea-autosize@8.5.0(@types/react@18.2.6)(react@18.2.0):
    resolution: {integrity: sha512-cp488su3U9RygmHmGpJp0KEt0i/+57KCK33XVPH+50swVRBhIZYh0fGduz2YLKXwl9vSKBZ9HUXcg9PQXUXqIw==}
    engines: {node: '>=10'}
    peerDependencies:
      react: ^16.8.0 || ^17.0.0 || ^18.0.0
    dependencies:
      '@babel/runtime': 7.22.6
      react: 18.2.0
      use-composed-ref: 1.3.0(react@18.2.0)
      use-latest: 1.2.1(@types/react@18.2.6)(react@18.2.0)
    transitivePeerDependencies:
      - '@types/react'
    dev: false

  /react@18.2.0:
    resolution: {integrity: sha512-/3IjMdb2L9QbBdWiW5e3P2/npwMBaU9mHCSCUzNln0ZCYbcfTsGbTJrU/kGemdH2IWmB2ioZ+zkxtmq6g09fGQ==}
    engines: {node: '>=0.10.0'}
    dependencies:
      loose-envify: 1.4.0
    dev: false

  /readable-stream@1.0.34:
    resolution: {integrity: sha512-ok1qVCJuRkNmvebYikljxJA/UEsKwLl2nI1OmaqAu4/UE+h0wKCHok4XkL/gvi39OacXvw59RJUOFUkDib2rHg==}
    dependencies:
      core-util-is: 1.0.3
      inherits: 2.0.4
      isarray: 0.0.1
      string_decoder: 0.10.31
    dev: false

  /readable-stream@2.3.8:
    resolution: {integrity: sha512-8p0AUk4XODgIewSi0l8Epjs+EVnWiK7NoDIEGU0HhE7+ZyY8D1IMY7odu5lRrFXGg71L15KG8QrPmum45RTtdA==}
    dependencies:
      core-util-is: 1.0.3
      inherits: 2.0.4
      isarray: 1.0.0
      process-nextick-args: 2.0.1
      safe-buffer: 5.1.2
      string_decoder: 1.1.1
      util-deprecate: 1.0.2
    dev: false

  /readdirp@3.6.0:
    resolution: {integrity: sha512-hOS089on8RduqdbhvQ5Z37A0ESjsqz6qnRcffsMU3495FuTdqSm+7bhJ29JvIOsBDEEnan5DPu9t3To9VRlMzA==}
    engines: {node: '>=8.10.0'}
    dependencies:
      picomatch: 2.3.1
    dev: false

  /refractor@3.6.0:
    resolution: {integrity: sha512-MY9W41IOWxxk31o+YvFCNyNzdkc9M20NoZK5vq6jkv4I/uh2zkWcfudj0Q1fovjUQJrNewS9NMzeTtqPf+n5EA==}
    dependencies:
      hastscript: 6.0.0
      parse-entities: 2.0.0
      prismjs: 1.27.0
    dev: false

  /regenerator-runtime@0.13.11:
    resolution: {integrity: sha512-kY1AZVr2Ra+t+piVaJ4gxaFaReZVH40AKNo7UCX6W+dEwBo/2oZJzqfuN1qLq1oL45o56cPaTXELwrTh8Fpggg==}

  /regexp.prototype.flags@1.5.0:
    resolution: {integrity: sha512-0SutC3pNudRKgquxGoRGIz946MZVHqbNfPjBdxeOhBrdgDKlRoXmYLQN9xRbrR09ZXWeGAdPuif7egofn6v5LA==}
    engines: {node: '>= 0.4'}
    dependencies:
      call-bind: 1.0.2
      define-properties: 1.2.0
      functions-have-names: 1.2.3
    dev: true

  /require-directory@2.1.1:
    resolution: {integrity: sha512-fGxEI7+wsG9xrvdjsrlmL22OMTTiHRwAMroiEeMgq8gzoLC/PQr7RsRDSTLUg/bZAZtF+TVIkHc6/4RIKrui+Q==}
    engines: {node: '>=0.10.0'}
    dev: false

  /resolve-from@4.0.0:
    resolution: {integrity: sha512-pb/MYmXstAkysRFx8piNI1tGFNQIFA3vkE3Gq4EuA1dF6gHp/+vgZqsCGJapvy8N3Q+4o7FwvquPJcnZ7RYy4g==}
    engines: {node: '>=4'}

  /resolve-pkg-maps@1.0.0:
    resolution: {integrity: sha512-seS2Tj26TBVOC2NIc2rOe2y2ZO7efxITtLZcGSOnHHNOQ7CkiUBfw0Iw2ck6xkIhPwLhKNLS8BO+hEpngQlqzw==}

  /resolve@1.22.2:
    resolution: {integrity: sha512-Sb+mjNHOULsBv818T40qSPeRiuWLyaGMa5ewydRLFimneixmVy2zdivRl+AF6jaYPC8ERxGDmFSiqui6SfPd+g==}
    hasBin: true
    dependencies:
      is-core-module: 2.12.1
      path-parse: 1.0.7
      supports-preserve-symlinks-flag: 1.0.0

  /resolve@2.0.0-next.4:
    resolution: {integrity: sha512-iMDbmAWtfU+MHpxt/I5iWI7cY6YVEZUQ3MBgPQ++XD1PELuJHIl82xBmObyP2KyQmkNB2dsqF7seoQQiAn5yDQ==}
    hasBin: true
    dependencies:
      is-core-module: 2.12.1
      path-parse: 1.0.7
      supports-preserve-symlinks-flag: 1.0.0
    dev: true

  /reusify@1.0.4:
    resolution: {integrity: sha512-U9nH88a3fc/ekCF1l0/UP1IosiuIjyTh7hBvXVMHYgVcfGvt897Xguj2UOLDeI5BG2m7/uwyaLVT6fbtCwTyzw==}
    engines: {iojs: '>=1.0.0', node: '>=0.10.0'}
    dev: true

  /rimraf@3.0.2:
    resolution: {integrity: sha512-JZkJMZkAGFFPP2YqXZXPbMlMBgsxzE8ILs4lMIX/2o0L9UBw9O/Y3o6wFw/i9YLapcUJWwqbi3kdxIPdC62TIA==}
    hasBin: true
    dependencies:
      glob: 7.2.3
    dev: true

  /rollup@3.26.2:
    resolution: {integrity: sha512-6umBIGVz93er97pMgQO08LuH3m6PUb3jlDUUGFsNJB6VgTCUaDFpupf5JfU30529m/UKOgmiX+uY6Sx8cOYpLA==}
    engines: {node: '>=14.18.0', npm: '>=8.0.0'}
    hasBin: true
    optionalDependencies:
      fsevents: 2.3.2
    dev: true

  /run-applescript@5.0.0:
    resolution: {integrity: sha512-XcT5rBksx1QdIhlFOCtgZkB99ZEouFZ1E2Kc2LHqNW13U3/74YGdkQRmThTwxy4QIyookibDKYZOPqX//6BlAg==}
    engines: {node: '>=12'}
    dependencies:
      execa: 5.1.1
    dev: true

  /run-parallel@1.2.0:
    resolution: {integrity: sha512-5l4VyZR86LZ/lDxZTR6jqL8AFE2S0IFLMP26AbjsLVADxHdhB/c0GUsH+y39UfCi3dzz8OlQuPmnaJOMoDHQBA==}
    dependencies:
      queue-microtask: 1.2.3
    dev: true

  /rxjs@7.8.1:
    resolution: {integrity: sha512-AA3TVj+0A2iuIoQkWEK/tqFjBq2j+6PO6Y0zJcvzLAFhEFIO3HL0vls9hWLncZbAAbK0mar7oZ4V079I/qPMxg==}
    dependencies:
      tslib: 2.6.0
    dev: false

  /safe-buffer@5.1.2:
    resolution: {integrity: sha512-Gd2UZBJDkXlY7GbJxfsE8/nvKkUEU1G38c1siN6QP6a9PT9MmHB8GnpscSmMJSoF8LOIrt8ud/wPtojys4G6+g==}
    dev: false

  /safe-buffer@5.2.1:
    resolution: {integrity: sha512-rp3So07KcdmmKbGvgaNxQSJr7bGVSVk5S9Eq1F+ppbRo70+YeaDxkw5Dd8NPN+GD6bjnYm2VuPuCXmpuYvmCXQ==}

  /safe-regex-test@1.0.0:
    resolution: {integrity: sha512-JBUUzyOgEwXQY1NuPtvcj/qcBDbDmEvWufhlnXZIm75DEHp+afM1r1ujJpJsV/gSM4t59tpDyPi1sd6ZaPFfsA==}
    dependencies:
      call-bind: 1.0.2
      get-intrinsic: 1.2.1
      is-regex: 1.1.4
    dev: true

  /safer-buffer@2.1.2:
    resolution: {integrity: sha512-YZo3K82SD7Riyi0E1EQPojLz7kpepnSQI9IyPbHHg1XXXevb5dJI7tpyN2ADxGcQbHG7vcyRHk0cbwqcQriUtg==}
    dev: false

  /scheduler@0.23.0:
    resolution: {integrity: sha512-CtuThmgHNg7zIZWAXi3AsyIzA3n4xx7aNyjwC2VJldO2LMVDhFK+63xGqq6CsJH4rTAt6/M+N4GhZiDYPx9eUw==}
    dependencies:
      loose-envify: 1.4.0
    dev: false

  /schema-utils@3.3.0:
    resolution: {integrity: sha512-pN/yOAvcC+5rQ5nERGuwrjLlYvLTbCibnZ1I7B1LaiAz9BRBlE9GMgE/eqV30P7aJQUf7Ddimy/RsbYO/GrVGg==}
    engines: {node: '>= 10.13.0'}
    dependencies:
      '@types/json-schema': 7.0.12
      ajv: 6.12.6
      ajv-keywords: 3.5.2(ajv@6.12.6)
    dev: true

  /semver@6.3.1:
    resolution: {integrity: sha512-BR7VvDCVHO+q2xBEWskxS6DJE1qRnb7DxzUrogb71CWoSficBxYsiAGd+Kl0mmq/MprG9yArRkyrQxTO6XjMzA==}
    hasBin: true
    dev: true

  /semver@7.5.4:
    resolution: {integrity: sha512-1bCSESV6Pv+i21Hvpxp3Dx+pSD8lIPt8uVjRrxAUt/nbswYc+tK6Y2btiULjd4+fnq15PX+nqQDC7Oft7WkwcA==}
    engines: {node: '>=10'}
    hasBin: true
    dependencies:
      lru-cache: 6.0.0
    dev: true

  /send@0.18.0:
    resolution: {integrity: sha512-qqWzuOjSFOuqPjFe4NOsMLafToQQwBSOEpS+FwEt3A2V3vKubTquT3vmLTQpFgMXp8AlFWFuP1qKaJZOtPpVXg==}
    engines: {node: '>= 0.8.0'}
    dependencies:
      debug: 2.6.9
      depd: 2.0.0
      destroy: 1.2.0
      encodeurl: 1.0.2
      escape-html: 1.0.3
      etag: 1.8.1
      fresh: 0.5.2
      http-errors: 2.0.0
      mime: 1.6.0
      ms: 2.1.3
      on-finished: 2.4.1
      range-parser: 1.2.1
      statuses: 2.0.1
    transitivePeerDependencies:
      - supports-color
    dev: false

  /serialize-javascript@6.0.1:
    resolution: {integrity: sha512-owoXEFjWRllis8/M1Q+Cw5k8ZH40e3zhp/ovX+Xr/vi1qj6QesbyXXViFbpNvWvPNAD62SutwEXavefrLJWj7w==}
    dependencies:
      randombytes: 2.1.0
    dev: true

  /serve-static@1.15.0:
    resolution: {integrity: sha512-XGuRDNjXUijsUL0vl6nSD7cwURuzEgglbOaFuZM9g3kwDXOWVTck0jLzjPzGD+TazWbboZYu52/9/XPdUgne9g==}
    engines: {node: '>= 0.8.0'}
    dependencies:
      encodeurl: 1.0.2
      escape-html: 1.0.3
      parseurl: 1.3.3
      send: 0.18.0
    transitivePeerDependencies:
      - supports-color
    dev: false

  /setprototypeof@1.2.0:
    resolution: {integrity: sha512-E5LDX7Wrp85Kil5bhZv46j8jOeboKq5JMmYM3gVGdGH8xFpPWXUMsNrlODCrkoxMEeNi/XZIwuRvY4XNwYMJpw==}
    dev: false

  /shebang-command@2.0.0:
    resolution: {integrity: sha512-kHxr2zZpYtdmrN1qDjrrX/Z1rR1kG8Dx+gkpK1G4eXmvXswmcE1hTWBWYUzlraYw1/yZp6YuDY77YtvbN0dmDA==}
    engines: {node: '>=8'}
    dependencies:
      shebang-regex: 3.0.0
    dev: true

  /shebang-regex@3.0.0:
    resolution: {integrity: sha512-7++dFhtcx3353uBaq8DDR4NuxBetBzC7ZQOhmTQInHEd6bSrXdiEyzCvG07Z44UYdLShWUyXt5M/yhz8ekcb1A==}
    engines: {node: '>=8'}
    dev: true

  /shell-quote@1.8.1:
    resolution: {integrity: sha512-6j1W9l1iAs/4xYBI1SYOVZyFcCis9b4KCLQ8fgAGG07QvzaRLVVRQvAy85yNmmZSjYjg4MWh4gNvlPujU/5LpA==}
    dev: false

  /side-channel@1.0.4:
    resolution: {integrity: sha512-q5XPytqFEIKHkGdiMIrY10mvLRvnQh42/+GoBlFW3b2LXLE2xxJpZFdm94we0BaoV3RwJyGqg5wS7epxTv0Zvw==}
    dependencies:
      call-bind: 1.0.2
      get-intrinsic: 1.2.1
      object-inspect: 1.12.3

  /siginfo@2.0.0:
    resolution: {integrity: sha512-ybx0WO1/8bSBLEWXZvEd7gMW3Sn3JFlW3TvX1nREbDLRNQNaeNN8WK0meBwPdAaOI7TtRRRJn/Es1zhrrCHu7g==}
    dev: true

  /signal-exit@3.0.7:
    resolution: {integrity: sha512-wnD2ZE+l+SPC/uoS0vXeE9L1+0wuaMqKlfz9AMUo38JsyLSBWSFcHR1Rri62LZc12vLr1gb3jl7iwQhgwpAbGQ==}
    dev: true

  /slash@3.0.0:
    resolution: {integrity: sha512-g9Q1haeby36OSStwb4ntCGGGaKsaVSjQ68fBxoQcutl5fS1vuY18H3wSt3jFyFtrkx+Kz0V1G85A4MyAdDMi2Q==}
    engines: {node: '>=8'}
    dev: true

  /slash@4.0.0:
    resolution: {integrity: sha512-3dOsAHXXUkQTpOYcoAxLIorMTp4gIQr5IW3iVb7A7lFIp0VHhnynm9izx6TssdrIcVIESAlVjtnO2K8bg+Coew==}
    engines: {node: '>=12'}
    dev: true

  /socket.io-adapter@2.5.2:
    resolution: {integrity: sha512-87C3LO/NOMc+eMcpcxUBebGjkpMDkNBS9tf7KJqcDsmL936EChtVva71Dw2q4tQcuVC+hAUy4an2NO/sYXmwRA==}
    dependencies:
      ws: 8.11.0
    transitivePeerDependencies:
      - bufferutil
      - utf-8-validate
    dev: false

  /socket.io-client@4.7.1:
    resolution: {integrity: sha512-Qk3Xj8ekbnzKu3faejo4wk2MzXA029XppiXtTF/PkbTg+fcwaTw1PlDrTrrrU4mKoYC4dvlApOnSeyLCKwek2w==}
    engines: {node: '>=10.0.0'}
    dependencies:
      '@socket.io/component-emitter': 3.1.0
      debug: 4.3.4
      engine.io-client: 6.5.1
      socket.io-parser: 4.2.4
    transitivePeerDependencies:
      - bufferutil
      - supports-color
      - utf-8-validate
    dev: false

  /socket.io-parser@4.2.4:
    resolution: {integrity: sha512-/GbIKmo8ioc+NIWIhwdecY0ge+qVBSMdgxGygevmdHj24bsfgtCmcUUcQ5ZzcylGFHsN3k4HB4Cgkl96KVnuew==}
    engines: {node: '>=10.0.0'}
    dependencies:
      '@socket.io/component-emitter': 3.1.0
      debug: 4.3.4
    transitivePeerDependencies:
      - supports-color
    dev: false

  /socket.io@4.7.1:
    resolution: {integrity: sha512-W+utHys2w//dhFjy7iQQu9sGd3eokCjGbl2r59tyLqNiJJBdIebn3GAKEXBr3osqHTObJi2die/25bCx2zsaaw==}
    engines: {node: '>=10.0.0'}
    dependencies:
      accepts: 1.3.8
      base64id: 2.0.0
      cors: 2.8.5
      debug: 4.3.4
      engine.io: 6.5.1
      socket.io-adapter: 2.5.2
      socket.io-parser: 4.2.4
    transitivePeerDependencies:
      - bufferutil
      - supports-color
      - utf-8-validate
    dev: false

  /source-map-js@1.0.2:
    resolution: {integrity: sha512-R0XvVJ9WusLiqTCEiGCmICCMplcCkIwwR11mOSD9CR5u+IXYdiseeEuXCVAjS54zqwkLcPNnmU4OeJ6tUrWhDw==}
    engines: {node: '>=0.10.0'}

  /source-map-support@0.5.21:
    resolution: {integrity: sha512-uBHU3L3czsIyYXKX88fdrGovxdSCoTGDRZ6SYXtSRxLZUzHg5P/66Ht6uoUlHu9EZod+inXhKo3qQgwXUT/y1w==}
    dependencies:
      buffer-from: 1.1.2
      source-map: 0.6.1

  /source-map@0.5.7:
    resolution: {integrity: sha512-LbrmJOMUSdEVxIKvdcJzQC+nQhe8FUZQTXQy6+I75skNgn3OoQ0DZA8YnFa7gp8tqtL3KPf1kmo0R5DoApeSGQ==}
    engines: {node: '>=0.10.0'}
    dev: false

  /source-map@0.6.1:
    resolution: {integrity: sha512-UjgapumWlbMhkBgzT7Ykc5YXUT46F0iKu8SGXq0bcwP5dz/h0Plj6enJqjz1Zbq2l5WaqYnrVbwWOWMyF3F47g==}
    engines: {node: '>=0.10.0'}

  /space-separated-tokens@1.1.5:
    resolution: {integrity: sha512-q/JSVd1Lptzhf5bkYm4ob4iWPjx0KiRe3sRFBNrVqbJkFaBm5vbbowy1mymoPNLRa52+oadOhJ+K49wsSeSjTA==}
    dev: false

  /spawn-command@0.0.2:
    resolution: {integrity: sha512-zC8zGoGkmc8J9ndvml8Xksr1Amk9qBujgbF0JAIWO7kXr43w0h/0GJNM/Vustixu+YE8N/MTrQ7N31FvHUACxQ==}
    dev: false

  /split2@4.2.0:
    resolution: {integrity: sha512-UcjcJOWknrNkF6PLX83qcHM6KHgVKNkV62Y8a5uYDVv9ydGQVwAHMKqHdJje1VTWpljG0WYpCDhrCdAOYH4TWg==}
    engines: {node: '>= 10.x'}
    dev: false

  /stackback@0.0.2:
    resolution: {integrity: sha512-1XMJE5fQo1jGH6Y/7ebnwPOBEkIEnT4QF32d5R1+VXdXveM0IBMJt8zfaxX1P3QhVwrYe+576+jkANtSS2mBbw==}
    dev: true

  /state-local@1.0.7:
    resolution: {integrity: sha512-HTEHMNieakEnoe33shBYcZ7NX83ACUjCu8c40iOGEZsngj9zRnkqS9j1pqQPXwobB0ZcVTk27REb7COQ0UR59w==}
    dev: false

  /statuses@2.0.1:
    resolution: {integrity: sha512-RwNA9Z/7PrK06rYLIzFMlaF+l73iwpzsqRIFgbMLbTcLD6cOao82TaWefPXQvB2fOC4AjuYSEndS7N/mTCbkdQ==}
    engines: {node: '>= 0.8'}
    dev: false

  /std-env@3.3.3:
    resolution: {integrity: sha512-Rz6yejtVyWnVjC1RFvNmYL10kgjC49EOghxWn0RFqlCHGFpQx+Xe7yW3I4ceK1SGrWIGMjD5Kbue8W/udkbMJg==}
    dev: true

  /streamsearch@1.1.0:
    resolution: {integrity: sha512-Mcc5wHehp9aXz1ax6bZUyY5afg9u2rv5cqQI3mRrYkGC8rW2hM02jWuwjtL++LS5qinSyhj2QfLyNsuc+VsExg==}
    engines: {node: '>=10.0.0'}

  /string-width@4.2.3:
    resolution: {integrity: sha512-wKyQRQpjJ0sIp62ErSZdGsjMJWsap5oRNihHhu6G7JVO/9jIB6UyevL+tXuOqrng8j/cxKTWyWUwvSTriiZz/g==}
    engines: {node: '>=8'}
    dependencies:
      emoji-regex: 8.0.0
      is-fullwidth-code-point: 3.0.0
      strip-ansi: 6.0.1
    dev: false

  /string.prototype.matchall@4.0.8:
    resolution: {integrity: sha512-6zOCOcJ+RJAQshcTvXPHoxoQGONa3e/Lqx90wUA+wEzX78sg5Bo+1tQo4N0pohS0erG9qtCqJDjNCQBjeWVxyg==}
    dependencies:
      call-bind: 1.0.2
      define-properties: 1.2.0
      es-abstract: 1.21.3
      get-intrinsic: 1.2.1
      has-symbols: 1.0.3
      internal-slot: 1.0.5
      regexp.prototype.flags: 1.5.0
      side-channel: 1.0.4
    dev: true

  /string.prototype.trim@1.2.7:
    resolution: {integrity: sha512-p6TmeT1T3411M8Cgg9wBTMRtY2q9+PNy9EV1i2lIXUN/btt763oIfxwN3RR8VU6wHX8j/1CFy0L+YuThm6bgOg==}
    engines: {node: '>= 0.4'}
    dependencies:
      call-bind: 1.0.2
      define-properties: 1.2.0
      es-abstract: 1.21.3
    dev: true

  /string.prototype.trimend@1.0.6:
    resolution: {integrity: sha512-JySq+4mrPf9EsDBEDYMOb/lM7XQLulwg5R/m1r0PXEFqrV0qHvl58sdTilSXtKOflCsK2E8jxf+GKC0T07RWwQ==}
    dependencies:
      call-bind: 1.0.2
      define-properties: 1.2.0
      es-abstract: 1.21.3
    dev: true

  /string.prototype.trimstart@1.0.6:
    resolution: {integrity: sha512-omqjMDaY92pbn5HOX7f9IccLA+U1tA9GvtU4JrodiXFfYB7jPzzHpRzpglLAjtUV6bB557zwClJezTqnAiYnQA==}
    dependencies:
      call-bind: 1.0.2
      define-properties: 1.2.0
      es-abstract: 1.21.3
    dev: true

  /string_decoder@0.10.31:
    resolution: {integrity: sha512-ev2QzSzWPYmy9GuqfIVildA4OdcGLeFZQrq5ys6RtiuF+RQQiZWr8TZNyAcuVXyQRYfEO+MsoB/1BuQVhOJuoQ==}
    dev: false

  /string_decoder@1.1.1:
    resolution: {integrity: sha512-n/ShnvDi6FHbbVfviro+WojiFzv+s8MPMHBczVePfUpDJLwoLT0ht1l4YwBCbi8pJAveEEdnkHyPyTP/mzRfwg==}
    dependencies:
      safe-buffer: 5.1.2
    dev: false

  /strip-ansi@6.0.1:
    resolution: {integrity: sha512-Y38VPSHcqkFrCpFnQ9vuSXmquuv5oXOKpGeT6aGrr3o3Gc9AlVa6JBfUSOCnbxGGZF+/0ooI7KrPuUSztUdU5A==}
    engines: {node: '>=8'}
    dependencies:
      ansi-regex: 5.0.1

  /strip-bom@3.0.0:
    resolution: {integrity: sha512-vavAMRXOgBVNF6nyEEmL3DBK19iRpDcoIwW+swQ+CbGiu7lju6t+JklA1MHweoWtadgt4ISVUsXLyDq34ddcwA==}
    engines: {node: '>=4'}
    dev: true

  /strip-final-newline@2.0.0:
    resolution: {integrity: sha512-BrpvfNAE3dcvq7ll3xVumzjKjZQ5tI1sEUIKr3Uoks0XUl45St3FlatVqef9prk4jRDzhW6WZg+3bk93y6pLjA==}
    engines: {node: '>=6'}
    dev: true

  /strip-final-newline@3.0.0:
    resolution: {integrity: sha512-dOESqjYr96iWYylGObzd39EuNTa5VJxyvVAEm5Jnh7KGo75V43Hk1odPQkNDyXNmUR6k+gEiDVXnjB8HJ3crXw==}
    engines: {node: '>=12'}
    dev: true

  /strip-json-comments@3.1.1:
    resolution: {integrity: sha512-6fPc+R4ihwqP6N/aIv2f1gMH8lOVtWQHoqC4yK6oSDVVocumAsfCqjkXnqiYMhmMwS/mEHLp7Vehlt3ql6lEig==}
    engines: {node: '>=8'}
    dev: true

  /strip-literal@1.0.1:
    resolution: {integrity: sha512-QZTsipNpa2Ppr6v1AmJHESqJ3Uz247MUS0OjrnnZjFAvEoWqxuyFuXn2xLgMtRnijJShAa1HL0gtJyUs7u7n3Q==}
    dependencies:
      acorn: 8.10.0
    dev: true

  /styled-jsx@5.1.1(react@18.2.0):
    resolution: {integrity: sha512-pW7uC1l4mBZ8ugbiZrcIsiIvVx1UmTfw7UkC3Um2tmfUq9Bhk8IiyEIPl6F8agHgjzku6j0xQEZbfA5uSgSaCw==}
    engines: {node: '>= 12.0.0'}
    peerDependencies:
      '@babel/core': '*'
      babel-plugin-macros: '*'
      react: '>= 16.8.0 || 17.x.x || ^18.0.0-0'
    peerDependenciesMeta:
      '@babel/core':
        optional: true
      babel-plugin-macros:
        optional: true
    dependencies:
      client-only: 0.0.1
      react: 18.2.0
    dev: false

  /stylis@4.2.0:
    resolution: {integrity: sha512-Orov6g6BB1sDfYgzWfTHDOxamtX1bE/zo104Dh9e6fqJ3PooipYyfJ0pUmrZO2wAvO8YbEyeFrkV91XTsGMSrw==}
    dev: false

  /superjson@1.12.2:
    resolution: {integrity: sha512-ugvUo9/WmvWOjstornQhsN/sR9mnGtWGYeTxFuqLb4AiT4QdUavjGFRALCPKWWnAiUJ4HTpytj5e0t5HoMRkXg==}
    engines: {node: '>=10'}
    dependencies:
      copy-anything: 3.0.5
    dev: false

  /supports-color@5.5.0:
    resolution: {integrity: sha512-QjVjwdXIt408MIiAqCX4oUKsgU2EqAGzs2Ppkm4aQYbjm+ZEWEcW4SfFNTr4uMNZma0ey4f5lgLrkB0aX0QMow==}
    engines: {node: '>=4'}
    dependencies:
      has-flag: 3.0.0
    dev: false

  /supports-color@7.2.0:
    resolution: {integrity: sha512-qpCAvRl9stuOHveKsn7HncJRvv501qIacKzQlO/+Lwxc9+0q2wLyv4Dfvt80/DPn2pqOBsJdDiogXGR9+OvwRw==}
    engines: {node: '>=8'}
    dependencies:
      has-flag: 4.0.0

  /supports-color@8.1.1:
    resolution: {integrity: sha512-MpUEN2OodtUzxvKQl72cUF7RQ5EiHsGvSsVG0ia9c5RbWGL2CI4C7EpPS8UTBIplnlzZiNuV56w+FuNxy3ty2Q==}
    engines: {node: '>=10'}
    dependencies:
      has-flag: 4.0.0

  /supports-color@9.4.0:
    resolution: {integrity: sha512-VL+lNrEoIXww1coLPOmiEmK/0sGigko5COxI09KzHc2VJXJsQ37UaQ+8quuxjDeA7+KnLGTWRyOXSLLR2Wb4jw==}
    engines: {node: '>=12'}
    dev: true

  /supports-preserve-symlinks-flag@1.0.0:
    resolution: {integrity: sha512-ot0WnXS9fgdkgIcePe6RHNk1WA8+muPa6cSjeR3V8K27q9BB1rTE3R1p7Hv0z1ZyAc8s6Vvv8DIyWf681MAt0w==}
    engines: {node: '>= 0.4'}

  /synckit@0.8.5:
    resolution: {integrity: sha512-L1dapNV6vu2s/4Sputv8xGsCdAVlb5nRDMFU/E27D44l5U6cw1g0dGd45uLc+OXjNMmF4ntiMdCimzcjFKQI8Q==}
    engines: {node: ^14.18.0 || >=16.0.0}
    dependencies:
      '@pkgr/utils': 2.4.2
      tslib: 2.6.0
    dev: true

  /tapable@2.2.1:
    resolution: {integrity: sha512-GNzQvQTOIP6RyTfE2Qxb8ZVlNmw0n88vp1szwWRimP02mnTsx3Wtn5qRdqY9w2XduFNUgvOwhNnQsjwCp+kqaQ==}
    engines: {node: '>=6'}
    dev: true

  /terser-webpack-plugin@5.3.9(webpack@5.88.1):
    resolution: {integrity: sha512-ZuXsqE07EcggTWQjXUj+Aot/OMcD0bMKGgF63f7UxYcu5/AJF53aIpK1YoP5xR9l6s/Hy2b+t1AM0bLNPRuhwA==}
    engines: {node: '>= 10.13.0'}
    peerDependencies:
      '@swc/core': '*'
      esbuild: '*'
      uglify-js: '*'
      webpack: ^5.1.0
    peerDependenciesMeta:
      '@swc/core':
        optional: true
      esbuild:
        optional: true
      uglify-js:
        optional: true
    dependencies:
      '@jridgewell/trace-mapping': 0.3.18
      jest-worker: 27.5.1
      schema-utils: 3.3.0
      serialize-javascript: 6.0.1
      terser: 5.19.0
      webpack: 5.88.1
    dev: true

  /terser@5.19.0:
    resolution: {integrity: sha512-JpcpGOQLOXm2jsomozdMDpd5f8ZHh1rR48OFgWUH3QsyZcfPgv2qDCYbcDEAYNd4OZRj2bWYKpwdll/udZCk/Q==}
    engines: {node: '>=10'}
    hasBin: true
    dependencies:
      '@jridgewell/source-map': 0.3.5
      acorn: 8.10.0
      commander: 2.20.3
      source-map-support: 0.5.21
    dev: true

  /text-table@0.2.0:
    resolution: {integrity: sha512-N+8UisAXDGk8PFXP4HAzVR9nbfmVJ3zYLAWiTIoqC5v5isinhr+r5uaO8+7r3BMfuNIufIsA7RdpVgacC2cSpw==}
    dev: true

  /through2@0.4.2:
    resolution: {integrity: sha512-45Llu+EwHKtAZYTPPVn3XZHBgakWMN3rokhEv5hu596XP+cNgplMg+Gj+1nmAvj+L0K7+N49zBKx5rah5u0QIQ==}
    dependencies:
      readable-stream: 1.0.34
      xtend: 2.1.2
    dev: false

  /through@2.3.8:
    resolution: {integrity: sha512-w89qg7PI8wAdvX60bMDP+bFoD5Dvhm9oLheFp5O4a2QF0cSBGsBX4qZmadPMvVqlLJBBci+WqGGOAPvcDeNSVg==}
    dev: false

  /tiny-glob@0.2.9:
    resolution: {integrity: sha512-g/55ssRPUjShh+xkfx9UPDXqhckHEsHr4Vd9zX55oSdGZc/MD0m3sferOkwWtp98bv+kcVfEHtRJgBVJzelrzg==}
    dependencies:
      globalyzer: 0.1.0
      globrex: 0.1.2
    dev: true

  /tiny-invariant@1.3.1:
    resolution: {integrity: sha512-AD5ih2NlSssTCwsMznbvwMZpJ1cbhkGd2uueNxzv2jDlEeZdU04JQfRnggJQ8DrcVBGjAsCKwFBbDlVNtEMlzw==}
    dev: false

  /tinybench@2.5.0:
    resolution: {integrity: sha512-kRwSG8Zx4tjF9ZiyH4bhaebu+EDz1BOx9hOigYHlUW4xxI/wKIUQUqo018UlU4ar6ATPBsaMrdbKZ+tmPdohFA==}
    dev: true

  /tinypool@0.6.0:
    resolution: {integrity: sha512-FdswUUo5SxRizcBc6b1GSuLpLjisa8N8qMyYoP3rl+bym+QauhtJP5bvZY1ytt8krKGmMLYIRl36HBZfeAoqhQ==}
    engines: {node: '>=14.0.0'}
    dev: true

  /tinyspy@2.1.1:
    resolution: {integrity: sha512-XPJL2uSzcOyBMky6OFrusqWlzfFrXtE0hPuMgW8A2HmaqrPo4ZQHRN/V0QXN3FSjKxpsbRrFc5LI7KOwBsT1/w==}
    engines: {node: '>=14.0.0'}
    dev: true

  /titleize@3.0.0:
    resolution: {integrity: sha512-KxVu8EYHDPBdUYdKZdKtU2aj2XfEx9AfjXxE/Aj0vT06w2icA09Vus1rh6eSu1y01akYg6BjIK/hxyLJINoMLQ==}
    engines: {node: '>=12'}
    dev: true

  /to-fast-properties@2.0.0:
    resolution: {integrity: sha512-/OaKK0xYrs3DmxRYqL/yDc+FxFUVYhDlXMhRmv3z915w2HF1tnN1omB354j8VUGO/hbRzyD6Y3sA7v7GS/ceog==}
    engines: {node: '>=4'}
    dev: false

  /to-regex-range@5.0.1:
    resolution: {integrity: sha512-65P7iz6X5yEr1cwcgvQxbbIw7Uk3gOy5dIdtZ4rDveLqhrdJP+Li/Hx6tyK0NEb+2GCyneCMJiGqrADCSNk8sQ==}
    engines: {node: '>=8.0'}
    dependencies:
      is-number: 7.0.0

  /toggle-selection@1.0.6:
    resolution: {integrity: sha512-BiZS+C1OS8g/q2RRbJmy59xpyghNBqrr6k5L/uKBGRsTfxmu3ffiRnd8mlGPUVayg8pvfi5urfnu8TU7DVOkLQ==}
    dev: false

  /toidentifier@1.0.1:
    resolution: {integrity: sha512-o5sSPKEkg/DIQNmH43V0/uerLrpzVedkUh8tGNvaeXpfpuwjKenlSox/2O/BTlZUtEe+JG7s5YhEz608PlAHRA==}
    engines: {node: '>=0.6'}
    dev: false

  /tr46@0.0.3:
    resolution: {integrity: sha512-N3WMsuqV66lT30CrXNbEjx4GEwlow3v6rr4mCcv6prnfwhS01rkgyFdjPNBYd9br7LpXV1+Emh01fHnq2Gdgrw==}
    dev: false

  /tree-kill@1.2.2:
    resolution: {integrity: sha512-L0Orpi8qGpRG//Nd+H90vFB+3iHnue1zSSGmNOOCh1GLJ7rUKVwV2HvijphGQS2UmhUZewS9VgvxYIdgr+fG1A==}
    hasBin: true
    dev: false

  /tsconfig-paths@3.14.2:
    resolution: {integrity: sha512-o/9iXgCYc5L/JxCHPe3Hvh8Q/2xm5Z+p18PESBU6Ff33695QnCHBEjcytY2q19ua7Mbl/DavtBOLq+oG0RCL+g==}
    dependencies:
      '@types/json5': 0.0.29
      json5: 1.0.2
      minimist: 1.2.8
      strip-bom: 3.0.0
    dev: true

  /tslib@1.14.1:
    resolution: {integrity: sha512-Xni35NKzjgMrwevysHTCArtLDpPvye8zV/0E4EyYn43P7/7qvQwPh9BGkHewbMulVntbigmcT7rdX3BNo9wRJg==}
    dev: true

  /tslib@2.4.0:
    resolution: {integrity: sha512-d6xOpEDfsi2CZVlPQzGeux8XMwLT9hssAsaPYExaQMuYskwb+x1x7J371tWlbBdWHroy99KnVB6qIkUbs5X3UQ==}
    dev: false

  /tslib@2.6.0:
    resolution: {integrity: sha512-7At1WUettjcSRHXCyYtTselblcHl9PJFFVKiCAy/bY97+BPZXSQ2wbq0P9s8tK2G7dFQfNnlJnPAiArVBVBsfA==}

  /tsutils@3.21.0(typescript@5.0.4):
    resolution: {integrity: sha512-mHKK3iUXL+3UF6xL5k0PEhKRUBKPBCv/+RkEOpjRWxxx27KKRBmmA60A9pgOUvMi8GKhRMPEmjBRPzs2W7O1OA==}
    engines: {node: '>= 6'}
    peerDependencies:
      typescript: '>=2.8.0 || >= 3.2.0-dev || >= 3.3.0-dev || >= 3.4.0-dev || >= 3.5.0-dev || >= 3.6.0-dev || >= 3.6.0-beta || >= 3.7.0-dev || >= 3.7.0-beta'
    dependencies:
      tslib: 1.14.1
      typescript: 5.0.4
    dev: true

  /tsx@3.12.7:
    resolution: {integrity: sha512-C2Ip+jPmqKd1GWVQDvz/Eyc6QJbGfE7NrR3fx5BpEHMZsEHoIxHL1j+lKdGobr8ovEyqeNkPLSKp6SCSOt7gmw==}
    hasBin: true
    dependencies:
      '@esbuild-kit/cjs-loader': 2.4.2
      '@esbuild-kit/core-utils': 3.1.0
      '@esbuild-kit/esm-loader': 2.5.5
    optionalDependencies:
      fsevents: 2.3.2
    dev: false

  /type-check@0.4.0:
    resolution: {integrity: sha512-XleUoc9uwGXqjWwXaUTZAmzMcFZ5858QA2vvx1Ur5xIcixXIP+8LnFDgRplU30us6teqdlskFfu+ae4K79Ooew==}
    engines: {node: '>= 0.8.0'}
    dependencies:
      prelude-ls: 1.2.1
    dev: true

  /type-detect@4.0.8:
    resolution: {integrity: sha512-0fr/mIH1dlO+x7TlcMy+bIDqKPsw/70tVyeHW787goQjhmqaZe10uwLujubK9q9Lg6Fiho1KUKDYz0Z7k7g5/g==}
    engines: {node: '>=4'}
    dev: true

  /type-fest@0.20.2:
    resolution: {integrity: sha512-Ne+eE4r0/iWnpAxD852z3A+N0Bt5RN//NjJwRd2VFHEmrywxf5vsZlh4R6lixl6B+wz/8d+maTSAkN1FIkI3LQ==}
    engines: {node: '>=10'}
    dev: true

  /type-is@1.6.18:
    resolution: {integrity: sha512-TkRKr9sUTxEH8MdfuCSP7VizJyzRNMjj2J2do2Jr3Kym598JVdEksuzPQCnlFPW4ky9Q+iA+ma9BGm06XQBy8g==}
    engines: {node: '>= 0.6'}
    dependencies:
      media-typer: 0.3.0
      mime-types: 2.1.35
    dev: false

  /typed-array-byte-offset@1.0.0:
    resolution: {integrity: sha512-RD97prjEt9EL8YgAgpOkf3O4IF9lhJFr9g0htQkm0rchFp/Vx7LW5Q8fSXXub7BXAODyUQohRMyOc3faCPd0hg==}
    engines: {node: '>= 0.4'}
    dependencies:
      available-typed-arrays: 1.0.5
      call-bind: 1.0.2
      for-each: 0.3.3
      has-proto: 1.0.1
      is-typed-array: 1.1.10
    dev: true

  /typed-array-length@1.0.4:
    resolution: {integrity: sha512-KjZypGq+I/H7HI5HlOoGHkWUUGq+Q0TPhQurLbyrVrvnKTBgzLhIJ7j6J/XTQOi0d1RjyZ0wdas8bKs2p0x3Ng==}
    dependencies:
      call-bind: 1.0.2
      for-each: 0.3.3
      is-typed-array: 1.1.10
    dev: true

  /typescript@5.0.4:
    resolution: {integrity: sha512-cW9T5W9xY37cc+jfEnaUvX91foxtHkza3Nw3wkoF4sSlKn0MONdkdEndig/qPBWXNkmplh3NzayQzCiHM4/hqw==}
    engines: {node: '>=12.20'}
    hasBin: true

  /ufo@1.1.2:
    resolution: {integrity: sha512-TrY6DsjTQQgyS3E3dBaOXf0TpPD8u9FVrVYmKVegJuFw51n/YB9XPt+U6ydzFG5ZIN7+DIjPbNmXoBj9esYhgQ==}
    dev: true

  /unbox-primitive@1.0.2:
    resolution: {integrity: sha512-61pPlCD9h51VoreyJ0BReideM3MDKMKnh6+V9L08331ipq6Q8OFXZYiqP6n/tbHx4s5I9uRhcye6BrbkizkBDw==}
    dependencies:
      call-bind: 1.0.2
      has-bigints: 1.0.2
      has-symbols: 1.0.3
      which-boxed-primitive: 1.0.2
    dev: true

  /undici@5.22.1:
    resolution: {integrity: sha512-Ji2IJhFXZY0x/0tVBXeQwgPlLWw13GVzpsWPQ3rV50IFMMof2I55PZZxtm4P6iNq+L5znYN9nSTAq0ZyE6lSJw==}
    engines: {node: '>=14.0'}
    dependencies:
      busboy: 1.6.0
    dev: true

  /unpipe@1.0.0:
    resolution: {integrity: sha512-pjy2bYhSsufwWlKwPc+l3cN7+wuJlK6uz0YdJEOlQDbl6jo/YlPi4mb8agUkVC8BF7V8NuzeyPNqRksA3hztKQ==}
    engines: {node: '>= 0.8'}
    dev: false

  /untildify@4.0.0:
    resolution: {integrity: sha512-KK8xQ1mkzZeg9inewmFVDNkg3l5LUhoq9kN6iWYB/CC9YMG8HA+c1Q8HwDe6dEX7kErrEVNVBO3fWsVq5iDgtw==}
    engines: {node: '>=8'}
    dev: true

  /update-browserslist-db@1.0.11(browserslist@4.21.9):
    resolution: {integrity: sha512-dCwEFf0/oT85M1fHBg4F0jtLwJrutGoHSQXCh7u4o2t1drG+c0a9Flnqww6XUKSfQMPpJBRjU8d4RXB09qtvaA==}
    hasBin: true
    peerDependencies:
      browserslist: '>= 4.21.0'
    dependencies:
      browserslist: 4.21.9
      escalade: 3.1.1
      picocolors: 1.0.0
    dev: true

  /uri-js@4.4.1:
    resolution: {integrity: sha512-7rKUyy33Q1yc98pQ1DAmLtwX109F7TIfWlW1Ydo8Wl1ii1SeHieeh0HHfPeL2fMXK6z0s8ecKs9frCuLJvndBg==}
    dependencies:
      punycode: 2.3.0
    dev: true

  /use-callback-ref@1.3.0(@types/react@18.2.6)(react@18.2.0):
    resolution: {integrity: sha512-3FT9PRuRdbB9HfXhEq35u4oZkvpJ5kuYbpqhCfmiZyReuRgpnhDlbr2ZEnnuS0RrJAPn6l23xjFg9kpDM+Ms7w==}
    engines: {node: '>=10'}
    peerDependencies:
      '@types/react': ^16.8.0 || ^17.0.0 || ^18.0.0
      react: ^16.8.0 || ^17.0.0 || ^18.0.0
    peerDependenciesMeta:
      '@types/react':
        optional: true
    dependencies:
      '@types/react': 18.2.6
      react: 18.2.0
      tslib: 2.6.0
    dev: false

  /use-composed-ref@1.3.0(react@18.2.0):
    resolution: {integrity: sha512-GLMG0Jc/jiKov/3Ulid1wbv3r54K9HlMW29IWcDFPEqFkSO2nS0MuefWgMJpeHQ9YJeXDL3ZUF+P3jdXlZX/cQ==}
    peerDependencies:
      react: ^16.8.0 || ^17.0.0 || ^18.0.0
    dependencies:
      react: 18.2.0
    dev: false

  /use-isomorphic-layout-effect@1.1.2(@types/react@18.2.6)(react@18.2.0):
    resolution: {integrity: sha512-49L8yCO3iGT/ZF9QttjwLF/ZD9Iwto5LnH5LmEdk/6cFmXddqi2ulF0edxTwjj+7mqvpVVGQWvbXZdn32wRSHA==}
    peerDependencies:
      '@types/react': '*'
      react: ^16.8.0 || ^17.0.0 || ^18.0.0
    peerDependenciesMeta:
      '@types/react':
        optional: true
    dependencies:
      '@types/react': 18.2.6
      react: 18.2.0
    dev: false

  /use-latest@1.2.1(@types/react@18.2.6)(react@18.2.0):
    resolution: {integrity: sha512-xA+AVm/Wlg3e2P/JiItTziwS7FK92LWrDB0p+hgXloIMuVCeJJ8v6f0eeHyPZaJrM+usM1FkFfbNCrJGs8A/zw==}
    peerDependencies:
      '@types/react': '*'
      react: ^16.8.0 || ^17.0.0 || ^18.0.0
    peerDependenciesMeta:
      '@types/react':
        optional: true
    dependencies:
      '@types/react': 18.2.6
      react: 18.2.0
      use-isomorphic-layout-effect: 1.1.2(@types/react@18.2.6)(react@18.2.0)
    dev: false

  /use-sidecar@1.1.2(@types/react@18.2.6)(react@18.2.0):
    resolution: {integrity: sha512-epTbsLuzZ7lPClpz2TyryBfztm7m+28DlEv2ZCQ3MDr5ssiwyOwGH/e5F9CkfWjJ1t4clvI58yF822/GUkjjhw==}
    engines: {node: '>=10'}
    peerDependencies:
      '@types/react': ^16.9.0 || ^17.0.0 || ^18.0.0
      react: ^16.8.0 || ^17.0.0 || ^18.0.0
    peerDependenciesMeta:
      '@types/react':
        optional: true
    dependencies:
      '@types/react': 18.2.6
      detect-node-es: 1.1.0
      react: 18.2.0
      tslib: 2.6.0
    dev: false

  /use-sync-external-store@1.2.0(react@18.2.0):
    resolution: {integrity: sha512-eEgnFxGQ1Ife9bzYs6VLi8/4X6CObHMw9Qr9tPY43iKwsPw8xE8+EFsf/2cFZ5S3esXgpWgtSCtLNS41F+sKPA==}
    peerDependencies:
      react: ^16.8.0 || ^17.0.0 || ^18.0.0
    dependencies:
      react: 18.2.0
    dev: false

  /util-deprecate@1.0.2:
    resolution: {integrity: sha512-EPD5q1uXyFxJpCrLnCc1nHnq3gOa6DZBocAIiI2TaSCA7VCJ1UJDMagCzIkXNsUYfD1daK//LTEQ8xiIbrHtcw==}
    dev: false

  /utils-merge@1.0.1:
    resolution: {integrity: sha512-pMZTvIkT1d+TFGvDOqodOclx0QWkkgi6Tdoa8gC8ffGAAqz9pzPTZWAybbsHHoED/ztMtkv/VoYTYyShUn81hA==}
    engines: {node: '>= 0.4.0'}
    dev: false

  /uuid@8.3.2:
    resolution: {integrity: sha512-+NYs2QeMWy+GWFOEm9xnn6HCDp0l7QBD7ml8zLUmJ+93Q5NF0NocErnwkTkXVFNiX3/fpC6afS8Dhb/gz7R7eg==}
    hasBin: true
    dev: false

  /vary@1.1.2:
    resolution: {integrity: sha512-BNGbWLfd0eUPabhkXUVm0j8uuvREyTh5ovRa/dyow/BqAbZJyC+5fU+IzQOzmAKzYqYRAISoRhdQr3eIZ/PXqg==}
    engines: {node: '>= 0.8'}
    dev: false

  /vite-node@0.33.0(@types/node@18.16.0):
    resolution: {integrity: sha512-19FpHYbwWWxDr73ruNahC+vtEdza52kA90Qb3La98yZ0xULqV8A5JLNPUff0f5zID4984tW7l3DH2przTJUZSw==}
    engines: {node: '>=v14.18.0'}
    hasBin: true
    dependencies:
      cac: 6.7.14
      debug: 4.3.4
      mlly: 1.4.0
      pathe: 1.1.1
      picocolors: 1.0.0
      vite: 4.4.4(@types/node@18.16.0)
    transitivePeerDependencies:
      - '@types/node'
      - less
      - lightningcss
      - sass
      - stylus
      - sugarss
      - supports-color
      - terser
    dev: true

  /vite@4.4.4(@types/node@18.16.0):
    resolution: {integrity: sha512-4mvsTxjkveWrKDJI70QmelfVqTm+ihFAb6+xf4sjEU2TmUCTlVX87tmg/QooPEMQb/lM9qGHT99ebqPziEd3wg==}
    engines: {node: ^14.18.0 || >=16.0.0}
    hasBin: true
    peerDependencies:
      '@types/node': '>= 14'
      less: '*'
      lightningcss: ^1.21.0
      sass: '*'
      stylus: '*'
      sugarss: '*'
      terser: ^5.4.0
    peerDependenciesMeta:
      '@types/node':
        optional: true
      less:
        optional: true
      lightningcss:
        optional: true
      sass:
        optional: true
      stylus:
        optional: true
      sugarss:
        optional: true
      terser:
        optional: true
    dependencies:
      '@types/node': 18.16.0
      esbuild: 0.18.12
      postcss: 8.4.26
      rollup: 3.26.2
    optionalDependencies:
      fsevents: 2.3.2
    dev: true

  /vitest@0.33.0:
    resolution: {integrity: sha512-1CxaugJ50xskkQ0e969R/hW47za4YXDUfWJDxip1hwbnhUjYolpfUn2AMOulqG/Dtd9WYAtkHmM/m3yKVrEejQ==}
    engines: {node: '>=v14.18.0'}
    hasBin: true
    peerDependencies:
      '@edge-runtime/vm': '*'
      '@vitest/browser': '*'
      '@vitest/ui': '*'
      happy-dom: '*'
      jsdom: '*'
      playwright: '*'
      safaridriver: '*'
      webdriverio: '*'
    peerDependenciesMeta:
      '@edge-runtime/vm':
        optional: true
      '@vitest/browser':
        optional: true
      '@vitest/ui':
        optional: true
      happy-dom:
        optional: true
      jsdom:
        optional: true
      playwright:
        optional: true
      safaridriver:
        optional: true
      webdriverio:
        optional: true
    dependencies:
      '@types/chai': 4.3.5
      '@types/chai-subset': 1.3.3
      '@types/node': 18.16.0
      '@vitest/expect': 0.33.0
      '@vitest/runner': 0.33.0
      '@vitest/snapshot': 0.33.0
      '@vitest/spy': 0.33.0
      '@vitest/utils': 0.33.0
      acorn: 8.10.0
      acorn-walk: 8.2.0
      cac: 6.7.14
      chai: 4.3.7
      debug: 4.3.4
      local-pkg: 0.4.3
      magic-string: 0.30.1
      pathe: 1.1.1
      picocolors: 1.0.0
      std-env: 3.3.3
      strip-literal: 1.0.1
      tinybench: 2.5.0
      tinypool: 0.6.0
      vite: 4.4.4(@types/node@18.16.0)
      vite-node: 0.33.0(@types/node@18.16.0)
      why-is-node-running: 2.2.2
    transitivePeerDependencies:
      - less
      - lightningcss
      - sass
      - stylus
      - sugarss
      - supports-color
      - terser
    dev: true

  /watchpack@2.4.0:
    resolution: {integrity: sha512-Lcvm7MGST/4fup+ifyKi2hjyIAwcdI4HRgtvTpIUxBRhB+RFtUh8XtDOxUfctVCnhVi+QQj49i91OyvzkJl6cg==}
    engines: {node: '>=10.13.0'}
    dependencies:
      glob-to-regexp: 0.4.1
      graceful-fs: 4.2.11
    dev: true

  /web-streams-polyfill@4.0.0-beta.3:
    resolution: {integrity: sha512-QW95TCTaHmsYfHDybGMwO5IJIM93I/6vTRk+daHTWFPhwh+C8Cg7j7XyKrwrj8Ib6vYXe0ocYNrmzY4xAAN6ug==}
    engines: {node: '>= 14'}
    dev: false

  /webidl-conversions@3.0.1:
    resolution: {integrity: sha512-2JAn3z8AR6rjK8Sm8orRC0h/bcl/DqL7tRPdGZ4I1CjdF+EaMLmYxBHyXuKL849eucPFhvBoxMsflfOb8kxaeQ==}
    dev: false

  /webpack-sources@3.2.3:
    resolution: {integrity: sha512-/DyMEOrDgLKKIG0fmvtz+4dUX/3Ghozwgm6iPp8KRhvn+eQf9+Q7GWxVNMk3+uCPWfdXYC4ExGBckIXdFEfH1w==}
    engines: {node: '>=10.13.0'}
    dev: true

  /webpack@5.88.1:
    resolution: {integrity: sha512-FROX3TxQnC/ox4N+3xQoWZzvGXSuscxR32rbzjpXgEzWudJFEJBpdlkkob2ylrv5yzzufD1zph1OoFsLtm6stQ==}
    engines: {node: '>=10.13.0'}
    hasBin: true
    peerDependencies:
      webpack-cli: '*'
    peerDependenciesMeta:
      webpack-cli:
        optional: true
    dependencies:
      '@types/eslint-scope': 3.7.4
      '@types/estree': 1.0.1
      '@webassemblyjs/ast': 1.11.6
      '@webassemblyjs/wasm-edit': 1.11.6
      '@webassemblyjs/wasm-parser': 1.11.6
      acorn: 8.10.0
      acorn-import-assertions: 1.9.0(acorn@8.10.0)
      browserslist: 4.21.9
      chrome-trace-event: 1.0.3
      enhanced-resolve: 5.15.0
      es-module-lexer: 1.3.0
      eslint-scope: 5.1.1
      events: 3.3.0
      glob-to-regexp: 0.4.1
      graceful-fs: 4.2.11
      json-parse-even-better-errors: 2.3.1
      loader-runner: 4.3.0
      mime-types: 2.1.35
      neo-async: 2.6.2
      schema-utils: 3.3.0
      tapable: 2.2.1
      terser-webpack-plugin: 5.3.9(webpack@5.88.1)
      watchpack: 2.4.0
      webpack-sources: 3.2.3
    transitivePeerDependencies:
      - '@swc/core'
      - esbuild
      - uglify-js
    dev: true

  /whatwg-url@5.0.0:
    resolution: {integrity: sha512-saE57nupxk6v3HY35+jzBwYa0rKSy0XR8JSxZPwgLr7ys0IBzhGviA1/TUGJLmSVqs8pb9AnvICXEuOHLprYTw==}
    dependencies:
      tr46: 0.0.3
      webidl-conversions: 3.0.1
    dev: false

  /which-boxed-primitive@1.0.2:
    resolution: {integrity: sha512-bwZdv0AKLpplFY2KZRX6TvyuN7ojjr7lwkg6ml0roIy9YeuSr7JS372qlNW18UQYzgYK9ziGcerWqZOmEn9VNg==}
    dependencies:
      is-bigint: 1.0.4
      is-boolean-object: 1.1.2
      is-number-object: 1.0.7
      is-string: 1.0.7
      is-symbol: 1.0.4
    dev: true

  /which-typed-array@1.1.10:
    resolution: {integrity: sha512-uxoA5vLUfRPdjCuJ1h5LlYdmTLbYfums398v3WLkM+i/Wltl2/XyZpQWKbN++ck5L64SR/grOHqtXCUKmlZPNA==}
    engines: {node: '>= 0.4'}
    dependencies:
      available-typed-arrays: 1.0.5
      call-bind: 1.0.2
      for-each: 0.3.3
      gopd: 1.0.1
      has-tostringtag: 1.0.0
      is-typed-array: 1.1.10
    dev: true

  /which@2.0.2:
    resolution: {integrity: sha512-BLI3Tl1TW3Pvl70l3yq3Y64i+awpwXqsGBYWkkqMtnbXgrMD+yj7rhW0kuEDxzJaYXGjEW5ogapKNMEKNMjibA==}
    engines: {node: '>= 8'}
    hasBin: true
    dependencies:
      isexe: 2.0.0
    dev: true

  /why-is-node-running@2.2.2:
    resolution: {integrity: sha512-6tSwToZxTOcotxHeA+qGCq1mVzKR3CwcJGmVcY+QE8SHy6TnpFnh8PAvPNHYr7EcuVeG0QSMxtYCuO1ta/G/oA==}
    engines: {node: '>=8'}
    hasBin: true
    dependencies:
      siginfo: 2.0.0
      stackback: 0.0.2
    dev: true

  /wrap-ansi@7.0.0:
    resolution: {integrity: sha512-YVGIj2kamLSTxw6NsZjoBxfSwsn0ycdesmc4p+Q21c5zPuZ1pl+NfxVdxPtdHvmNVOQ6XSYG4AUtyt/Fi7D16Q==}
    engines: {node: '>=10'}
    dependencies:
      ansi-styles: 4.3.0
      string-width: 4.2.3
      strip-ansi: 6.0.1
    dev: false

  /wrappy@1.0.2:
    resolution: {integrity: sha512-l4Sp/DRseor9wL6EvV2+TuQn63dMkPjZ/sp9XkghTEbV9KlPS1xUsZ3u7/IQO4wxtcFB4bgpQPRcR3QCvezPcQ==}
    dev: true

  /ws@8.11.0:
    resolution: {integrity: sha512-HPG3wQd9sNQoT9xHyNCXoDUa+Xw/VevmY9FoHyQ+g+rrMn4j6FB4np7Z0OhdTgjx6MgQLK7jwSy1YecU1+4Asg==}
    engines: {node: '>=10.0.0'}
    peerDependencies:
      bufferutil: ^4.0.1
      utf-8-validate: ^5.0.2
    peerDependenciesMeta:
      bufferutil:
        optional: true
      utf-8-validate:
        optional: true
    dev: false

  /xmlhttprequest-ssl@2.0.0:
    resolution: {integrity: sha512-QKxVRxiRACQcVuQEYFsI1hhkrMlrXHPegbbd1yn9UHOmRxY+si12nQYzri3vbzt8VdTTRviqcKxcyllFas5z2A==}
    engines: {node: '>=0.4.0'}
    dev: false

  /xtend@2.1.2:
    resolution: {integrity: sha512-vMNKzr2rHP9Dp/e1NQFnLQlwlhp9L/LfvnsVdHxN1f+uggyVI3i08uD14GPvCToPkdsRfyPqIyYGmIk58V98ZQ==}
    engines: {node: '>=0.4'}
    dependencies:
      object-keys: 0.4.0
    dev: false

  /xtend@4.0.2:
    resolution: {integrity: sha512-LKYU1iAXJXUgAXn9URjiu+MWhyUXHsvfp7mcuYm9dSUKK0/CjtrUwFAxD82/mCWbtLsGjFIad0wIsod4zrTAEQ==}
    engines: {node: '>=0.4'}
    dev: false

  /y18n@5.0.8:
    resolution: {integrity: sha512-0pfFzegeDWJHJIAmTLRP2DwHjdF5s7jo9tuztdQxAhINCdvS+3nGINqPd00AphqJR/0LhANUS6/+7SCb98YOfA==}
    engines: {node: '>=10'}
    dev: false

  /yallist@4.0.0:
    resolution: {integrity: sha512-3wdGidZyq5PB084XLES5TpOSRA3wjXAlIWMhum2kRcv/41Sn2emQ0dycQW4uZXLejwKvg6EsvbdlVL+FYEct7A==}

  /yaml@1.10.2:
    resolution: {integrity: sha512-r3vXyErRCYJ7wg28yvBY5VSoAF8ZvlcW9/BwUzEtUsjvX/DKs24dIkuwjtuprwJJHsbyUbLApepYTR1BN4uHrg==}
    engines: {node: '>= 6'}
    dev: false

  /yaml@2.3.1:
    resolution: {integrity: sha512-2eHWfjaoXgTBC2jNM1LRef62VQa0umtvRiDSk6HSzW7RvS5YtkabJrwYLLEKWBc8a5U2PTSCs+dJjUTJdlHsWQ==}
    engines: {node: '>= 14'}
    dev: true

  /yargs-parser@20.2.9:
    resolution: {integrity: sha512-y11nGElTIV+CT3Zv9t7VKl+Q3hTQoT9a1Qzezhhl6Rp21gJ/IVTW7Z3y9EWXhuUBC2Shnf+DX0antecpAwSP8w==}
    engines: {node: '>=10'}
    dev: false

  /yargs-parser@21.1.1:
    resolution: {integrity: sha512-tVpsJW7DdjecAiFpbIB1e3qxIQsE6NoPc5/eTdrbbIC4h0LVsWhnoa3g+m2HclBIujHzsxZ4VJVA+GUuc2/LBw==}
    engines: {node: '>=12'}

  /yargs@16.2.0:
    resolution: {integrity: sha512-D1mvvtDG0L5ft/jGWkLpG1+m0eQxOfaBvTNELraWj22wSVUMWxZUvYgJYcKh6jGGIkJFhH4IZPQhR4TKpc8mBw==}
    engines: {node: '>=10'}
    dependencies:
      cliui: 7.0.4
      escalade: 3.1.1
      get-caller-file: 2.0.5
      require-directory: 2.1.1
      string-width: 4.2.3
      y18n: 5.0.8
      yargs-parser: 20.2.9
    dev: false

  /yargs@17.7.2:
    resolution: {integrity: sha512-7dSzzRQ++CKnNI/krKnYRV7JKKPUXMEh61soaHKg9mrWEhzFWhFnxPxGl+69cD1Ou63C13NUPCnmIcrvqCuM6w==}
    engines: {node: '>=12'}
    dependencies:
      cliui: 8.0.1
      escalade: 3.1.1
      get-caller-file: 2.0.5
      require-directory: 2.1.1
      string-width: 4.2.3
      y18n: 5.0.8
      yargs-parser: 21.1.1
    dev: false

  /yocto-queue@0.1.0:
    resolution: {integrity: sha512-rVksvsnNCdJ/ohGc6xgPwyN8eheCxsiLM8mxuE/t/mOVqJewPuO1miLpTHQiRgTKCLexL4MeAFVagts7HmNZ2Q==}
    engines: {node: '>=10'}
    dev: true

  /yocto-queue@1.0.0:
    resolution: {integrity: sha512-9bnSc/HEW2uRy67wc+T8UwauLuPJVn28jb+GtJY16iiKWyvmYJRXVT4UamsAEGQfPohgr2q4Tq0sQbQlxTfi1g==}
    engines: {node: '>=12.20'}
    dev: true

  /zod@3.21.4:
    resolution: {integrity: sha512-m46AKbrzKVzOzs/DZgVnG5H55N1sv1M8qZU3A8RIKbs3mrACDNeIOeilDymVb2HdmP8uwshOCF4uJ8uM9rCqJw==}
    dev: false

  /zustand@4.3.9(immer@10.0.2)(react@18.2.0):
    resolution: {integrity: sha512-Tat5r8jOMG1Vcsj8uldMyqYKC5IZvQif8zetmLHs9WoZlntTHmIoNM8TpLRY31ExncuUvUOXehd0kvahkuHjDw==}
    engines: {node: '>=12.7.0'}
    peerDependencies:
      immer: '>=9.0'
      react: '>=16.8'
    peerDependenciesMeta:
      immer:
        optional: true
      react:
        optional: true
    dependencies:
      immer: 10.0.2
      react: 18.2.0
      use-sync-external-store: 1.2.0(react@18.2.0)
    dev: false<|MERGE_RESOLUTION|>--- conflicted
+++ resolved
@@ -2395,19 +2395,12 @@
   /@types/eslint-scope@3.7.4:
     resolution: {integrity: sha512-9K4zoImiZc3HlIp6AVUDE4CWYx22a+lhSZMYNpbjW04+YF0KWj4pJXnEMjdnFTiQibFFmElcsasJXDbdI/EPhA==}
     dependencies:
-      '@types/eslint': 8.44.0
+      '@types/eslint': 8.37.0
       '@types/estree': 1.0.1
     dev: true
 
   /@types/eslint@8.37.0:
     resolution: {integrity: sha512-Piet7dG2JBuDIfohBngQ3rCt7MgO9xCO4xIMKxBThCq5PNRB91IjlJ10eJVwfoNtvTErmxLzwBZ7rHZtbOMmFQ==}
-    dependencies:
-      '@types/estree': 1.0.1
-      '@types/json-schema': 7.0.12
-    dev: true
-
-  /@types/eslint@8.44.0:
-    resolution: {integrity: sha512-gsF+c/0XOguWgaOgvFs+xnnRqt9GwgTvIks36WpE6ueeI4KCEHHd8K/CKHqhOqrJKsYH8m27kRzQEvWXAwXUTw==}
     dependencies:
       '@types/estree': 1.0.1
       '@types/json-schema': 7.0.12
@@ -2483,10 +2476,6 @@
 
   /@types/node@18.16.0:
     resolution: {integrity: sha512-BsAaKhB+7X+H4GnSjGhJG9Qi8Tw+inU9nJDwmD5CgOmBLEI6ArdhikpLX7DjbjDRDTbqZzU2LSQNZg8WGPiSZQ==}
-
-  /@types/node@18.16.19:
-    resolution: {integrity: sha512-IXl7o+R9iti9eBW4Wg2hx1xQDig183jj7YLn8F7udNceyfkbn1ZxmzZXuak20gR40D7pIkIY1kYGx5VIGbaHKA==}
-    dev: true
 
   /@types/node@20.4.2:
     resolution: {integrity: sha512-Dd0BYtWgnWJKwO1jkmTrzofjK2QXXcai0dmtzvIBhcA+RsG5h8R3xlyta0kGOZRNfL9GuRtb1knmPEhQrePCEw==}
@@ -3146,7 +3135,7 @@
     hasBin: true
     dependencies:
       caniuse-lite: 1.0.30001515
-      electron-to-chromium: 1.4.460
+      electron-to-chromium: 1.4.461
       node-releases: 2.0.13
       update-browserslist-db: 1.0.11(browserslist@4.21.9)
     dev: true
@@ -3615,8 +3604,8 @@
     resolution: {integrity: sha512-WMwm9LhRUo+WUaRN+vRuETqG89IgZphVSNkdFgeb6sS/E4OrDIN7t48CAewSHXc6C8lefD8KKfr5vY61brQlow==}
     dev: false
 
-  /electron-to-chromium@1.4.460:
-    resolution: {integrity: sha512-kKiHnbrHME7z8E6AYaw0ehyxY5+hdaRmeUbjBO22LZMdqTYCO29EvF0T1cQ3pJ1RN5fyMcHl1Lmcsdt9WWJpJQ==}
+  /electron-to-chromium@1.4.461:
+    resolution: {integrity: sha512-1JkvV2sgEGTDXjdsaQCeSwYYuhLRphRpc+g6EHTFELJXEiznLt3/0pZ9JuAOQ5p2rI3YxKTbivtvajirIfhrEQ==}
     dev: true
 
   /emoji-regex@8.0.0:
@@ -4961,7 +4950,7 @@
     resolution: {integrity: sha512-7vuh85V5cdDofPyxn58nrPjBktZo0u9x1g8WtjQol+jZDaE+fhN+cIvTj11GndBnMnyfrUOG1sZQxCdjKh+DKg==}
     engines: {node: '>= 10.13.0'}
     dependencies:
-      '@types/node': 18.16.19
+      '@types/node': 18.16.0
       merge-stream: 2.0.0
       supports-color: 8.1.1
     dev: true
@@ -5214,10 +5203,6 @@
 
   /monaco-editor@0.40.0:
     resolution: {integrity: sha512-1wymccLEuFSMBvCk/jT1YDW/GuxMLYwnFwF9CDyYCxoTw2Pt379J3FUhwy9c43j51JdcxVPjwk0jm0EVDsBS2g==}
-<<<<<<< HEAD
-    dev: false
-=======
->>>>>>> 3c59e4b7
 
   /ms@2.0.0:
     resolution: {integrity: sha512-Tpp60P6IUJDTuOq/5Z8cdskzJujfwqfOTkrwIwj7IRISpnkJnT6SyJ4PCPnGMoFjC9ddhal5KVIYtAt97ix05A==}
