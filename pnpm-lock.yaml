--- conflicted
+++ resolved
@@ -261,11 +261,7 @@
         specifier: 1.12.2
         version: 1.12.2
       trpc-openapi:
-<<<<<<< HEAD
-        specifier: github:OpenPipe/trpc-openapi#extended-trpc-build
-=======
         specifier: github:OpenPipe/trpc-openapi#83a91ece2e9bd2fc0a60d928eeedf390a73fbaf1
->>>>>>> 7fa8fed6
         version: github.com/OpenPipe/trpc-openapi/83a91ece2e9bd2fc0a60d928eeedf390a73fbaf1(@trpc/server@10.45.0)(zod@3.22.4)
       tsx:
         specifier: ^3.12.7
@@ -9021,7 +9017,7 @@
     resolution: {integrity: sha512-ok6z3qlYyCDS4ZEU27HaU6x/xZa9Whf8jD4ptH5UZTQYZVYeb9bnZ3ojVhiJNLiXK1Hfc0GNbLXcmZ5plLDDBg==}
     engines: {node: '>=14'}
     dependencies:
-      mlly: 1.6.0
+      mlly: 1.5.0
       pkg-types: 1.0.3
     dev: true
 
@@ -9384,22 +9380,8 @@
     hasBin: true
     dev: false
 
-<<<<<<< HEAD
-  /mlly@1.6.0:
-    resolution: {integrity: sha512-YOvg9hfYQmnaB56Yb+KrJE2u0Yzz5zR+sLejEvF4fzwzV1Al6hkf2vyHTwqCRyv0hCi9rVCqVoXpyYevQIRwLQ==}
-=======
-  /mlly@1.4.0:
-    resolution: {integrity: sha512-ua8PAThnTwpprIaU47EPeZ/bPUVp2QYBbWMphUQpVdBI3Lgqzm5KZQ45Agm3YJedHXaIHl6pBGabaLSUPPSptg==}
-    dependencies:
-      acorn: 8.10.0
-      pathe: 1.1.2
-      pkg-types: 1.0.3
-      ufo: 1.3.2
-    dev: true
-
   /mlly@1.5.0:
     resolution: {integrity: sha512-NPVQvAY1xr1QoVeG0cy8yUYC7FQcOx6evl/RjT1wL5FvzPnzOysoqB/jmx/DhssT2dYa8nxECLAaFI/+gVLhDQ==}
->>>>>>> 7fa8fed6
     dependencies:
       acorn: 8.11.3
       pathe: 1.1.2
@@ -10035,13 +10017,6 @@
     resolution: {integrity: sha512-gDKb8aZMDeD/tZWs9P6+q0J9Mwkdl6xMV8TjnGP3qJVJ06bdMgkbBlLU8IdfOsIsFz2BW1rNVT3XuNEl8zPAvw==}
     engines: {node: '>=8'}
 
-<<<<<<< HEAD
-=======
-  /pathe@1.1.1:
-    resolution: {integrity: sha512-d+RQGp0MAYTIaDBIMmOfMwz3E+LOZnxx1HZd5R18mmCZY0QBlK0LDZfPc8FW8Ed2DlvsuE6PRjroDY+wg4+j/Q==}
-    dev: true
-
->>>>>>> 7fa8fed6
   /pathe@1.1.2:
     resolution: {integrity: sha512-whLdWMYL2TwI08hn8/ZqAbrVemu0LNaNNJZX73O6qaIdCTfXutsLhMkjdENX0qhsQ9uIimo4/aQOmXkoon2nDQ==}
 
@@ -10205,13 +10180,8 @@
   /pkg-types@1.0.3:
     resolution: {integrity: sha512-nN7pYi0AQqJnoLPC9eHFQ8AcyaixBUOwvqc5TDnIKCMEE6I0y8P7OKA7fPexsXGCGxQDl/cmrLAp26LhcwxZ4A==}
     dependencies:
-<<<<<<< HEAD
       jsonc-parser: 3.2.1
-      mlly: 1.6.0
-=======
-      jsonc-parser: 3.2.0
-      mlly: 1.4.0
->>>>>>> 7fa8fed6
+      mlly: 1.5.0
       pathe: 1.1.2
     dev: true
 
@@ -12257,11 +12227,7 @@
       consola: 3.2.3
       defu: 6.1.4
       mime: 3.0.0
-<<<<<<< HEAD
       node-fetch-native: 1.6.2
-=======
-      node-fetch-native: 1.6.1
->>>>>>> 7fa8fed6
       pathe: 1.1.2
     dev: false
 
