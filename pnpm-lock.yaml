--- conflicted
+++ resolved
@@ -3532,9 +3532,6 @@
   /@types/node@18.16.0:
     resolution: {integrity: sha512-BsAaKhB+7X+H4GnSjGhJG9Qi8Tw+inU9nJDwmD5CgOmBLEI6ArdhikpLX7DjbjDRDTbqZzU2LSQNZg8WGPiSZQ==}
 
-  /@types/node@18.18.6:
-    resolution: {integrity: sha512-wf3Vz+jCmOQ2HV1YUJuCWdL64adYxumkrxtc+H1VUQlnQI04+5HtH+qZCOE21lBE7gIrt+CwX2Wv8Acrw5Ak6w==}
-
   /@types/node@20.4.10:
     resolution: {integrity: sha512-vwzFiiy8Rn6E0MtA13/Cxxgpan/N6UeNYR9oUu6kuJWxu6zCk98trcDp8CBhbtaeuq9SykCmXkFr2lWLoPcvLg==}
 
@@ -4450,11 +4447,7 @@
     hasBin: true
     dependencies:
       caniuse-lite: 1.0.30001551
-<<<<<<< HEAD
       electron-to-chromium: 1.4.561
-=======
-      electron-to-chromium: 1.4.560
->>>>>>> 02158257
       node-releases: 2.0.13
       update-browserslist-db: 1.0.13(browserslist@4.22.1)
 
@@ -5235,13 +5228,8 @@
   /electron-to-chromium@1.4.490:
     resolution: {integrity: sha512-6s7NVJz+sATdYnIwhdshx/N/9O6rvMxmhVoDSDFdj6iA45gHR8EQje70+RYsF4GeB+k0IeNSBnP7yG9ZXJFr7A==}
 
-<<<<<<< HEAD
   /electron-to-chromium@1.4.561:
     resolution: {integrity: sha512-eS5t4ulWOBfVHdq9SW2dxEaFarj1lPjvJ8PaYMOjY0DecBaj/t4ARziL2IPpDr4atyWwjLFGQ2vo/VCgQFezVQ==}
-=======
-  /electron-to-chromium@1.4.560:
-    resolution: {integrity: sha512-HhJH/pWAxTaPZl7R3mJ6gCd8MfjQdil9RAWk84qHaLsmPTadydfAmq0a1x8kZtOGQ6pZrWhOYj5uZ8I0meZIgg==}
->>>>>>> 02158257
 
   /emoji-regex@10.2.1:
     resolution: {integrity: sha512-97g6QgOk8zlDRdgq1WxwgTMgEWGVAQvB5Fdpgc1MkNy56la5SKP9GsMXKDOdqwn90/41a8yPwIGk1Y6WVbeMQA==}
@@ -6945,7 +6933,7 @@
     resolution: {integrity: sha512-7vuh85V5cdDofPyxn58nrPjBktZo0u9x1g8WtjQol+jZDaE+fhN+cIvTj11GndBnMnyfrUOG1sZQxCdjKh+DKg==}
     engines: {node: '>= 10.13.0'}
     dependencies:
-      '@types/node': 18.18.6
+      '@types/node': 20.4.10
       merge-stream: 2.0.0
       supports-color: 8.1.1
 
