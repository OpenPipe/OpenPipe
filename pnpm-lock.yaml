--- conflicted
+++ resolved
@@ -4991,17 +4991,15 @@
     resolution: {integrity: sha512-oIPzksmTg4/MriiaYGO+okXDT7ztn/w3Eptv/+gSIdMdKsJo0u4CfYNFJPy+4SKMuCqGw2wxnA+URMg3t8a/bQ==}
     dev: true
 
-<<<<<<< HEAD
   /deepmerge@4.3.1:
     resolution: {integrity: sha512-3sUqbMEc77XqpdNO7FRyRog+eW3ph+GYCbj+rK+uYyRMuwsVy0rMiVtPn+QJlKFvWP/1PYpapqYn0Me2knFn+A==}
     engines: {node: '>=0.10.0'}
     dev: true
-=======
+
   /define-lazy-prop@2.0.0:
     resolution: {integrity: sha512-Ds09qNh8yw3khSjiJjiUInaGX9xlqZDY7JVryGxdxV7NPeuqQfplOpQ66yJFZut3jLa5zOwkXw1g9EI2uKh4Og==}
     engines: {node: '>=8'}
     dev: false
->>>>>>> 88be0b07
 
   /define-properties@1.2.0:
     resolution: {integrity: sha512-xvqAVKGfT1+UAvPwKTVw/njhdQ8ZhXK4lI0bCIuCMrp2up9nPnaDftrLtmpTazqd1o+UY4zgzU+avtMbDP+ldA==}
